#!/bin/bash

# set the default value to info and convert to lower case
export MARQO_LOG_LEVEL=${MARQO_LOG_LEVEL:-info}
MARQO_LOG_LEVEL=`echo "$MARQO_LOG_LEVEL" | tr '[:upper:]' '[:lower:]'`

export PYTHONPATH="${PYTHONPATH}:/app/src/"
export CUDA_HOME=/usr/local/cuda/
export LD_LIBRARY_PATH=${CUDA_HOME}/lib64
export PATH=${CUDA_HOME}/bin:${PATH}

trap "bash /app/scripts/shutdown.sh; exit" SIGTERM SIGINT
<<<<<<< HEAD

if [ "$MARQO_LOG_LEVEL" = "debug" ]; then
  echo "Python packages:"
  pip freeze
fi
=======
>>>>>>> 36d692b1

function wait_for_process () {
    local max_retries=30
    local n_restarts_before_sigkill=3
    local process_name="$1"
    local retries=0
    while ! [[ $(docker ps -a | grep CONTAINER) ]] > /dev/null 2>&1 && ((retries < max_retries)); do
        if [ "$MARQO_LOG_LEVEL" = "debug" ]; then
          echo "Process $process_name is not running yet. Retrying in 1 seconds"
          echo "Retry $retries of a maximum of $max_retries retries"
        fi
        echo "Preparing to start Marqo-OS..."
        ((retries=retries+1))
        if ((retries >= n_restarts_before_sigkill)); then
            if [ "$MARQO_LOG_LEVEL" = "debug" ]; then
              echo "sending SIGKILL to dockerd and restarting "
            fi
            ps axf | grep docker | grep -v grep | awk '{print "kill -9 " $1}' | sh; rm /var/run/docker.pid; dockerd > /dev/null 2>&1 &
        else
            if [ "$MARQO_LOG_LEVEL" = "debug" ]; then
              dockerd &
            else
              dockerd > /dev/null 2>&1 &
            fi
        fi
        sleep 3
        if ((retries >= max_retries)); then
            return 1
        fi
    done
    return 0
}


<<<<<<< HEAD
  if [ "$MARQO_LOG_LEVEL" = "debug" ]; then
    echo "Starting supervisor"
  fi

  /usr/bin/supervisord -n >> /dev/null 2>&1 &

  dockerd > /dev/null 2>&1 &

  if [ "$MARQO_LOG_LEVEL" = "debug" ]; then
    echo "Called dockerd command. Waiting for dockerd to start."
  fi

  processes=(dockerd)
  for process in "${processes[@]}"; do
      wait_for_process "$process"
      if [ $? -ne 0 ]; then
          echo "$process is not running after max time"
          exit 1
      else
          if [ "$MARQO_LOG_LEVEL" = "debug" ]; then
            echo "$process is running"
          fi
      fi
  done
  OPENSEARCH_URL="https://localhost:9200"
  OPENSEARCH_IS_INTERNAL=True
  if [[ $(docker ps -a | grep marqo-os) ]]; then
      if [[ $(docker ps -a | grep marqo-os | grep -v Up) ]]; then
        docker start marqo-os > /dev/null 2>&1 &
        until [[ $(curl -v --silent --insecure $OPENSEARCH_URL 2>&1 | grep Unauthorized) ]]; do
          sleep 0.1;
        done;
        echo "Marqo-OS started"
      fi
      echo "Marqo-OS is running"
  else
      echo "Marqo-OS not found; starting Marqo-OS..."
      if [ "$MARQO_LOG_LEVEL" = "debug" ]; then
        docker run --name marqo-os -id -p 9200:9200 -p 9600:9600 -e "discovery.type=single-node" marqoai/marqo-os:0.0.3 &
      else
        docker run --name marqo-os -id -p 9200:9200 -p 9600:9600 -e "discovery.type=single-node" marqoai/marqo-os:0.0.3  > /dev/null 2>&1 &
      fi
      if [ "$MARQO_LOG_LEVEL" = "debug" ]; then
        docker start marqo-os > /dev/null 2>&1 &
      fi
      until [[ $(curl -v --silent --insecure $OPENSEARCH_URL 2>&1 | grep Unauthorized) ]]; do
        sleep 0.1;
      done;
      echo "Marqo-OS started successfully."
  fi
else
    echo "Found Marqo-OS URL. Skipping internal Marqo-OS configuration."
fi
=======
VESPA_IS_INTERNAL=False
# Vespa local run
if ([ -n "$VESPA_QUERY_URL" ] || [ -n "$VESPA_DOCUMENT_URL" ] || [ -n "$VESPA_CONFIG_URL" ]) && \
   ([ -z "$VESPA_QUERY_URL" ] || [ -z "$VESPA_DOCUMENT_URL" ] || [ -z "$VESPA_CONFIG_URL" ]); then
  echo "Error: Partial VESPA environment variables set. Please provide all or none of the VESPA_QUERY_URL, VESPA_DOCUMENT_URL, VESPA_CONFIG_URL."
  exit 1

elif [ -z "$VESPA_QUERY_URL" ] && [ -z "$VESPA_DOCUMENT_URL" ] && [ -z "$VESPA_CONFIG_URL" ]; then
  # Start local vespa
  echo "Running Vespa Locally"
  tmux new-session -d -s vespa "bash /usr/local/bin/start_vespa.sh"

  echo "Waiting for Vespa to start"
  for i in {1..5}; do
      echo -ne "Waiting... $i seconds\r"
      sleep 1
  done
  echo -e "\nDone waiting."

  # Try to deploy the application and branch on the output
  echo "Setting up Marqo local vector search application..."
  END_POINT="http://localhost:19071/application/v2/tenant/default/application/default"
  MAX_RETRIES=10
  RETRY_COUNT=0

  while [ $RETRY_COUNT -lt $MAX_RETRIES ]; do
    # Make the curl request and capture the output
    RESPONSE=$(curl -s -X GET "$END_POINT")

    # Check for the specific "not found" error response
    if echo "$RESPONSE" | grep -q '"error-code":"NOT_FOUND"'; then
      echo "Marqo does not find an existing index"
      echo "Marqo is deploying the application and waiting for the response from document API to start..."
      # Deploy a dummy application package
      vespa deploy /app/scripts/vespa_dummy_app --wait 300 >/dev/null 2>&1

      until curl -f -X GET http://localhost:8080 >/dev/null 2>&1; do
        echo "  Waiting for Vespa document API to be available..."
        sleep 10
      done
      echo "  Vespa document API is available. Local Vespa setup complete."
      break

    # Check for the "generation" success response
    elif echo "$RESPONSE" | grep -q '"generation":'; then
      echo "Marqo found an existing index. Waiting for the response from document API to start Marqo..."

      until curl -f -X GET http://localhost:8080 >/dev/null 2>&1; do
        echo "  Waiting for Vespa document API to be available..."
        sleep 10
      done
      echo "  Vespa document API is available. Local Vespa setup complete."
      break
    fi
    ((RETRY_COUNT++))
    sleep 5
  done

  if [ $RETRY_COUNT -eq $MAX_RETRIES ]; then
    echo "Warning: Marqo didn't configure local vector . Marqo is still starting but unexpected error may happen."
  fi
>>>>>>> 36d692b1

  export VESPA_QUERY_URL="http://localhost:8080"
  export VESPA_DOCUMENT_URL="http://localhost:8080"
  export VESPA_CONFIG_URL="http://localhost:19071"
  export VESPA_IS_INTERNAL=True

else
  echo "All VESPA environment variables provided. Skipping local Vespa setup."
fi

# Start up redis
if [ "$MARQO_ENABLE_THROTTLING" != "FALSE" ]; then
<<<<<<< HEAD
    echo "Starting Marqo throttling..."
    redis-server /etc/redis/redis.conf
    if [ "$MARQO_LOG_LEVEL" = "debug" ]; then
      echo "Called redis-server command"
    fi
=======
    echo "Starting redis-server"
    redis-server /etc/redis/redis.conf &
    echo "Called redis-server command"
>>>>>>> 36d692b1

    start_time=$(($(date +%s%N)/1000000))
    while true; do
        redis-cli ping &> /dev/null
        if [ $? -eq 0 ]; then
            break
        fi

        current_time=$(($(date +%s%N)/1000000))
        elapsed_time=$(expr $current_time - $start_time)
        if [ $elapsed_time -ge 2000 ]; then
            # Expected start time should be < 30ms in reality.
            # redis-server failed to start:
            echo "Marqo throttling failed to start within 2s. Continuing without throttling."
            break
        fi
        sleep 0.1
        
    done
    # redis server is now running
    echo "Marqo throttling successfully started."

else
    # skip starting Redis
    echo "Marqo throttling has been disabled. Throttling start-up skipped."
fi



# Start the tensor search web app in the background
cd /app/src/marqo/tensor_search || exit
uvicorn api:app --host 0.0.0.0 --port 8882 --timeout-keep-alive 75 --log-level $MARQO_LOG_LEVEL &
api_pid=$!
wait "$api_pid"


# Exit with status of process that exited first
exit $?<|MERGE_RESOLUTION|>--- conflicted
+++ resolved
@@ -1,47 +1,26 @@
 #!/bin/bash
-
-# set the default value to info and convert to lower case
-export MARQO_LOG_LEVEL=${MARQO_LOG_LEVEL:-info}
-MARQO_LOG_LEVEL=`echo "$MARQO_LOG_LEVEL" | tr '[:upper:]' '[:lower:]'`
-
+#source /opt/bash-utils/logger.sh
 export PYTHONPATH="${PYTHONPATH}:/app/src/"
 export CUDA_HOME=/usr/local/cuda/
 export LD_LIBRARY_PATH=${CUDA_HOME}/lib64
 export PATH=${CUDA_HOME}/bin:${PATH}
 
 trap "bash /app/scripts/shutdown.sh; exit" SIGTERM SIGINT
-<<<<<<< HEAD
-
-if [ "$MARQO_LOG_LEVEL" = "debug" ]; then
-  echo "Python packages:"
-  pip freeze
-fi
-=======
->>>>>>> 36d692b1
 
 function wait_for_process () {
     local max_retries=30
     local n_restarts_before_sigkill=3
     local process_name="$1"
     local retries=0
-    while ! [[ $(docker ps -a | grep CONTAINER) ]] > /dev/null 2>&1 && ((retries < max_retries)); do
-        if [ "$MARQO_LOG_LEVEL" = "debug" ]; then
-          echo "Process $process_name is not running yet. Retrying in 1 seconds"
-          echo "Retry $retries of a maximum of $max_retries retries"
-        fi
-        echo "Preparing to start Marqo-OS..."
+    while ! [[ $(docker ps -a | grep CONTAINER) ]] >/dev/null && ((retries < max_retries)); do
+        echo "Process $process_name is not running yet. Retrying in 1 seconds"
+        echo "Retry $retries of a maximum of $max_retries retries"
         ((retries=retries+1))
         if ((retries >= n_restarts_before_sigkill)); then
-            if [ "$MARQO_LOG_LEVEL" = "debug" ]; then
-              echo "sending SIGKILL to dockerd and restarting "
-            fi
-            ps axf | grep docker | grep -v grep | awk '{print "kill -9 " $1}' | sh; rm /var/run/docker.pid; dockerd > /dev/null 2>&1 &
+            echo "sending SIGKILL to dockerd and restarting "
+            ps axf | grep docker | grep -v grep | awk '{print "kill -9 " $1}' | sh; rm /var/run/docker.pid; dockerd &
         else
-            if [ "$MARQO_LOG_LEVEL" = "debug" ]; then
-              dockerd &
-            else
-              dockerd > /dev/null 2>&1 &
-            fi
+            dockerd &
         fi
         sleep 3
         if ((retries >= max_retries)); then
@@ -52,61 +31,6 @@
 }
 
 
-<<<<<<< HEAD
-  if [ "$MARQO_LOG_LEVEL" = "debug" ]; then
-    echo "Starting supervisor"
-  fi
-
-  /usr/bin/supervisord -n >> /dev/null 2>&1 &
-
-  dockerd > /dev/null 2>&1 &
-
-  if [ "$MARQO_LOG_LEVEL" = "debug" ]; then
-    echo "Called dockerd command. Waiting for dockerd to start."
-  fi
-
-  processes=(dockerd)
-  for process in "${processes[@]}"; do
-      wait_for_process "$process"
-      if [ $? -ne 0 ]; then
-          echo "$process is not running after max time"
-          exit 1
-      else
-          if [ "$MARQO_LOG_LEVEL" = "debug" ]; then
-            echo "$process is running"
-          fi
-      fi
-  done
-  OPENSEARCH_URL="https://localhost:9200"
-  OPENSEARCH_IS_INTERNAL=True
-  if [[ $(docker ps -a | grep marqo-os) ]]; then
-      if [[ $(docker ps -a | grep marqo-os | grep -v Up) ]]; then
-        docker start marqo-os > /dev/null 2>&1 &
-        until [[ $(curl -v --silent --insecure $OPENSEARCH_URL 2>&1 | grep Unauthorized) ]]; do
-          sleep 0.1;
-        done;
-        echo "Marqo-OS started"
-      fi
-      echo "Marqo-OS is running"
-  else
-      echo "Marqo-OS not found; starting Marqo-OS..."
-      if [ "$MARQO_LOG_LEVEL" = "debug" ]; then
-        docker run --name marqo-os -id -p 9200:9200 -p 9600:9600 -e "discovery.type=single-node" marqoai/marqo-os:0.0.3 &
-      else
-        docker run --name marqo-os -id -p 9200:9200 -p 9600:9600 -e "discovery.type=single-node" marqoai/marqo-os:0.0.3  > /dev/null 2>&1 &
-      fi
-      if [ "$MARQO_LOG_LEVEL" = "debug" ]; then
-        docker start marqo-os > /dev/null 2>&1 &
-      fi
-      until [[ $(curl -v --silent --insecure $OPENSEARCH_URL 2>&1 | grep Unauthorized) ]]; do
-        sleep 0.1;
-      done;
-      echo "Marqo-OS started successfully."
-  fi
-else
-    echo "Found Marqo-OS URL. Skipping internal Marqo-OS configuration."
-fi
-=======
 VESPA_IS_INTERNAL=False
 # Vespa local run
 if ([ -n "$VESPA_QUERY_URL" ] || [ -n "$VESPA_DOCUMENT_URL" ] || [ -n "$VESPA_CONFIG_URL" ]) && \
@@ -168,7 +92,6 @@
   if [ $RETRY_COUNT -eq $MAX_RETRIES ]; then
     echo "Warning: Marqo didn't configure local vector . Marqo is still starting but unexpected error may happen."
   fi
->>>>>>> 36d692b1
 
   export VESPA_QUERY_URL="http://localhost:8080"
   export VESPA_DOCUMENT_URL="http://localhost:8080"
@@ -181,17 +104,9 @@
 
 # Start up redis
 if [ "$MARQO_ENABLE_THROTTLING" != "FALSE" ]; then
-<<<<<<< HEAD
-    echo "Starting Marqo throttling..."
-    redis-server /etc/redis/redis.conf
-    if [ "$MARQO_LOG_LEVEL" = "debug" ]; then
-      echo "Called redis-server command"
-    fi
-=======
     echo "Starting redis-server"
     redis-server /etc/redis/redis.conf &
     echo "Called redis-server command"
->>>>>>> 36d692b1
 
     start_time=$(($(date +%s%N)/1000000))
     while true; do
@@ -204,22 +119,21 @@
         elapsed_time=$(expr $current_time - $start_time)
         if [ $elapsed_time -ge 2000 ]; then
             # Expected start time should be < 30ms in reality.
-            # redis-server failed to start:
-            echo "Marqo throttling failed to start within 2s. Continuing without throttling."
+            echo "redis-server failed to start within 2s. skipping."
             break
         fi
         sleep 0.1
         
     done
-    # redis server is now running
-    echo "Marqo throttling successfully started."
+    echo "redis-server is now running"
 
 else
-    # skip starting Redis
-    echo "Marqo throttling has been disabled. Throttling start-up skipped."
+    echo "Throttling has been disabled. Skipping redis-server start."
 fi
 
-
+# set the default value to info and convert to lower case
+export MARQO_LOG_LEVEL=${MARQO_LOG_LEVEL:-info}
+MARQO_LOG_LEVEL=`echo "$MARQO_LOG_LEVEL" | tr '[:upper:]' '[:lower:]'`
 
 # Start the tensor search web app in the background
 cd /app/src/marqo/tensor_search || exit
