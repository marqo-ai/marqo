--- conflicted
+++ resolved
@@ -85,7 +85,6 @@
 
 export OPENSEARCH_URL
 export OPENSEARCH_IS_INTERNAL
-<<<<<<< HEAD
 
 # Start up redis
 if [ "$MARQO_ENABLE_THROTTLING" != "FALSE" ]; then
@@ -115,11 +114,10 @@
 else
     echo "Throttling has been disabled. Skipping redis-server start."
 fi
-=======
-# set the defaul value to info and convert to lower case
+
+# set the default value to info and convert to lower case
 export MARQO_LOG_LEVEL=${MARQO_LOG_LEVEL:-info}
 MARQO_LOG_LEVEL=`echo "$MARQO_LOG_LEVEL" | tr '[:upper:]' '[:lower:]'`
->>>>>>> 1555b691
 
 # Start the tensor search web app in the background
 cd /app/src/marqo/tensor_search || exit
