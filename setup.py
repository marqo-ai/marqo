--- conflicted
+++ resolved
@@ -33,12 +33,9 @@
         "opencv-python-headless",
         "psutil",
         "multilingual_clip",
-<<<<<<< HEAD
         "readerwriterlock==1.0.9",
         "cachetools==5.3.1"
-=======
         "pynvml==11.5.0"
->>>>>>> 48940e54
     ],
     name="marqo-engine",
     version="0.1.10",
