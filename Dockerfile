# Stage 1: Build the Java package using Maven
FROM maven:3.8.7-openjdk-18-slim as maven_build

WORKDIR /app/vespa
COPY vespa .
RUN mvn clean package

# Stage 2: Base image for Python setup
<<<<<<< HEAD
FROM marqoai/marqo-base:29 as base_image
=======
FROM marqoai/marqo-base:30 as base_image
>>>>>>> f6f7d014

# Allow mounting volume containing data and configs for vespa
VOLUME /opt/vespa/var
# Allow mounting volume to expose vespa logs
VOLUME /opt/vespa/logs
# This is required when mounting var folder from an older version of vespa (>30 minor version gap)
# See https://docs.vespa.ai/en/operations-selfhosted/live-upgrade.html for details
ENV VESPA_SKIP_UPGRADE_CHECK true

ARG TARGETPLATFORM
ARG COMMITHASH
WORKDIR /app

COPY requirements.txt requirements.txt
RUN pip3 install --no-cache-dir -r requirements.txt
RUN rm requirements.txt

# Stage 3: Final stage that builds on the base image
FROM base_image

COPY --from=maven_build /app/vespa/target/marqo-custom-searchers-deploy.jar /app/vespa/target/
COPY scripts/ /app/scripts
COPY run_marqo.sh /app/run_marqo.sh
COPY src /app/src


ENV PYTHONPATH "${PYTHONPATH}:/app"
RUN chmod +x ./run_marqo.sh
RUN echo $COMMITHASH > build_info.txt
CMD ["./run_marqo.sh"]
ENTRYPOINT ["./run_marqo.sh"]
<|MERGE_RESOLUTION|>--- conflicted
+++ resolved
@@ -6,11 +6,7 @@
 RUN mvn clean package
 
 # Stage 2: Base image for Python setup
-<<<<<<< HEAD
-FROM marqoai/marqo-base:29 as base_image
-=======
 FROM marqoai/marqo-base:30 as base_image
->>>>>>> f6f7d014
 
 # Allow mounting volume containing data and configs for vespa
 VOLUME /opt/vespa/var
