<<<<<<< HEAD
FROM marqoai/marqo-base:17 as base_image
VOLUME /var/lib/docker
=======
FROM marqoai/marqo-base:poc as base_image
VOLUME /opt/vespa/
>>>>>>> 36d692b1
ARG TARGETPLATFORM
WORKDIR /app

COPY requirements.txt requirements.txt
RUN pip3 install --no-cache-dir -r requirements.txt

COPY scripts scripts

FROM base_image
COPY . /app
ENV PYTHONPATH "${PYTHONPATH}:/app"
RUN chmod +x ./run_marqo.sh
CMD ["./run_marqo.sh"]
ENTRYPOINT ["./run_marqo.sh"]<|MERGE_RESOLUTION|>--- conflicted
+++ resolved
@@ -1,10 +1,5 @@
-<<<<<<< HEAD
-FROM marqoai/marqo-base:17 as base_image
-VOLUME /var/lib/docker
-=======
 FROM marqoai/marqo-base:poc as base_image
 VOLUME /opt/vespa/
->>>>>>> 36d692b1
 ARG TARGETPLATFORM
 WORKDIR /app
 
