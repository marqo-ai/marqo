--- conflicted
+++ resolved
@@ -425,7 +425,6 @@
             self.assertEqual(r.status, 500)
             self.assertIn("Network Error", r.message)
 
-<<<<<<< HEAD
     def test_get_vespa_version(self):
         expected_vespa_version = '8.396.18'
         version = self.client.get_vespa_version()
@@ -461,7 +460,7 @@
             status = 400
             self.client.translate_vespa_document_response(status, None)
         mock_log_error.assert_called_once()
-=======
+
     @patch.object(VespaClient, 'get_application_has_converged')
     def test_vespa_client_timeout_exception_handled(self, mock_get_application_has_converged):
         """If a timeout exception is raised, the method should retry until the total wait time is reached"""
@@ -488,5 +487,4 @@
 
         with self.assertRaises(VespaError) as e:
             vespa_client.wait_for_application_convergence(timeout=2)
-        self.assertIn("Vespa application did not converge",str(e.exception))
->>>>>>> 46f2b9df
+        self.assertIn("Vespa application did not converge",str(e.exception))