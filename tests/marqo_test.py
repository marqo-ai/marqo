import time
import unittest
import uuid
from unittest.mock import patch, Mock

import vespa.application as pyvespa

from marqo import config, version
from marqo.core.index_management.index_management import IndexManagement
from marqo.core.models.marqo_index import *
from marqo.core.models.marqo_index_request import (StructuredMarqoIndexRequest, UnstructuredMarqoIndexRequest,
                                                   FieldRequest, MarqoIndexRequest)
from marqo.core.monitoring.monitoring import Monitoring
from marqo.tensor_search.telemetry import RequestMetricsStore
from marqo.vespa.vespa_client import VespaClient


class MarqoTestCase(unittest.TestCase):
    indexes = []

    @classmethod
    def configure_request_metrics(cls):
        """Mock RequestMetricsStore to avoid complications with not having TelemetryMiddleware configuring metrics.
        """
        cls.mock_request = Mock()
        cls.patcher = patch('marqo.tensor_search.telemetry.RequestMetricsStore._get_request')
        cls.mock_get_request = cls.patcher.start()
        cls.mock_get_request.return_value = cls.mock_request
        RequestMetricsStore.set_in_request(cls.mock_request)

    @classmethod
    def tearDownClass(cls):
        cls.patcher.stop()
        if cls.indexes:
            cls.index_management.batch_delete_indexes(cls.indexes)

    @classmethod
    def setUpClass(cls) -> None:
        vespa_client = VespaClient(
            "http://localhost:19071",
            "http://localhost:8080",
            "http://localhost:8080",
            content_cluster_name="content_default",

        )
        cls.configure_request_metrics()
        cls.vespa_client = vespa_client
        cls.index_management = IndexManagement(cls.vespa_client)
        cls.monitoring = Monitoring(cls.vespa_client, cls.index_management)
<<<<<<< HEAD
        cls.config = config.Config(vespa_client=vespa_client)
=======
        cls.config = config.Config(vespa_client=vespa_client, index_management=cls.index_management, default_device="cpu")
>>>>>>> 460ac27e

        cls.pyvespa_client = pyvespa.Vespa(url="http://localhost", port=8080)
        cls.CONTENT_CLUSTER = 'content_default'

    @classmethod
    def create_indexes(cls, index_requests: List[MarqoIndexRequest]) -> List[MarqoIndex]:
        indexes = cls.index_management.batch_create_indexes(index_requests)
        cls.indexes = indexes

        return indexes

    def setUp(self) -> None:
        self.clear_indexes(self.indexes)

    def clear_indexes(self, indexes: List[MarqoIndex]):
        for index in indexes:
            self.clear_index_by_name(index.schema_name)

    def clear_index_by_name(self, index_name: str):
        self.pyvespa_client.delete_all_docs(self.CONTENT_CLUSTER, index_name)

    def random_index_name(self) -> str:
        return 'a' + str(uuid.uuid4()).replace('-', '')

    @classmethod
    def structured_marqo_index(
            cls,
            name: str,
            schema_name: str,
            fields: List[Field] = None,
            tensor_fields: List[TensorField] = None,
            model: Model = Model(name='hf/all_datasets_v4_MiniLM-L6'),
            normalize_embeddings: bool = True,
            text_preprocessing: TextPreProcessing = TextPreProcessing(
                split_length=2,
                split_overlap=0,
                split_method=TextSplitMethod.Sentence
            ),
            image_preprocessing: ImagePreProcessing = ImagePreProcessing(
                patch_method=None
            ),
            distance_metric: DistanceMetric = DistanceMetric.Angular,
            vector_numeric_type: VectorNumericType = VectorNumericType.Float,
            hnsw_config: HnswConfig = HnswConfig(
                ef_construction=128,
                m=16
            ),
            marqo_version=version.get_version(),
            created_at=time.time(),
            updated_at=time.time()
    ) -> StructuredMarqoIndex:
        """
        Helper method that provides reasonable defaults for StructuredMarqoIndex.
        """
        return StructuredMarqoIndex(
            name=name,
            schema_name=schema_name,
            model=model,
            normalize_embeddings=normalize_embeddings,
            text_preprocessing=text_preprocessing,
            image_preprocessing=image_preprocessing,
            distance_metric=distance_metric,
            vector_numeric_type=vector_numeric_type,
            hnsw_config=hnsw_config,
            fields=fields,
            tensor_fields=tensor_fields,
            marqo_version=marqo_version,
            created_at=created_at,
            updated_at=updated_at
        )

    @classmethod
    def structured_marqo_index_request(
            cls,
            fields: List[FieldRequest],
            tensor_fields: List[str],
            name: Optional[str] = None,
            model: Model = Model(name='random/small'),
            normalize_embeddings: bool = True,
            text_preprocessing: TextPreProcessing = TextPreProcessing(
                split_length=2,
                split_overlap=0,
                split_method=TextSplitMethod.Sentence
            ),
            image_preprocessing: ImagePreProcessing = ImagePreProcessing(
                patch_method=None
            ),
            distance_metric: DistanceMetric = DistanceMetric.Angular,
            vector_numeric_type: VectorNumericType = VectorNumericType.Float,
            hnsw_config: HnswConfig = HnswConfig(
                ef_construction=128,
                m=16
            ),
            marqo_version=version.get_version(),
            created_at=time.time(),
            updated_at=time.time()
    ) -> StructuredMarqoIndexRequest:
        """
        Helper method that provides reasonable defaults for StructuredMarqoIndexRequest.
        """
        if not name:
            name = 'a' + str(uuid.uuid4()).replace('-', '')

        return StructuredMarqoIndexRequest(
            name=name,
            model=model,
            normalize_embeddings=normalize_embeddings,
            text_preprocessing=text_preprocessing,
            image_preprocessing=image_preprocessing,
            distance_metric=distance_metric,
            vector_numeric_type=vector_numeric_type,
            hnsw_config=hnsw_config,
            fields=fields,
            tensor_fields=tensor_fields,
            marqo_version=marqo_version,
            created_at=created_at,
            updated_at=updated_at
        )

    @classmethod
    def unstructured_marqo_index_request(
            cls,
            name: Optional[str] = None,
            model: Model = Model(name='random/small'),
            normalize_embeddings: bool = True,
            text_preprocessing: TextPreProcessing = TextPreProcessing(
                split_length=2,
                split_overlap=0,
                split_method=TextSplitMethod.Sentence
            ),
            image_preprocessing: ImagePreProcessing = ImagePreProcessing(
                patch_method=None
            ),
            distance_metric: DistanceMetric = DistanceMetric.Angular,
            vector_numeric_type: VectorNumericType = VectorNumericType.Float,
            hnsw_config: HnswConfig = HnswConfig(
                ef_construction=128,
                m=16
            ),
            treat_urls_and_pointers_as_images: bool = False,
            marqo_version='1.0.0',
            created_at=time.time(),
            updated_at=time.time()
    ) -> UnstructuredMarqoIndexRequest:
        """
        Helper method that provides reasonable defaults for UnstructuredMarqoIndexRequest.
        """
        if not name:
            name = 'a' + str(uuid.uuid4()).replace('-', '')

        return UnstructuredMarqoIndexRequest(
            name=name,
            model=model,
            treat_urls_and_pointers_as_images=treat_urls_and_pointers_as_images,
            filter_string_max_length=20,
            normalize_embeddings=normalize_embeddings,
            text_preprocessing=text_preprocessing,
            image_preprocessing=image_preprocessing,
            distance_metric=distance_metric,
            vector_numeric_type=vector_numeric_type,
            hnsw_config=hnsw_config,
            marqo_version=marqo_version,
            created_at=created_at,
            updated_at=updated_at
        )

    class _AssertRaisesContext:
        def __init__(self, expected_exception):
            self.expected_exception = expected_exception

        def __enter__(self):
            return self

        def __exit__(self, exc_type, exc_value, tb):
            if exc_type is None:
                raise AssertionError(f"No exception raised, expected: '{self.expected_exception.__name__}'")
            if issubclass(exc_type, self.expected_exception) and exc_type is not self.expected_exception:
                raise AssertionError(
                    f"Subclass of '{self.expected_exception.__name__}' "
                    f"raised: '{exc_type.__name__}', expected exact exception.")
            if exc_type is not self.expected_exception:
                raise AssertionError(
                    f"Wrong exception raised: '{exc_type.__name__}', expected: '{self.expected_exception.__name__}'")
            return True

    def assertRaisesStrict(self, expected_exception):
        """
        Assert that a specific exception is raised. Will not pass for subclasses of the expected exception.
        """
        return self._AssertRaisesContext(expected_exception)


class AsyncMarqoTestCase(unittest.IsolatedAsyncioTestCase, MarqoTestCase):
    pass<|MERGE_RESOLUTION|>--- conflicted
+++ resolved
@@ -47,11 +47,7 @@
         cls.vespa_client = vespa_client
         cls.index_management = IndexManagement(cls.vespa_client)
         cls.monitoring = Monitoring(cls.vespa_client, cls.index_management)
-<<<<<<< HEAD
-        cls.config = config.Config(vespa_client=vespa_client)
-=======
-        cls.config = config.Config(vespa_client=vespa_client, index_management=cls.index_management, default_device="cpu")
->>>>>>> 460ac27e
+        cls.config = config.Config(vespa_client=vespa_client, default_device="cpu")
 
         cls.pyvespa_client = pyvespa.Vespa(url="http://localhost", port=8080)
         cls.CONTENT_CLUSTER = 'content_default'
