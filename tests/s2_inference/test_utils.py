--- conflicted
+++ resolved
@@ -1,8 +1,8 @@
 import unittest
 
 from marqo.s2_inference.s2_inference import (
-    _check_output_type, vectorise,
-    _convert_vectorized_output,
+    _check_output_type, vectorise, 
+    _convert_vectorized_output, 
     available_models,
     clear_loaded_models,
     _create_model_cache_key,
@@ -36,12 +36,16 @@
         for name in names:
             for device in devices:
                 model_properties = get_model_properties_from_registry(name)
-                assert _create_model_cache_key(name, device, model_properties) == (name
-                                                                                   + model_properties.get('name', '')
-                                                                                   + str(model_properties.get('dimensions', ''))
-                                                                                   + model_properties.get('type', '')
-                                                                                   + str(model_properties.get('tokens', ''))
-                                                                                   + device)
+                assert (
+                            _create_model_cache_key(name, device, model_properties)
+                            == (
+                               name
+                               + model_properties.get('name', '')
+                               + str(model_properties.get('dimensions', ''))
+                               + model_properties.get('type', '')
+                               + str(model_properties.get('tokens', ''))
+                               + device)
+                )
 
     def test_clear_model_cache(self):
         # tests clearing the model cache
@@ -106,7 +110,6 @@
 
         clear_loaded_models()
 
-
     def test_convert_output(self):
 
         list_o_lists = [ [[1,2], [3,4]],
@@ -119,37 +122,4 @@
             assert _convert_vectorized_output(list_o_list) == list_o_list
             assert _convert_vectorized_output(float_tensor) == list_o_list
             assert _convert_vectorized_output(numpy_array) == list_o_list
-<<<<<<< HEAD
-            
-   
-=======
-
-    # def test_normalize(self):
-    #     list_o_lists = [ [[1,2], [3,4]],
-    #                         [[1,2]], (np.random.rand(100,100)-0.5).tolist()
-    #                     ]
-    #     eps = 1e-6
-
-    #     for list_o_list in list_o_lists:
-    #         float_tensor = FloatTensor(list_o_list)
-    #         numpy_array = np.array(list_o_list)
-
-    #         normed_list = normalize_2d(list_o_list)
-    #         normed_ft = normalize_2d(float_tensor)
-    #         normed_np = normalize_2d(numpy_array)
-
-    #         assert FloatTensor(normed_list).dim() == 2
-    #         assert normed_ft.dim() == 2
-    #         assert FloatTensor(normed_np).dim() == 2
-
-    #         norm_normed_list = linalg.vector_norm(FloatTensor(normed_np), dim=1, ord=2)
-    #         norm_normed_ft = linalg.vector_norm(FloatTensor(normed_ft), dim=1, ord=2)
-    #         norm_normed_np = linalg.vector_norm(FloatTensor(normed_np), dim=1, ord=2)
-
-    #         assert max(abs(norm_normed_ft - norm_normed_list)) < eps
-    #         assert max(abs(norm_normed_ft - norm_normed_np)) < eps
-
-    #         assert abs(min(norm_normed_list) - 1) < eps and abs(max(norm_normed_list) - 1) < eps
-    #         assert abs(min(norm_normed_ft) - 1) < eps and abs(max(norm_normed_ft) - 1) < eps
-    #         assert abs(min(norm_normed_np) - 1) < eps and abs(max(norm_normed_np) - 1) < eps
->>>>>>> 849eeb72
+            