import unittest
import os
import torch

from marqo.s2_inference.types import FloatTensor
from marqo.s2_inference.s2_inference import clear_loaded_models, get_model_properties_from_registry
from marqo.s2_inference.model_registry import load_model_properties, _get_open_clip_properties
import numpy as np

from marqo.s2_inference.s2_inference import (
    _load_model,
    _check_output_type, vectorise,
    _convert_vectorized_output,
)


class TestEncoding(unittest.TestCase):

    def setUp(self) -> None:

        pass

    def tearDown(self) -> None:
        clear_loaded_models()

    def test_vectorize(self):

<<<<<<< HEAD
        names = ["onnx16/open_clip/ViT-B-32/laion400m_e32", 'onnx32/open_clip/ViT-B-32-quickgelu/laion400m_e32',
                 'onnx32/open_clip/ViT-g-14/laion2b_s12b_b42k',"all-MiniLM-L6-v1", "all_datasets_v4_MiniLM-L6", "hf/all-MiniLM-L6-v1", "hf/all_datasets_v4_MiniLM-L6",
=======
        names = ["multilingual-clip/XLM-Roberta-Large-Vit-B-32",
                 "onnx16/open_clip/ViT-B-32/laion400m_e32", 'onnx32/open_clip/ViT-B-32-quickgelu/laion400m_e32',
                 "all-MiniLM-L6-v1", "all_datasets_v4_MiniLM-L6", "hf/all-MiniLM-L6-v1", "hf/all_datasets_v4_MiniLM-L6",
>>>>>>> d25daacb
                 "onnx/all-MiniLM-L6-v1", "onnx/all_datasets_v4_MiniLM-L6"]
        sentences = ['hello', 'this is a test sentence. so is this.', ['hello', 'this is a test sentence. so is this.']]
        device = 'cpu'
        eps = 1e-9

        for name in names:
            model_properties = get_model_properties_from_registry(name)
            model = _load_model(model_properties['name'], model_properties=model_properties, device=device, )

            for sentence in sentences:
                output_v = vectorise(name, sentence, model_properties, device, normalize_embeddings=True)

                assert _check_output_type(output_v)

                output_m = model.encode(sentence, normalize=True)

                assert abs(torch.FloatTensor(output_m) - torch.FloatTensor(output_v)).sum() < eps

            clear_loaded_models()


    def test_load_clip_text_model(self):
<<<<<<< HEAD
        names = [ "onnx16/open_clip/ViT-B-32/laion400m_e32", 'onnx32/open_clip/ViT-B-32-quickgelu/laion400m_e32',
                 'onnx32/open_clip/ViT-g-14/laion2b_s12b_b42k', 'RN50', "ViT-B/16"]
=======
        names = ["multilingual-clip/XLM-Roberta-Large-Vit-B-32",
                 "onnx16/open_clip/ViT-B-32/laion400m_e32", 'onnx32/open_clip/ViT-B-32-quickgelu/laion400m_e32',
                 'RN50', "ViT-B/16"]
>>>>>>> d25daacb
        device = 'cpu'
        eps = 1e-9
        texts = ['hello', 'big', 'asasasasaaaaaaaaaaaa', '', 'a word. another one!?. #$#.']

        for name in names:

            model = _load_model(name, model_properties=get_model_properties_from_registry(name), device=device)

            for text in texts:
                assert abs(model.encode(text) - model.encode([text])).sum() < eps
                assert abs(model.encode_text(text) - model.encode([text])).sum() < eps
                assert abs(model.encode(text) - model.encode_text([text])).sum() < eps

            clear_loaded_models()


    def test_load_sbert_text_model(self):
        names = ["all-MiniLM-L6-v1", "all_datasets_v4_MiniLM-L6"]
        device = 'cpu'
        eps = 1e-9

        for name in names:
            model_properties = get_model_properties_from_registry(name)
            model = _load_model(model_properties['name'], model_properties=model_properties, device=device)
            assert abs(model.encode('hello') - model.encode(['hello'])).sum() < eps

            clear_loaded_models()


    def test_load_hf_text_model(self):
        names = ["hf/all-MiniLM-L6-v1", "hf/all_datasets_v4_MiniLM-L6"]
        device = 'cpu'
        eps = 1e-9

        for name in names:
            model_properties = get_model_properties_from_registry(name)
            model = _load_model(model_properties['name'], model_properties=model_properties, device=device)
            assert abs(model.encode('hello') - model.encode(['hello'])).sum() < eps

            clear_loaded_models()


    def test_load_onnx_sbert_text_model(self):
        names = ["onnx/all-MiniLM-L6-v1", "onnx/all_datasets_v4_MiniLM-L6"]
        device = 'cpu'
        eps = 1e-9

        for name in names:
            model_properties = get_model_properties_from_registry(name)
            model = _load_model(model_properties['name'], model_properties=model_properties, device=device)
            assert abs(model.encode('hello') - model.encode(['hello'])).sum() < eps

            clear_loaded_models()


    def test_compare_onnx_sbert_text_models(self):
        names_sbert_onnx = [("all-MiniLM-L6-v1", "onnx/all-MiniLM-L6-v1"),
                            ("all_datasets_v4_MiniLM-L6", "onnx/all_datasets_v4_MiniLM-L6")]
        sentences = ['hello', 'this is a test sentence. so is this.']
        device = 'cpu'
        eps = 1e-4

        for name_sbert, name_onnx in names_sbert_onnx:
            for sentence in sentences:
                model_properties_sbert = get_model_properties_from_registry(name_sbert)
                model_sbert = _load_model(model_properties_sbert['name'], model_properties=model_properties_sbert, device=device)

                model_properties_onnx = get_model_properties_from_registry(name_onnx)
                model_onnx = _load_model(model_properties_onnx['name'], model_properties=model_properties_onnx, device=device)

                assert abs(model_onnx.encode(sentence) - model_sbert.encode(sentence)).sum() < eps

            clear_loaded_models()


    def test_model_outputs(self):
<<<<<<< HEAD
        names = ["onnx16/open_clip/ViT-B-32/laion400m_e32", 'onnx32/open_clip/ViT-B-32-quickgelu/laion400m_e32',
                 'onnx32/open_clip/ViT-g-14/laion2b_s12b_b42k', "onnx32/openai/ViT-L/14", "onnx16/openai/ViT-L/14",
=======
        names = ["multilingual-clip/XLM-Roberta-Large-Vit-B-32",
                "onnx16/open_clip/ViT-B-32/laion400m_e32", 'onnx32/open_clip/ViT-B-32-quickgelu/laion400m_e32',
>>>>>>> d25daacb
                'open_clip/ViT-B-32/laion400m_e32', "all-MiniLM-L6-v1",
                 "all_datasets_v4_MiniLM-L6", "hf/all-MiniLM-L6-v1",
                 "hf/all_datasets_v4_MiniLM-L6", "onnx/all-MiniLM-L6-v1", "onnx/all_datasets_v4_MiniLM-L6"]
        sentences = ['hello', 'this is a test sentence. so is this.', ['hello', 'this is a test sentence. so is this.']]
        device = 'cpu'

        for name in names:
            model_properties = get_model_properties_from_registry(name)
            model = _load_model(model_properties['name'], model_properties=model_properties, device=device)

            for sentence in sentences:
                output = model.encode(sentence)
                assert _check_output_type(_convert_vectorized_output(output))

            clear_loaded_models()


    def test_model_normalization(self):
<<<<<<< HEAD
        names = ["onnx16/open_clip/ViT-B-32/laion400m_e32", 'onnx32/open_clip/ViT-B-32-quickgelu/laion400m_e32',
                 'onnx32/open_clip/ViT-g-14/laion2b_s12b_b42k', "onnx32/openai/ViT-L/14", "onnx16/openai/ViT-L/14",
=======
        names = ["multilingual-clip/XLM-Roberta-Large-Vit-B-32",
                 "onnx16/open_clip/ViT-B-32/laion400m_e32", 'onnx32/open_clip/ViT-B-32-quickgelu/laion400m_e32',
>>>>>>> d25daacb
                 'open_clip/ViT-B-32/laion400m_e32', 'RN50', "ViT-B/16", "all-MiniLM-L6-v1",
                 "all_datasets_v4_MiniLM-L6", "hf/all-MiniLM-L6-v1", "hf/all_datasets_v4_MiniLM-L6",
                 "onnx/all-MiniLM-L6-v1", "onnx/all_datasets_v4_MiniLM-L6"]
        sentences = ['hello', 'this is a test sentence. so is this.', ['hello', 'this is a test sentence. so is this.']]
        device = 'cpu'
        eps = 1e-6

        for name in names:
            model_properties = get_model_properties_from_registry(name)
            model = _load_model(model_properties['name'], model_properties=model_properties, device=device)

            for sentence in sentences:
                output = model.encode(sentence, normalize=True)
                output = _convert_vectorized_output(output)
                max_output_norm = max(torch.linalg.norm(FloatTensor(output), dim=1))
                min_output_norm = min(torch.linalg.norm(FloatTensor(output), dim=1))

                assert abs(max_output_norm - 1) < eps, f"{name}, {sentence}"
                assert abs(min_output_norm - 1) < eps, f"{name}, {sentence}"

            clear_loaded_models()


    def test_model_un_normalization(self):
        # note: sbert native seems to provide normalized embeddings even with = False, needs more investigation
        # , 
        names = ['open_clip/ViT-B-32/laion400m_e32', 'RN50', "ViT-B/16", "hf/all-MiniLM-L6-v1",
                 "hf/all_datasets_v4_MiniLM-L6", "onnx/all-MiniLM-L6-v1", "onnx/all_datasets_v4_MiniLM-L6"]
        sentences = ['hello', 'this is a test sentence. so is this.', ['hello', 'this is a test sentence. so is this.']]
        device = 'cpu'
        eps = 1e-3

        for name in names:
            model_properties = get_model_properties_from_registry(name)
            model = _load_model(model_properties['name'], model_properties=model_properties, device=device)

            for sentence in sentences:
                output = model.encode(sentence, normalize=False)
                output = _convert_vectorized_output(output)
                max_output_norm = max(torch.linalg.norm(FloatTensor(output), dim=1))
                min_output_norm = min(torch.linalg.norm(FloatTensor(output), dim=1))

                assert abs(max_output_norm - 1) > eps, f"{name}, {sentence}"
                assert abs(min_output_norm - 1) > eps, f"{name}, {sentence}"

            clear_loaded_models()


    def test_open_clip_vectorize(self):

        names = ['open_clip/ViT-B-32/laion400m_e32', 'open_clip/RN50/openai']

        sentences = ['hello', 'this is a test sentence. so is this.', ['hello', 'this is a test sentence. so is this.']]
        device = 'cpu'
        eps = 1e-9

        for name in names:
            model_properties = get_model_properties_from_registry(name)
            model = _load_model(model_properties['name'], model_properties=model_properties, device=device)

            for sentence in sentences:
                output_v = vectorise(name, sentence, model_properties, device, normalize_embeddings=True)

                assert _check_output_type(output_v)

                output_m = model.encode(sentence, normalize=True)

                assert abs(torch.FloatTensor(output_m) - torch.FloatTensor(output_v)).sum() < eps

            clear_loaded_models()


    def test_open_clip_embedding_size(self):

        # This is a full test as the list includes all the models. Note that the training dataset does not affect the
        # embedding size.
        names = ['open_clip/ViT-B-32/laion400m_e32', 'open_clip/RN50/openai']

        device = "cpu"

        sentences = ['hello', 'this is a test sentence. so is this.', ['hello', 'this is a test sentence. so is this.']]

        for name in names:
            open_clip_properties = _get_open_clip_properties()

            for sentence in sentences:
                output_v = vectorise(name, sentence, get_model_properties_from_registry(name), device, normalize_embeddings=True)
                registered_dimension = open_clip_properties[name]["dimensions"]
                output_dimension = len(output_v[0])

                assert registered_dimension == output_dimension

            clear_loaded_models()


    def test_onnx_clip_vectorise(self):

        names = ["onnx16/open_clip/ViT-B-32/laion400m_e32", 'onnx32/open_clip/ViT-B-32-quickgelu/laion400m_e32']

        sentences = ['hello', 'this is a test sentence. so is this.',
                     ['hello', 'this is a test sentence. so is this.']]
        device = 'cpu'
        eps = 1e-9

        for name in names:
            model_properties = get_model_properties_from_registry(name)
            model = _load_model(model_properties['name'], model_properties=model_properties, device=device)

            for sentence in sentences:
                output_v = vectorise(name, sentence, model_properties, device, normalize_embeddings=True)

                assert _check_output_type(output_v)

                output_m = model.encode(sentence, normalize=True)

                assert abs(torch.FloatTensor(output_m) - torch.FloatTensor(output_v)).sum() < eps

            clear_loaded_models()
<|MERGE_RESOLUTION|>--- conflicted
+++ resolved
@@ -25,14 +25,9 @@
 
     def test_vectorize(self):
 
-<<<<<<< HEAD
+
         names = ["onnx16/open_clip/ViT-B-32/laion400m_e32", 'onnx32/open_clip/ViT-B-32-quickgelu/laion400m_e32',
-                 'onnx32/open_clip/ViT-g-14/laion2b_s12b_b42k',"all-MiniLM-L6-v1", "all_datasets_v4_MiniLM-L6", "hf/all-MiniLM-L6-v1", "hf/all_datasets_v4_MiniLM-L6",
-=======
-        names = ["multilingual-clip/XLM-Roberta-Large-Vit-B-32",
-                 "onnx16/open_clip/ViT-B-32/laion400m_e32", 'onnx32/open_clip/ViT-B-32-quickgelu/laion400m_e32',
                  "all-MiniLM-L6-v1", "all_datasets_v4_MiniLM-L6", "hf/all-MiniLM-L6-v1", "hf/all_datasets_v4_MiniLM-L6",
->>>>>>> d25daacb
                  "onnx/all-MiniLM-L6-v1", "onnx/all_datasets_v4_MiniLM-L6"]
         sentences = ['hello', 'this is a test sentence. so is this.', ['hello', 'this is a test sentence. so is this.']]
         device = 'cpu'
@@ -55,14 +50,10 @@
 
 
     def test_load_clip_text_model(self):
-<<<<<<< HEAD
+
         names = [ "onnx16/open_clip/ViT-B-32/laion400m_e32", 'onnx32/open_clip/ViT-B-32-quickgelu/laion400m_e32',
                  'onnx32/open_clip/ViT-g-14/laion2b_s12b_b42k', 'RN50', "ViT-B/16"]
-=======
-        names = ["multilingual-clip/XLM-Roberta-Large-Vit-B-32",
-                 "onnx16/open_clip/ViT-B-32/laion400m_e32", 'onnx32/open_clip/ViT-B-32-quickgelu/laion400m_e32',
-                 'RN50', "ViT-B/16"]
->>>>>>> d25daacb
+
         device = 'cpu'
         eps = 1e-9
         texts = ['hello', 'big', 'asasasasaaaaaaaaaaaa', '', 'a word. another one!?. #$#.']
@@ -139,14 +130,9 @@
 
 
     def test_model_outputs(self):
-<<<<<<< HEAD
+
         names = ["onnx16/open_clip/ViT-B-32/laion400m_e32", 'onnx32/open_clip/ViT-B-32-quickgelu/laion400m_e32',
-                 'onnx32/open_clip/ViT-g-14/laion2b_s12b_b42k', "onnx32/openai/ViT-L/14", "onnx16/openai/ViT-L/14",
-=======
-        names = ["multilingual-clip/XLM-Roberta-Large-Vit-B-32",
-                "onnx16/open_clip/ViT-B-32/laion400m_e32", 'onnx32/open_clip/ViT-B-32-quickgelu/laion400m_e32',
->>>>>>> d25daacb
-                'open_clip/ViT-B-32/laion400m_e32', "all-MiniLM-L6-v1",
+                 'open_clip/ViT-B-32/laion400m_e32', "all-MiniLM-L6-v1",
                  "all_datasets_v4_MiniLM-L6", "hf/all-MiniLM-L6-v1",
                  "hf/all_datasets_v4_MiniLM-L6", "onnx/all-MiniLM-L6-v1", "onnx/all_datasets_v4_MiniLM-L6"]
         sentences = ['hello', 'this is a test sentence. so is this.', ['hello', 'this is a test sentence. so is this.']]
@@ -164,13 +150,8 @@
 
 
     def test_model_normalization(self):
-<<<<<<< HEAD
+
         names = ["onnx16/open_clip/ViT-B-32/laion400m_e32", 'onnx32/open_clip/ViT-B-32-quickgelu/laion400m_e32',
-                 'onnx32/open_clip/ViT-g-14/laion2b_s12b_b42k', "onnx32/openai/ViT-L/14", "onnx16/openai/ViT-L/14",
-=======
-        names = ["multilingual-clip/XLM-Roberta-Large-Vit-B-32",
-                 "onnx16/open_clip/ViT-B-32/laion400m_e32", 'onnx32/open_clip/ViT-B-32-quickgelu/laion400m_e32',
->>>>>>> d25daacb
                  'open_clip/ViT-B-32/laion400m_e32', 'RN50', "ViT-B/16", "all-MiniLM-L6-v1",
                  "all_datasets_v4_MiniLM-L6", "hf/all-MiniLM-L6-v1", "hf/all_datasets_v4_MiniLM-L6",
                  "onnx/all-MiniLM-L6-v1", "onnx/all_datasets_v4_MiniLM-L6"]
@@ -288,4 +269,4 @@
 
                 assert abs(torch.FloatTensor(output_m) - torch.FloatTensor(output_v)).sum() < eps
 
-            clear_loaded_models()
+            clear_loaded_models()