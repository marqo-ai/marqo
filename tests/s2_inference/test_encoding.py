import unittest
import torch
from unittest.mock import MagicMock, patch
from marqo.s2_inference.types import FloatTensor
from marqo.s2_inference.s2_inference import clear_loaded_models, get_model_properties_from_registry
from marqo.s2_inference.model_registry import load_model_properties, _get_open_clip_properties
from marqo.s2_inference.s2_inference import _convert_tensor_to_numpy
import numpy as np
import functools

from marqo.s2_inference.s2_inference import (
    _check_output_type, vectorise,
    _convert_vectorized_output,
)
from marqo.s2_inference.s2_inference import _load_model as og_load_model
from tests.marqo_test import TestImageUrls

_load_model = functools.partial(og_load_model, calling_func = "unit_test")

class TestEncoding(unittest.TestCase):

    def setUp(self) -> None:
        pass

    def tearDown(self) -> None:
        clear_loaded_models()

    def test_vectorize(self):
        names = ["fp16/ViT-B/32", "onnx16/open_clip/ViT-B-32/laion400m_e32", 'onnx32/open_clip/ViT-B-32-quickgelu/laion400m_e32',
                 "all-MiniLM-L6-v1", "all_datasets_v4_MiniLM-L6", "hf/all-MiniLM-L6-v1", "hf/all_datasets_v4_MiniLM-L6",
                 "hf/bge-small-en-v1.5", "onnx/all-MiniLM-L6-v1", "onnx/all_datasets_v4_MiniLM-L6"]

        names_e5 = ["hf/e5-small", "hf/e5-base", "hf/e5-small-unsupervised", "hf/e5-base-unsupervised", "hf/e5-base-v2",
                    "hf/multilingual-e5-small"]

        names_bge = ["hf/bge-small-en-v1.5", "hf/bge-base-en-v1.5"]

        names_snowflake = ["hf/snowflake-arctic-embed-m", "hf/snowflake-arctic-embed-m-v1.5"]

        names = names + names_e5 + names_bge + names_snowflake
                 
        sentences = ['hello', 'this is a test sentence. so is this.', ['hello', 'this is a test sentence. so is this.']]
        device = 'cpu'
        eps = 1e-9

        for name in names:
            model_properties = get_model_properties_from_registry(name)
            model = _load_model(model_properties['name'], model_properties=model_properties, device=device)

            for sentence in sentences:
                output_v = vectorise(name, sentence, model_properties, device, normalize_embeddings=True)

                assert _check_output_type(output_v)

                output_m = model.encode(sentence, normalize=True)

                assert abs(torch.FloatTensor(output_m) - torch.FloatTensor(output_v)).sum() < eps

            clear_loaded_models()

    def test_cpu_encode_type(self):
        names = ["fp16/ViT-B/32", "onnx16/open_clip/ViT-B-32/laion400m_e32", 'onnx32/open_clip/ViT-B-32-quickgelu/laion400m_e32',
                 "all-MiniLM-L6-v1", "all_datasets_v4_MiniLM-L6", "hf/all-MiniLM-L6-v1", "hf/all_datasets_v4_MiniLM-L6",
                 "hf/bge-small-en-v1.5", "onnx/all-MiniLM-L6-v1", "onnx/all_datasets_v4_MiniLM-L6"]

        names_e5 = ["hf/e5-small", "hf/e5-base", "hf/e5-small-unsupervised", "hf/e5-base-unsupervised", "hf/e5-base-v2",
                    "hf/multilingual-e5-small"]

        names_bge = ["hf/bge-small-en-v1.5", "hf/bge-base-en-v1.5"]

        names_snowflake = ["hf/snowflake-arctic-embed-m", "hf/snowflake-arctic-embed-m-v1.5"]

        names = names + names_e5 + names_bge + names_snowflake

        sentences = ['hello', 'this is a test sentence. so is this.', ['hello', 'this is a test sentence. so is this.']]
        device = 'cpu'

        for name in names:
            model_properties = get_model_properties_from_registry(name)
            model = _load_model(model_properties['name'], model_properties=model_properties, device=device)

            for sentence in sentences:
                output_v = _convert_tensor_to_numpy(model.encode(sentence, normalize=True))
                assert isinstance(output_v, np.ndarray)

            clear_loaded_models()

    def test_load_clip_text_model(self):
        names = ["fp16/ViT-B/32", "onnx16/open_clip/ViT-B-32/laion400m_e32", 'onnx32/open_clip/ViT-B-32-quickgelu/laion400m_e32',
                  'RN50', "ViT-B/16"]

        device = 'cpu'
        eps = 1e-9
        texts = ['hello', 'big', 'asasasasaaaaaaaaaaaa', '', 'a word. another one!?. #$#.']

        for name in names:

            model =  _load_model(name, model_properties=get_model_properties_from_registry(name), device=device)

            for text in texts:
                assert abs(model.encode(text) - model.encode([text])).sum() < eps
                assert abs(model.encode_text(text) - model.encode([text])).sum() < eps
                assert abs(model.encode(text) - model.encode_text([text])).sum() < eps

            clear_loaded_models()


    def test_load_sbert_text_model(self):
        names = ["all-MiniLM-L6-v1", "all_datasets_v4_MiniLM-L6"]
        device = 'cpu'
        eps = 1e-9

        for name in names:
            model_properties = get_model_properties_from_registry(name)
            model = _load_model(model_properties['name'], model_properties=model_properties, device=device)
            assert abs(model.encode('hello') - model.encode(['hello'])).sum() < eps

            clear_loaded_models()


    def test_load_hf_text_model(self):
        names = ["hf/all-MiniLM-L6-v1", "hf/all_datasets_v4_MiniLM-L6", "hf/bge-small-en-v1.5"]

        names_e5 = ["hf/e5-small", "hf/e5-base", "hf/e5-small-unsupervised", "hf/e5-base-unsupervised", "hf/e5-base-v2",
                    "hf/multilingual-e5-small"]
        names += names_e5

        device = 'cpu'
        eps = 1e-9

        for name in names:
            model_properties = get_model_properties_from_registry(name)
            model = _load_model(model_properties['name'], model_properties=model_properties, device=device)
            assert abs(model.encode('hello') - model.encode(['hello'])).sum() < eps

            clear_loaded_models()


    def test_load_onnx_sbert_text_model(self):
        names = ["onnx/all-MiniLM-L6-v1", "onnx/all_datasets_v4_MiniLM-L6"]
        device = 'cpu'
        eps = 1e-9

        for name in names:
            model_properties = get_model_properties_from_registry(name)
            model = _load_model(model_properties['name'], model_properties=model_properties, device=device)
            assert abs(model.encode('hello') - model.encode(['hello'])).sum() < eps

            clear_loaded_models()


    def test_compare_onnx_sbert_text_models(self):
        names_sbert_onnx = [("all-MiniLM-L6-v1", "onnx/all-MiniLM-L6-v1"),
                            ("all_datasets_v4_MiniLM-L6", "onnx/all_datasets_v4_MiniLM-L6")]
        sentences = ['hello', 'this is a test sentence. so is this.']
        device = 'cpu'
        eps = 1e-4

        for name_sbert, name_onnx in names_sbert_onnx:
            for sentence in sentences:
                model_properties_sbert = get_model_properties_from_registry(name_sbert)
                model_sbert = _load_model(model_properties_sbert['name'], model_properties=model_properties_sbert, device=device)

                model_properties_onnx = get_model_properties_from_registry(name_onnx)
                model_onnx = _load_model(model_properties_onnx['name'], model_properties=model_properties_onnx, device=device)

                assert abs(model_onnx.encode(sentence) - model_sbert.encode(sentence)).sum() < eps

            clear_loaded_models()


    def test_model_outputs(self):
        names = ["fp16/ViT-B/32", "onnx16/open_clip/ViT-B-32/laion400m_e32", 'onnx32/open_clip/ViT-B-32-quickgelu/laion400m_e32',"all-MiniLM-L6-v1",
                 "all_datasets_v4_MiniLM-L6", "hf/all-MiniLM-L6-v1", "hf/all_datasets_v4_MiniLM-L6",
                 "hf/bge-small-en-v1.5", "onnx/all-MiniLM-L6-v1", "onnx/all_datasets_v4_MiniLM-L6"]

        names_e5 = ["hf/e5-small", "hf/e5-base", "hf/e5-small-unsupervised", "hf/e5-base-unsupervised", "hf/e5-base-v2",
                    "hf/multilingual-e5-small"]
        names += names_e5
                 
        sentences = ['hello', 'this is a test sentence. so is this.', ['hello', 'this is a test sentence. so is this.']]
        device = 'cpu'

        for name in names:
            model_properties = get_model_properties_from_registry(name)
            model = _load_model(model_properties['name'], model_properties=model_properties, device=device)

            for sentence in sentences:
                output = model.encode(sentence)
                assert _check_output_type(_convert_vectorized_output(output))

            clear_loaded_models()


    def test_model_normalization(self):
        names = ["fp16/ViT-B/32", "onnx16/open_clip/ViT-B-32/laion400m_e32", 'onnx32/open_clip/ViT-B-32-quickgelu/laion400m_e32',
                 'RN50', "ViT-B/16", "all-MiniLM-L6-v1",
                 "all_datasets_v4_MiniLM-L6", "hf/all-MiniLM-L6-v1", "hf/all_datasets_v4_MiniLM-L6",
                 "hf/bge-small-en-v1.5", "onnx/all-MiniLM-L6-v1", "onnx/all_datasets_v4_MiniLM-L6"]

        names_e5 = ["hf/e5-small", "hf/e5-base", "hf/e5-small-unsupervised", "hf/e5-base-unsupervised", "hf/e5-base-v2",
                    "hf/multilingual-e5-small"]
        names += names_e5
                 
        sentences = ['hello', 'this is a test sentence. so is this.', ['hello', 'this is a test sentence. so is this.']]
        device = 'cpu'
        eps = 1e-6

        for name in names:
            model_properties = get_model_properties_from_registry(name)
            model = _load_model(model_properties['name'], model_properties=model_properties, device=device)

            for sentence in sentences:
                output = model.encode(sentence, normalize=True)
                output = _convert_vectorized_output(output)
                max_output_norm = max(torch.linalg.norm(FloatTensor(output), dim=1))
                min_output_norm = min(torch.linalg.norm(FloatTensor(output), dim=1))

                assert abs(max_output_norm - 1) < eps, f"{name}, {sentence}"
                assert abs(min_output_norm - 1) < eps, f"{name}, {sentence}"

            clear_loaded_models()


    def test_model_un_normalization(self):
        # note: sbert native seems to provide normalized embeddings even with = False, needs more investigation
        # , 
        names = [ 'RN50', "ViT-B/16", "hf/all-MiniLM-L6-v1",
                 "hf/all_datasets_v4_MiniLM-L6", "hf/bge-small-en-v1.5",
                  "onnx/all-MiniLM-L6-v1", "onnx/all_datasets_v4_MiniLM-L6"]

        names_e5 = ["hf/e5-small", "hf/e5-base", "hf/e5-small-unsupervised", "hf/e5-base-unsupervised", "hf/e5-base-v2",
                    "hf/multilingual-e5-small"]
        names += names_e5

        sentences = ['hello', 'this is a test sentence. so is this.', ['hello', 'this is a test sentence. so is this.']]
        device = 'cpu'
        eps = 1e-3

        for name in names:
            model_properties = get_model_properties_from_registry(name)
            model = _load_model(model_properties['name'], model_properties=model_properties, device=device)

            for sentence in sentences:
                output = model.encode(sentence, normalize=False)
                output = _convert_vectorized_output(output)
                max_output_norm = max(torch.linalg.norm(FloatTensor(output), dim=1))
                min_output_norm = min(torch.linalg.norm(FloatTensor(output), dim=1))

                assert abs(max_output_norm - 1) > eps, f"{name}, {sentence}"
                assert abs(min_output_norm - 1) > eps, f"{name}, {sentence}"

            clear_loaded_models()

    def test_onnx_clip_vectorise(self):
        names = ["onnx16/open_clip/ViT-B-32/laion400m_e32", 'onnx32/open_clip/ViT-B-32-quickgelu/laion400m_e32']

        sentences = ['hello', 'this is a test sentence. so is this.',
                     ['hello', 'this is a test sentence. so is this.']]
        device = 'cpu'
        eps = 1e-9

        for name in names:
            model_properties = get_model_properties_from_registry(name)
            model = _load_model(model_properties['name'], model_properties=model_properties, device=device)

            for sentence in sentences:
                output_v = vectorise(name, sentence, model_properties, device, normalize_embeddings=True)

                assert _check_output_type(output_v)

                output_m = model.encode(sentence, normalize=True)

                assert abs(torch.FloatTensor(output_m) - torch.FloatTensor(output_v)).sum() < eps

            clear_loaded_models()


class TestOpenClipModelEncoding(unittest.TestCase):
    '''
    This test is for open clip models as they are heavily used in production.
    '''

    def setUp(self) -> None:
        self.open_clip_test_model = [
            'open_clip/RN50/yfcc15m', 'open_clip/ViT-B-32/laion2b_s34b_b79k',
            'open_clip/ViT-B-16/laion2b_s34b_b88k', 'open_clip/convnext_base/laion400m_s13b_b51k',
            'open_clip/convnext_base_w/laion_aesthetic_s13b_b82k',
            'open_clip/coca_ViT-B-32/mscoco_finetuned_laion2b_s13b_b90k',
            'open_clip/EVA02-B-16/merged2b_s8b_b131k',
<<<<<<< HEAD
            "open_clip/MobileCLIP-B/datacompdr_lt",
            "open_clip/MobileCLIP-S1/datacompdr"
=======
            # "open_clip/MobileCLIP-B/datacompdr_lt",
            # "open_clip/MobileCLIP-S1/datacompdr"
>>>>>>> f6f7d014
        ]

    def tearDown(self) -> None:
        clear_loaded_models()

    def test_open_clip_vectorize(self):
        names = self.open_clip_test_model

        sentences = ['hello', 'this is a test sentence. so is this.', ['hello', 'this is a test sentence. so is this.']]
        device = 'cpu'
        eps = 1e-9

        for name in names:
            model_properties = get_model_properties_from_registry(name)
            model = _load_model(model_properties['name'], model_properties=model_properties, device=device)

            for sentence in sentences:
                output_v = vectorise(name, sentence, model_properties, device, normalize_embeddings=True)

                assert _check_output_type(output_v)

                output_m = model.encode(sentence, normalize=True)

                assert abs(torch.FloatTensor(output_m) - torch.FloatTensor(output_v)).sum() < eps

            clear_loaded_models()

    def test_load_clip_text_model(self):
        names = self.open_clip_test_model

        device = 'cpu'
        eps = 1e-9
        texts = ['hello', 'big', 'asasasasaaaaaaaaaaaa', '', 'a word. another one!?. #$#.']

        for name in names:

            model =  _load_model(name, model_properties=get_model_properties_from_registry(name), device=device)

            for text in texts:
                assert abs(model.encode(text) - model.encode([text])).sum() < eps
                assert abs(model.encode_text(text) - model.encode([text])).sum() < eps
                assert abs(model.encode(text) - model.encode_text([text])).sum() < eps

            clear_loaded_models()

    def test_load_clip_image_model(self):
        names = self.open_clip_test_model

        device = 'cpu'
        eps = 1e-9
        images = [TestImageUrls.IMAGE0.value,
                  TestImageUrls.IMAGE1.value,
                  TestImageUrls.IMAGE2.value]

        for name in names:

            model =  _load_model(name, model_properties=get_model_properties_from_registry(name), device=device)

            for image in images:
                assert abs(model.encode(image) - model.encode([image])).sum() < eps
                assert abs(model.encode_image(image) - model.encode([image])).sum() < eps
                assert abs(model.encode(image) - model.encode_image([image])).sum() < eps

            clear_loaded_models()

    def test_cpu_encode_type(self):
        names = self.open_clip_test_model

        sentences = ['hello', 'this is a test sentence. so is this.', ['hello', 'this is a test sentence. so is this.']]
        device = 'cpu'

        for name in names:
            model_properties = get_model_properties_from_registry(name)
            model = _load_model(model_properties['name'], model_properties=model_properties, device=device)

            for sentence in sentences:
                output_v = _convert_tensor_to_numpy(model.encode(sentence, normalize=True))
                assert isinstance(output_v, np.ndarray)

            clear_loaded_models()

    def test_open_clip_embedding_size(self):
        names = self.open_clip_test_model

        device = "cpu"

        sentences = ['hello', 'this is a test sentence. so is this.', ['hello', 'this is a test sentence. so is this.']]

        for name in names:
            open_clip_properties = _get_open_clip_properties()

            for sentence in sentences:
                output_v = vectorise(name, sentence, get_model_properties_from_registry(name), device, normalize_embeddings=True)
                registered_dimension = open_clip_properties[name]["dimensions"]
                output_dimension = len(output_v[0])

                assert registered_dimension == output_dimension

            clear_loaded_models()

    def test_model_outputs(self):
        names = self.open_clip_test_model

        sentences = ['hello', 'this is a test sentence. so is this.', ['hello', 'this is a test sentence. so is this.']]
        device = 'cpu'

        for name in names:
            model_properties = get_model_properties_from_registry(name)
            model = _load_model(model_properties['name'], model_properties=model_properties, device=device)

            for sentence in sentences:
                output = model.encode(sentence)
                assert _check_output_type(_convert_vectorized_output(output))

            clear_loaded_models()

    def test_model_normalization(self):
        names = self.open_clip_test_model

        sentences = ['hello', 'this is a test sentence. so is this.', ['hello', 'this is a test sentence. so is this.']]
        device = 'cpu'
        eps = 1e-6

        for name in names:
            model_properties = get_model_properties_from_registry(name)
            model = _load_model(model_properties['name'], model_properties=model_properties, device=device)

            for sentence in sentences:
                output = model.encode(sentence, normalize=True)
                output = _convert_vectorized_output(output)
                max_output_norm = max(torch.linalg.norm(FloatTensor(output), dim=1))
                min_output_norm = min(torch.linalg.norm(FloatTensor(output), dim=1))

                assert abs(max_output_norm - 1) < eps, f"{name}, {sentence}"
                assert abs(min_output_norm - 1) < eps, f"{name}, {sentence}"

            clear_loaded_models()

    def test_model_un_normalization(self):
        names = self.open_clip_test_model

        sentences = ['hello', 'this is a test sentence. so is this.', ['hello', 'this is a test sentence. so is this.']]
        device = 'cpu'
        eps = 1e-3

        for name in names:
            # this model always give normalized output
            if name in ['open_clip/coca_ViT-B-32/mscoco_finetuned_laion2b_s13b_b90k',]:
                continue
            model_properties = get_model_properties_from_registry(name)
            model = _load_model(model_properties['name'], model_properties=model_properties, device=device)

            for sentence in sentences:
                output = model.encode(sentence, normalize=False)
                output = _convert_vectorized_output(output)
                max_output_norm = max(torch.linalg.norm(FloatTensor(output), dim=1))
                min_output_norm = min(torch.linalg.norm(FloatTensor(output), dim=1))

                assert abs(max_output_norm - 1) > eps, f"{name}, {sentence},{max_output_norm}"
                assert abs(min_output_norm - 1) > eps, f"{name}, {sentence},{min_output_norm}"

            clear_loaded_models()

    @patch("torch.cuda.amp.autocast")
    def test_autocast_called_when_cuda(self, mock_autocast):
        names = self.open_clip_test_model
        contents = ['this is a test sentence. so is this.', TestImageUrls.IMAGE0.value]
        for model_name in names:
            for content in contents:
                vectorise(model_name=model_name, content=content, device="cpu")
                mock_autocast.assert_not_called()<|MERGE_RESOLUTION|>--- conflicted
+++ resolved
@@ -288,13 +288,8 @@
             'open_clip/convnext_base_w/laion_aesthetic_s13b_b82k',
             'open_clip/coca_ViT-B-32/mscoco_finetuned_laion2b_s13b_b90k',
             'open_clip/EVA02-B-16/merged2b_s8b_b131k',
-<<<<<<< HEAD
-            "open_clip/MobileCLIP-B/datacompdr_lt",
-            "open_clip/MobileCLIP-S1/datacompdr"
-=======
             # "open_clip/MobileCLIP-B/datacompdr_lt",
             # "open_clip/MobileCLIP-S1/datacompdr"
->>>>>>> f6f7d014
         ]
 
     def tearDown(self) -> None:
