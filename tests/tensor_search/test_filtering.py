import json
import os
import pathlib
import pprint
import unittest
from marqo.tensor_search import filtering
from marqo.tensor_search import enums
from marqo import errors
from unittest import mock
from unittest.mock import patch, MagicMock


class TestFiltering(unittest.TestCase):
    def test_contextualise_user_filter(self):
        expected_mappings = [
            (   # fields with no spaces
                "(an_int:[0 TO 30] AND an_int:2) AND abc:(some text)",
                ["an_int", "abc"],
                f"({enums.TensorField.chunks}.an_int:[0 TO 30] AND {enums.TensorField.chunks}.an_int:2) AND {enums.TensorField.chunks}.abc:(some text)"
            ),
            (   # fields with spaces
<<<<<<< HEAD
                "spaced\\ int:[0 TO 30]",
                ["spaced int"],
                f"{enums.TensorField.chunks}.spaced\\ int:[0 TO 30]"
=======
                r'spaced\ int:[0 TO 30]',
                ["spaced int"],
                rf'{enums.TensorField.chunks}.spaced\ int:[0 TO 30]'
>>>>>>> 32e2f904
            ),
            (   # field in string not in properties
                "field_not_in_properties:random AND normal_field:3",
                ["normal_field"],
                f"field_not_in_properties:random AND {enums.TensorField.chunks}.normal_field:3"
            ),
            (   # properties has field not in string
                "normal_field:3",
                ["normal_field", "field_not_in_string"],
                f"{enums.TensorField.chunks}.normal_field:3"
            ),
<<<<<<< HEAD
=======
            (
                None,
                ["random_field_1", "random_field_2"],
                ""
            ),
            (
                "",
                ["random_field_1", "random_field_2"],
                ""
            )
>>>>>>> 32e2f904
        ]
        for given_filter_string, given_simple_properties, expected in expected_mappings:
            contextualised_user_filter = filtering.contextualise_user_filter(
                filter_string=given_filter_string,
                simple_properties=given_simple_properties,
            )
            assert expected == contextualised_user_filter
    
    def test_build_searchable_attributes_filter(self):
        expected_mappings = [
            (["an_int", "abc"],
             f"{enums.TensorField.chunks}.{enums.TensorField.field_name}:(abc) OR {enums.TensorField.chunks}.{enums.TensorField.field_name}:(an_int)"),
            (["an_int"],
             f"{enums.TensorField.chunks}.{enums.TensorField.field_name}:(an_int)"),
            ([], "")
        ]
        for given, expected in expected_mappings:
            assert expected == filtering.build_searchable_attributes_filter(
                given
            )
    
    def test_build_tensor_search_filter(self):
        test_cases = (
            {
                "filter_string": "abc:(some text)",
<<<<<<< HEAD
                "simple_properties": {"abc": "xyz"},
                "searchable_attributes": ["abc"],
                "expected": f"({enums.TensorField.chunks}.{enums.TensorField.field_name}:(abc)) AND ({enums.TensorField.chunks}.abc:(some text))"
=======
                "simple_properties": ["abc"],
                "searchable_attributes": ["bleh"],
                "expected": f"({enums.TensorField.chunks}.{enums.TensorField.field_name}:(bleh)) AND ({enums.TensorField.chunks}.abc:(some text))"
>>>>>>> 32e2f904
            },
            # special character in searchable attribute
            # escaped space in filter string
        )
        for case in test_cases:
            tensor_search_filter = filtering.build_tensor_search_filter(
                filter_string=case["filter_string"],
                simple_properties=case["simple_properties"],
                searchable_attribs=case["searchable_attributes"]
            )
            assert case["expected"] == tensor_search_filter
    
    def test_sanitise_lucene_special_chars(self):
        expected_mappings = [
<<<<<<< HEAD
            ("some text", "some\\ text"),
            ("text!", "text\\!"),
            ("some text!", "some\\ text\\!"),
            ("text?", "text\\?"),
            ("text&&", "text\\&&"),
            ("text&", "text&")        # no change, & is not a special char
=======
            ("plain text", "plain text"),
            ("exclamation!", "exclamation\\!"),
            ("some text?", "some text\\?"),
            ("some text&&", "some text\\&&"),
            ("some text\\", "some text\\\\"),
            ("everything ||&?\\ combined", "everything \\||&\\?\\\\ combined"),
            ("some text&", "some text&")        # no change, & is not a special char
>>>>>>> 32e2f904
        ]
        for given, expected in expected_mappings:
            escaped_output = filtering.sanitise_lucene_special_chars(
                given
            )
            assert expected == escaped_output<|MERGE_RESOLUTION|>--- conflicted
+++ resolved
@@ -19,15 +19,9 @@
                 f"({enums.TensorField.chunks}.an_int:[0 TO 30] AND {enums.TensorField.chunks}.an_int:2) AND {enums.TensorField.chunks}.abc:(some text)"
             ),
             (   # fields with spaces
-<<<<<<< HEAD
                 "spaced\\ int:[0 TO 30]",
                 ["spaced int"],
                 f"{enums.TensorField.chunks}.spaced\\ int:[0 TO 30]"
-=======
-                r'spaced\ int:[0 TO 30]',
-                ["spaced int"],
-                rf'{enums.TensorField.chunks}.spaced\ int:[0 TO 30]'
->>>>>>> 32e2f904
             ),
             (   # field in string not in properties
                 "field_not_in_properties:random AND normal_field:3",
@@ -39,8 +33,6 @@
                 ["normal_field", "field_not_in_string"],
                 f"{enums.TensorField.chunks}.normal_field:3"
             ),
-<<<<<<< HEAD
-=======
             (
                 None,
                 ["random_field_1", "random_field_2"],
@@ -51,7 +43,6 @@
                 ["random_field_1", "random_field_2"],
                 ""
             )
->>>>>>> 32e2f904
         ]
         for given_filter_string, given_simple_properties, expected in expected_mappings:
             contextualised_user_filter = filtering.contextualise_user_filter(
@@ -59,7 +50,7 @@
                 simple_properties=given_simple_properties,
             )
             assert expected == contextualised_user_filter
-    
+
     def test_build_searchable_attributes_filter(self):
         expected_mappings = [
             (["an_int", "abc"],
@@ -77,15 +68,9 @@
         test_cases = (
             {
                 "filter_string": "abc:(some text)",
-<<<<<<< HEAD
                 "simple_properties": {"abc": "xyz"},
                 "searchable_attributes": ["abc"],
                 "expected": f"({enums.TensorField.chunks}.{enums.TensorField.field_name}:(abc)) AND ({enums.TensorField.chunks}.abc:(some text))"
-=======
-                "simple_properties": ["abc"],
-                "searchable_attributes": ["bleh"],
-                "expected": f"({enums.TensorField.chunks}.{enums.TensorField.field_name}:(bleh)) AND ({enums.TensorField.chunks}.abc:(some text))"
->>>>>>> 32e2f904
             },
             # special character in searchable attribute
             # escaped space in filter string
@@ -97,25 +82,15 @@
                 searchable_attribs=case["searchable_attributes"]
             )
             assert case["expected"] == tensor_search_filter
-    
+
     def test_sanitise_lucene_special_chars(self):
         expected_mappings = [
-<<<<<<< HEAD
             ("some text", "some\\ text"),
             ("text!", "text\\!"),
             ("some text!", "some\\ text\\!"),
             ("text?", "text\\?"),
             ("text&&", "text\\&&"),
             ("text&", "text&")        # no change, & is not a special char
-=======
-            ("plain text", "plain text"),
-            ("exclamation!", "exclamation\\!"),
-            ("some text?", "some text\\?"),
-            ("some text&&", "some text\\&&"),
-            ("some text\\", "some text\\\\"),
-            ("everything ||&?\\ combined", "everything \\||&\\?\\\\ combined"),
-            ("some text&", "some text&")        # no change, & is not a special char
->>>>>>> 32e2f904
         ]
         for given, expected in expected_mappings:
             escaped_output = filtering.sanitise_lucene_special_chars(
