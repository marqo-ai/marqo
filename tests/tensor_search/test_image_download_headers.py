"""
Module for testing image download headers.
"""
import unittest.mock
import os
from marqo.tensor_search.models.add_docs_objects import AddDocsParams
# we are renaming get to prevent inf. recursion while mocking get():
from requests import get as requests_get
from marqo.tensor_search.models.api_models import BulkSearchQuery
from unittest import mock
import requests
from marqo.s2_inference.clip_utils import load_image_from_path
<<<<<<< HEAD
from marqo.tensor_search.enums import IndexSettingsField
from marqo.api.exceptions import IndexNotFoundError
=======
from marqo.errors import IndexNotFoundError
>>>>>>> dd2291f5
from marqo.tensor_search import tensor_search
from tests.marqo_test import MarqoTestCase

@unittest.skip
class TestImageDownloadHeaders(MarqoTestCase):

    @classmethod
    def setUpClass(cls) -> None:
        super(TestImageDownloadHeaders, cls).setUpClass()
        cls.generic_header = {"Content-type": "application/json"}
        cls.index_name_1 = "my-test-index-1"
        cls.real_img_url = 'https://raw.githubusercontent.com/marqo-ai/marqo-api-tests/mainline/assets/ai_hippo_realistic.png'

    def setUp(self) -> None:
        self.endpoint = self.authorized_url
        try:
            tensor_search.delete_index(config=self.config, index_name=self.index_name_1)
        except IndexNotFoundError:
            pass
        
        # Any tests that call add_documents, search, bulk_search need this env var
        self.device_patcher = mock.patch.dict(os.environ, {"MARQO_BEST_AVAILABLE_DEVICE": "cpu"})
        self.device_patcher.start()

    @classmethod
    def tearDownClass(cls) -> None:
        cls.index_name_1 = "my-test-index-1"
        try:
            tensor_search.delete_index(config=cls.config, index_name=cls.index_name_1)
        except IndexNotFoundError:
            pass
        
    def tearDown(self):
        self.device_patcher.stop()

    def image_index_settings(self) -> dict:
        return {
                IndexSettingsField.index_defaults: {
                    IndexSettingsField.model: "ViT-B/32",
                    IndexSettingsField.treatUrlsAndPointersAsImages: True,
                }
            }

    def test_img_download_search(self):
        # Create a vector index and add a document with an image URL
        tensor_search.create_vector_index(
            config=self.config, index_name=self.index_name_1, index_settings=self.image_index_settings()
        )
        image_download_headers = {"Authorization": "some secret key blah"}
        tensor_search.add_documents(config=self.config, add_docs_params=AddDocsParams(
            index_name=self.index_name_1, docs=[
                {"_id": "1", "image": self.real_img_url}],
            auto_refresh=True, image_download_headers=image_download_headers, device="cpu"))

        def pass_through_requests_get(url, *args, **kwargs):
            return requests_get(url, *args, **kwargs)

        mock_get = unittest.mock.MagicMock()
        mock_get.side_effect = pass_through_requests_get

        # Mock the requests.get method to check if the headers are passed correctly
        with mock.patch("requests.get", mock_get):
            with mock.patch('marqo._httprequests.ALLOWED_OPERATIONS', {mock_get, requests.post, requests.put}):
                # Perform a vector search
                search_res = tensor_search._vector_text_search(
                    config=self.config, index_name=self.index_name_1,
                    result_count=1, query=self.real_img_url, image_download_headers=image_download_headers, device="cpu"
                )
                # Check if the image URL was called at least once with the correct headers
                image_url_called = any(
                    call_args[0] == self.real_img_url and call_kwargs.get('headers', None) == image_download_headers
                    for call_args, call_kwargs in mock_get.call_args_list
                )
                assert image_url_called, "Image URL not called with the correct headers"

    def test_img_download_add_docs(self):

        tensor_search.create_vector_index(
            index_name=self.index_name_1, config=self.config, index_settings=self.image_index_settings())

        def pass_through_load_image_from_path(*arg, **kwargs):
            return load_image_from_path(*arg, **kwargs)

        mock_load_image_from_path = unittest.mock.MagicMock()
        mock_load_image_from_path.side_effect = pass_through_load_image_from_path

        @unittest.mock.patch("marqo.s2_inference.clip_utils.load_image_from_path", mock_load_image_from_path)
        def run():

            image_download_headers = {"Authorization": "some secret key blah"}

            # Add a document with an image URL
            tensor_search.add_documents(config=self.config, add_docs_params=AddDocsParams(
                index_name=self.index_name_1, docs=[
                    { "_id": "1", "image": self.real_img_url}
                ], auto_refresh=True, image_download_headers=image_download_headers, device="cpu"
            ))
            # Check if load_image_from_path was called with the correct headers
            assert len(mock_load_image_from_path.call_args_list) == 1
            call_args, call_kwargs = mock_load_image_from_path.call_args_list[0]
            assert image_download_headers in call_args
            return True

        assert run() is True

    def test_img_download_bulk_search(self):
        # Create a vector index and add a document with an image URL
        tensor_search.create_vector_index(config=self.config, index_name=self.index_name_1,
                                          index_settings=self.image_index_settings())
        test_image_url = self.real_img_url
        image_download_headers = {"Authorization": "some secret key blah"}

        def pass_through_load_image_from_path(*args, **kwargs):
            return load_image_from_path(*args, **kwargs)

        def pass_through_requests_get(url, *args, **kwargs):
            if url == test_image_url:
                assert kwargs.get('headers', None) == image_download_headers
            return requests_get(url, *args, **kwargs)

        # Mock the load_image_from_path function
        mock_load_image_from_path = unittest.mock.MagicMock()
        mock_load_image_from_path.side_effect = pass_through_load_image_from_path

        with unittest.mock.patch("marqo.s2_inference.clip_utils.load_image_from_path", mock_load_image_from_path):
            tensor_search.add_documents(config=self.config, add_docs_params=AddDocsParams(
                index_name=self.index_name_1, docs=[
                {
                    "_id": "1",
                    "image": test_image_url,
                }],
                auto_refresh=True, image_download_headers=image_download_headers, device="cpu"))

        # Set up the mock GET
        mock_get = unittest.mock.MagicMock()
        mock_get.side_effect = pass_through_requests_get

        with mock.patch("requests.get", mock_get):
            with mock.patch('marqo._httprequests.ALLOWED_OPERATIONS', {mock_get, requests.post, requests.put}):
                bulk_search_query = BulkSearchQuery(queries=[{
                    "index": self.index_name_1,
                    "q": self.real_img_url,
                    "image_download_headers": image_download_headers
                }])
                resp = tensor_search.bulk_search(marqo_config=self.config, query=bulk_search_query)

        # Check if the image URL was called at least once with the correct headers
        image_url_called = any(
            call_args[0] == test_image_url and call_kwargs.get('headers', None) == image_download_headers
            for call_args, call_kwargs in mock_get.call_args_list
        )
        assert image_url_called, "Image URL not called with the correct headers"






<|MERGE_RESOLUTION|>--- conflicted
+++ resolved
@@ -1,23 +1,21 @@
 """
 Module for testing image download headers.
 """
+import os
 import unittest.mock
-import os
-from marqo.tensor_search.models.add_docs_objects import AddDocsParams
+from unittest import mock
+
+import requests
 # we are renaming get to prevent inf. recursion while mocking get():
 from requests import get as requests_get
+
+from marqo.api.exceptions import IndexNotFoundError
+from marqo.s2_inference.clip_utils import load_image_from_path
+from marqo.tensor_search import tensor_search
+from marqo.tensor_search.models.add_docs_objects import AddDocsParams
 from marqo.tensor_search.models.api_models import BulkSearchQuery
-from unittest import mock
-import requests
-from marqo.s2_inference.clip_utils import load_image_from_path
-<<<<<<< HEAD
-from marqo.tensor_search.enums import IndexSettingsField
-from marqo.api.exceptions import IndexNotFoundError
-=======
-from marqo.errors import IndexNotFoundError
->>>>>>> dd2291f5
-from marqo.tensor_search import tensor_search
 from tests.marqo_test import MarqoTestCase
+
 
 @unittest.skip
 class TestImageDownloadHeaders(MarqoTestCase):
@@ -35,7 +33,7 @@
             tensor_search.delete_index(config=self.config, index_name=self.index_name_1)
         except IndexNotFoundError:
             pass
-        
+
         # Any tests that call add_documents, search, bulk_search need this env var
         self.device_patcher = mock.patch.dict(os.environ, {"MARQO_BEST_AVAILABLE_DEVICE": "cpu"})
         self.device_patcher.start()
@@ -47,17 +45,17 @@
             tensor_search.delete_index(config=cls.config, index_name=cls.index_name_1)
         except IndexNotFoundError:
             pass
-        
+
     def tearDown(self):
         self.device_patcher.stop()
 
     def image_index_settings(self) -> dict:
         return {
-                IndexSettingsField.index_defaults: {
-                    IndexSettingsField.model: "ViT-B/32",
-                    IndexSettingsField.treatUrlsAndPointersAsImages: True,
-                }
+            IndexSettingsField.index_defaults: {
+                IndexSettingsField.model: "ViT-B/32",
+                IndexSettingsField.treatUrlsAndPointersAsImages: True,
             }
+        }
 
     def test_img_download_search(self):
         # Create a vector index and add a document with an image URL
@@ -104,13 +102,12 @@
 
         @unittest.mock.patch("marqo.s2_inference.clip_utils.load_image_from_path", mock_load_image_from_path)
         def run():
-
             image_download_headers = {"Authorization": "some secret key blah"}
 
             # Add a document with an image URL
             tensor_search.add_documents(config=self.config, add_docs_params=AddDocsParams(
                 index_name=self.index_name_1, docs=[
-                    { "_id": "1", "image": self.real_img_url}
+                    {"_id": "1", "image": self.real_img_url}
                 ], auto_refresh=True, image_download_headers=image_download_headers, device="cpu"
             ))
             # Check if load_image_from_path was called with the correct headers
@@ -143,10 +140,10 @@
         with unittest.mock.patch("marqo.s2_inference.clip_utils.load_image_from_path", mock_load_image_from_path):
             tensor_search.add_documents(config=self.config, add_docs_params=AddDocsParams(
                 index_name=self.index_name_1, docs=[
-                {
-                    "_id": "1",
-                    "image": test_image_url,
-                }],
+                    {
+                        "_id": "1",
+                        "image": test_image_url,
+                    }],
                 auto_refresh=True, image_download_headers=image_download_headers, device="cpu"))
 
         # Set up the mock GET
@@ -167,10 +164,4 @@
             call_args[0] == test_image_url and call_kwargs.get('headers', None) == image_download_headers
             for call_args, call_kwargs in mock_get.call_args_list
         )
-        assert image_url_called, "Image URL not called with the correct headers"
-
-
-
-
-
-
+        assert image_url_called, "Image URL not called with the correct headers"