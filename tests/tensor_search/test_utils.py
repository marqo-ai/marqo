--- conflicted
+++ resolved
@@ -221,33 +221,6 @@
             except TypeError as e:
                 assert "string as input" in str(e)
 
-<<<<<<< HEAD
-    def test_batch_size(self):
-        # Test that each batch has the correct size
-        seq = [1, 2, 3, 4, 5, 6, 7, 8, 9, 10]
-        k = 3
-        batches = list(utils.generate_batches(seq, batch_size=k))
-        self.assertEqual(len(batches), 4)
-        for batch in batches[:-1]:
-            self.assertEqual(len(batch), k)
-        self.assertEqual(len(batches[-1]), 1)
-
-    def test_batch_contents(self):
-        # Test that each batch contains the correct elements
-        seq = [1, 2, 3, 4, 5, 6, 7, 8, 9, 10]
-        k = 3
-        batches = list(utils.generate_batches(seq, batch_size=k))
-        expected_batches = [[1, 2, 3], [4, 5, 6], [7, 8, 9], [10]]
-        for i, batch in enumerate(batches):
-            self.assertEqual(batch, expected_batches[i])
-
-    def test_empty_sequence(self):
-        # Test that an empty sequence returns an empty generator
-        seq = []
-        k = 3
-        batches = list(utils.generate_batches(seq, batch_size=k))
-        self.assertEqual(len(batches), 0)
-=======
     def test_get_marqo_root_returns_str(self):
         self.assertIsInstance(utils._get_marqo_root(), str)
 
@@ -307,4 +280,29 @@
             assert os.environ[enums.EnvVars.MARQO_ROOT_PATH] == marqo_root
             return True
         assert run()
->>>>>>> 2d8597c1
+
+    def test_batch_size(self):
+        # Test that each batch has the correct size
+        seq = [1, 2, 3, 4, 5, 6, 7, 8, 9, 10]
+        k = 3
+        batches = list(utils.generate_batches(seq, batch_size=k))
+        self.assertEqual(len(batches), 4)
+        for batch in batches[:-1]:
+            self.assertEqual(len(batch), k)
+        self.assertEqual(len(batches[-1]), 1)
+
+    def test_batch_contents(self):
+        # Test that each batch contains the correct elements
+        seq = [1, 2, 3, 4, 5, 6, 7, 8, 9, 10]
+        k = 3
+        batches = list(utils.generate_batches(seq, batch_size=k))
+        expected_batches = [[1, 2, 3], [4, 5, 6], [7, 8, 9], [10]]
+        for i, batch in enumerate(batches):
+            self.assertEqual(batch, expected_batches[i])
+
+    def test_empty_sequence(self):
+        # Test that an empty sequence returns an empty generator
+        seq = []
+        k = 3
+        batches = list(utils.generate_batches(seq, batch_size=k))
+        self.assertEqual(len(batches), 0)
