import os
from marqo.tensor_search import validation
from enum import Enum
from marqo.tensor_search import enums
import unittest
from unittest import mock
<<<<<<< HEAD
from marqo.tensor_search.models.delete_docs_objects import MqDeleteDocsRequest
=======
from unittest.mock import patch

>>>>>>> 4abb9001
from marqo.errors import (
    InvalidFieldNameError, InternalError,
    InvalidDocumentIdError, InvalidArgError, DocTooLargeError,
    InvalidIndexNameError
)

class TestValidation(unittest.TestCase):

    def setUp(self) -> None:
        class SimpleEnum(str, Enum):
            ABC = "APPLE"
            DEF = "BANANA"

        self.SimpleEnum = SimpleEnum

    def test_validate_str_against_enum_case_senstive(self):
        try:
            validation.validate_str_against_enum("banana", self.SimpleEnum, case_sensitive=True)
            raise AssertionError
        except ValueError:
            pass

    def test_validate_str_against_enum_case_insensitive(self):
        assert "banana" == validation.validate_str_against_enum("banana", self.SimpleEnum, case_sensitive=False)

    def test_validate_str_against_enum(self):
        assert "APPLE" == validation.validate_str_against_enum("APPLE", self.SimpleEnum)

    def test_validate_chunk_plus_name(self):
        try:
            validation.validate_field_name("__chunks.__field_name")
            raise AssertionError
        except InvalidFieldNameError as s:
            pass

    def test_nesting_attempt(self):
        try:
            validation.validate_field_name("some_object.__field_name")
            raise AssertionError
        except InvalidFieldNameError as s:
            pass

    def test_validate_field_name_good(self):
        assert "some random fieldname" == validation.validate_field_name("some random fieldname")

    def test_validate_field_name_good_2(self):
        assert "abc__field_name" == validation.validate_field_name("abc__field_name")

    def test_validate_field_name_empty(self):
        try:
            validation.validate_field_name("")
            raise AssertionError
        except InvalidFieldNameError as s:
            pass

    def test_validate_field_name_none(self):
        try:
            validation.validate_field_name(None)
            raise AssertionError
        except InvalidFieldNameError as s:
            pass

    def test_validate_field_name_other(self):
        try:
            validation.validate_field_name(123)
            raise AssertionError
        except InvalidFieldNameError as s:
            assert "must be str" in str(s)

    def test_validate_field_name_protected(self):
        try:
            validation.validate_field_name("__field_name")
            raise AssertionError
        except InvalidFieldNameError as s:
            assert "protected field" in str(s)

    def test_validate_field_name_vector_prefix(self):
        try:
            validation.validate_field_name("__vector_")
            raise AssertionError
        except InvalidFieldNameError as s:
            assert "protected prefix" in str(s)

    def test_validate_field_name_vector_prefix_2(self):
        try:
            validation.validate_field_name("__vector_abc")
            raise AssertionError
        except InvalidFieldNameError as s:
            assert "protected prefix" in str(s)

    def test_validate_doc_empty(self):
        try:
            validation.validate_doc({})
            raise AssertionError
        except InvalidArgError as s:
            pass

    def test_validate_vector_name(self):
        good_name = "__vector_Title 1"
        assert good_name == validation.validate_vector_name(good_name)

    def test_validate_vector_name_2(self):
        """should only try removing the first prefix"""
        good_name = "__vector___vector_1"
        assert good_name == validation.validate_vector_name(good_name)

    def test_validate_vector_name_only_prefix(self):
        bad_vec = "__vector_"
        try:
            validation.validate_vector_name(bad_vec)
            raise AssertionError
        except InternalError as s:
            assert "empty" in str(s)

    def test_validate_vector_empty(self):
        bad_vec = ""
        try:
            validation.validate_vector_name(bad_vec)
            raise AssertionError
        except InternalError as s:
            assert "empty" in str(s)

    def test_validate_vector_int(self):
        bad_vec = 123
        try:
            validation.validate_vector_name(bad_vec)
            raise AssertionError
        except InternalError as s:
            assert 'must be str' in str(s)

        bad_vec_2 = ["efg"]
        try:
            validation.validate_vector_name(bad_vec_2)
            raise AssertionError
        except InternalError as s:
            assert 'must be str' in str(s)

    def test_validate_vector_no_prefix(self):
        bad_vec = "some bad title"
        try:
            validation.validate_vector_name(bad_vec)
            raise AssertionError
        except InternalError as s:
            assert 'vectors must begin' in str(s)

    def test_validate_vector_name_protected_field(self):
        """the vector name without the prefix can't be the name of a protected field"""
        bad_vec = "__vector___chunk_ids"
        try:
            validation.validate_vector_name(bad_vec)
            raise AssertionError
        except InternalError as s:
            assert 'protected name' in str(s)

    def test_validate_vector_name_id_field(self):
        bad_vec = "__vector__id"
        try:
            validation.validate_vector_name(bad_vec)
            raise AssertionError
        except InternalError as s:
            assert 'protected name' in str(s)

    def test_validate_field_name_highlight(self):
        bad_name = "_highlights"
        try:
            validation.validate_field_name(bad_name)
            raise AssertionError
        except InvalidFieldNameError as s:
            assert 'protected field' in str(s)

    def test_validate_field_content_bad(self):
        bad_field_content = [
            {123}, None,['not 100% strings', 134, 1.4, False],
            ['not 100% strings', True]
        ]
        for non_tensor_field in (True, False):
            for bad_content in bad_field_content:
                try:
                    validation.validate_field_content(bad_content, is_non_tensor_field=non_tensor_field)
                    raise AssertionError
                except InvalidArgError as e:
                    pass

    def test_validate_field_content_good(self):
        good_field_content = [
            123, "heehee", 12.4, False
        ]
        for non_tensor_field in (True, False):
            for good_content in good_field_content:
                assert good_content == validation.validate_field_content(good_content, is_non_tensor_field=non_tensor_field)

    def test_validate_field_content_list(self):
        good_field_content = [
            [], [''], ['abc', 'efg', '123'], ['', '']
        ]
        for good_content in good_field_content:
            assert good_content == validation.validate_field_content(good_content, is_non_tensor_field=True)

        for good_content in good_field_content:
            # fails when non tensor field
            try:
                validation.validate_field_content(good_content, is_non_tensor_field=False)
                raise AssertionError
            except InvalidArgError:
                pass



    def test_validate_id_good(self):
        bad_ids = [
            {123}, [], None, {"abw": "cjnk"}, 1234
        ]
        for bad_content in bad_ids:
            try:
                validation.validate_id(bad_content)
                raise AssertionError
            except InvalidDocumentIdError as e:
                pass

    def test_validate_id_bad(self):
        good_ids = [
            "123", "hehee", "12_349"
        ]
        for good_content in good_ids:
            assert good_content == validation.validate_id(good_content)

    def test_validate_doc_max_size(self):
        max_size = 1234567
        mock_environ = {enums.EnvVars.MARQO_MAX_DOC_BYTES: str(max_size)}

        @mock.patch("os.environ", mock_environ)
        def run():
            good_doc = {"abcd": "a" * (max_size - 500)}
            good_back = validation.validate_doc(doc=good_doc)
            assert good_back == good_doc

            bad_doc = {"abcd": "a" * max_size}
            try:
                validation.validate_doc(doc=bad_doc)
                raise AssertionError
            except DocTooLargeError:
                pass
            return True

        assert run()

    def test_index_name_validation(self):
        assert "my-index-name" == validation.validate_index_name("my-index-name")
        bad_names = ['.opendistro_security', 'security-auditlog-', 'security-auditlog-100']
        for n in bad_names:
            try:
                validation.validate_index_name(n)
                raise AssertionError
            except InvalidIndexNameError:
                pass

    def test_boost_validation_illegal(self):
        bad_boosts = [
            set(), (), {'': [1.2]},
            {'fine': [1.2], "ok": [1.2, -3], 'bad': [3, 1, -4]},
            {'fine': [1.2], "ok": [1.2, -3], 'bad': []},
            {'fine': [1.2], "ok": [1.2, -3], 'bad': ['1iu']},
            {'bad': ['str']}, {'bad': []}, {'bad': [1, 4, 5]},
        ]
        for search_method in ('TENSOR', 'LEXICAL', 'OTHER'):
            for bad_boost in bad_boosts:
                try:
                    validation.validate_boost(boost=bad_boost, search_method=search_method)
                    raise AssertionError
                except (InvalidArgError, InvalidFieldNameError) as e:
                    pass

    def test_boost_validation_good_boost_bad_method(self):
        good_boosts = [
            {}, {'fine': [1.2], "ok": [1.2, -3]}, {'fine': [1.2]}, {'fine': [1.2, -1]},
            {'fine': [0, 0]}, {'fine': [0]}, {'fine': [-1.3]}
        ]
        for search_method in ('', 'LEXICAL', 'OTHER'):
            for good_boost in good_boosts:
                try:

                    validation.validate_boost(boost=good_boost, search_method=search_method)
                    raise AssertionError
                except (InvalidArgError, InvalidFieldNameError) as e:
                    pass

    def test_boost_validation_good_boosts(self):
        good_boosts = [
            {}, {'fine': [1.2], "ok": [1.2, -3]}, None, {'fine': [1.2]}, {'fine': [1.2, -1]},
        ]
        for good_boost in good_boosts:
            assert good_boost == validation.validate_boost(boost=good_boost, search_method='TENSOR')

    def test_boost_validation_None_ok(self):
        for search_method in ('', 'LEXICAL', 'OTHER', 'TENSOR'):
            assert None is validation.validate_boost(boost=None, search_method=search_method)


class TestValidateSearchableAttributes(unittest.TestCase):
    
    def setUp(self) -> None:
        self.searchable_attributes = [f"field{i}" for i in range(5)]

    def test_search_method_not_tensor(self):
        validation.validate_searchable_attributes(
            self.searchable_attributes,
            search_method=enums.SearchMethod.LEXICAL
        )

    def test_maximum_searchable_attributes_not_set(self):
        validation.validate_searchable_attributes(
            self.searchable_attributes,
            search_method=enums.SearchMethod.TENSOR
        )

    @patch.dict('os.environ', {**os.environ, **{'MARQO_MAX_SEARCHABLE_TENSOR_ATTRIBUTES': '1'}})
    def test_searchable_attributes_is_none_max_value_set_raise_invalid_arg_error(self):
        try:
            validation.validate_searchable_attributes(
                searchable_attributes=None,
                search_method=enums.SearchMethod.TENSOR
            )
            raise AssertionError("'searchable_attributes' is None, but MARQO_MAX_SEARCHABLE_TENSOR_ATTRIBUTES is set")

        except InvalidArgError as e:
            self.assertTrue("MARQO_MAX_SEARCHABLE_TENSOR_ATTRIBUTES" in e.message)

    @patch.dict('os.environ', {**os.environ, **{'MARQO_MAX_SEARCHABLE_TENSOR_ATTRIBUTES': '1'}})
    def test_searchable_attributes_not_set_but_max_attributes_set__raise_(self):
        with self.assertRaises(InvalidArgError):
            validation.validate_searchable_attributes(
                searchable_attributes=None,
                search_method=enums.SearchMethod.TENSOR
            )
        

    @patch.dict('os.environ', {**os.environ, **{'MARQO_MAX_SEARCHABLE_TENSOR_ATTRIBUTES': '1'}})
    def test_searchable_attributes_set__use_searchable_attributes(self):
        with self.assertRaises(InvalidArgError):
            validation.validate_searchable_attributes(
                searchable_attributes=self.searchable_attributes,
                search_method=enums.SearchMethod.TENSOR
            )

    @patch.dict('os.environ', {**os.environ, **{'MARQO_MAX_SEARCHABLE_TENSOR_ATTRIBUTES': '6'}})
    def test_searchable_attributes_below_limit(self):
        validation.validate_searchable_attributes(
            searchable_attributes=self.searchable_attributes,
            search_method=enums.SearchMethod.TENSOR
        )


class TestValidateIndexSettings(unittest.TestCase):

    @staticmethod
    def get_good_index_settings():
        return {
            "index_defaults": {
                "treat_urls_and_pointers_as_images": False,
                "model": "hf/all_datasets_v4_MiniLM-L6",
                "normalize_embeddings": True,
                "text_preprocessing": {
                    "split_length": 2,
                    "split_overlap": 0,
                    "split_method": "sentence"
                },
                "image_preprocessing": {
                    "patch_method": None
                }
            },
            "number_of_shards": 5,
            "number_of_replicas":1
        }

    def test_validate_index_settings(self):

        good_settings =[
            {
                "index_defaults": {
                    "treat_urls_and_pointers_as_images": False,
                    "model": "hf/all_datasets_v4_MiniLM-L6",
                    "normalize_embeddings": True,
                    "text_preprocessing": {
                        "split_length": 2,
                        "split_overlap": 0,
                        "split_method": "sentence"
                    },
                    "image_preprocessing": {
                        "patch_method": None
                    }
                },
                "number_of_shards": 5,
                "number_of_replicas": 1
            },
            {   # extra field in text_preprocessing: OK
                "index_defaults": {
                    "treat_urls_and_pointers_as_images": False,
                    "model": "hf/all_datasets_v4_MiniLM-L6",
                    "normalize_embeddings": True,
                    "text_preprocessing": {
                        "split_length": 2,
                        "split_overlap": 0,
                        "split_method": "sentence",
                        "blah blah blah": "woohoo"
                    },
                    "image_preprocessing": {
                        "patch_method": None
                    }
                },
                "number_of_shards": 5,
                "number_of_replicas": 1
            },
            {  # extra field in image_preprocessing: OK
                "index_defaults": {
                    "treat_urls_and_pointers_as_images": False,
                    "model": "hf/all_datasets_v4_MiniLM-L6",
                    "normalize_embeddings": True,
                    "text_preprocessing": {
                        "split_length": 2,
                        "split_overlap": 0,
                        "split_method": "sentence",
                    },
                    "image_preprocessing": {
                        "patch_method": None,
                        "blah blah blah": "woohoo"
                    }
                },
                "number_of_shards": 5,
                "number_of_replicas": 1
            }
        ]
        for settings in good_settings:
            assert settings == validation.validate_settings_object(settings)

    def test_validate_index_settings_model_properties(self):
        good_settings = self.get_good_index_settings()
        good_settings['index_defaults']['model_properties'] = dict()
        assert good_settings == validation.validate_settings_object(good_settings)

    def test_validate_index_settings_bad(self):
        bad_settings = [{
            "index_defaults": {
                "treat_urls_and_pointers_as_images": False,
                "model": "hf/all_datasets_v4_MiniLM-L6",
                "normalize_embeddings": True,
                "text_preprocessing": {
                    "split_length": "2",
                    "split_overlap": "0",
                    "split_method": "sentence"
                },
                "image_preprocessing": {
                    "patch_method": None
                }
            },
            "number_of_shards": 5,
            "number_of_replicas" : -1
        },
        {
            "index_defaults": {
                "treat_urls_and_pointers_as_images": False,
                "model": "hf/all_datasets_v4_MiniLM-L6",
                "normalize_embeddings": True,
                "text_preprocessing": {
                    "split_length": "2",
                    "split_overlap": "0",
                    "split_method": "sentence"
                },
                "image_preprocessing": {
                    "patch_method": None
                }
            },
            "number_of_shards": 5
        },
        ]
        for bad_setting in bad_settings:
            try:
                validation.validate_settings_object(bad_setting)
                raise AssertionError
            except InvalidArgError as e:
                pass

    def test_validate_index_settings_missing_text_preprocessing(self):
        settings = self.get_good_index_settings()
        # base good settings should be OK
        assert settings == validation.validate_settings_object(settings)
        del settings['index_defaults']['text_preprocessing']
        try:
            validation.validate_settings_object(settings)
            raise AssertionError
        except InvalidArgError:
            pass

    def test_validate_index_settings_missing_model(self):
        settings = self.get_good_index_settings()
        # base good settings should be OK
        assert settings == validation.validate_settings_object(settings)
        del settings['index_defaults']['model']
        try:
            validation.validate_settings_object(settings)
            raise AssertionError
        except InvalidArgError:
            pass

    def test_validate_index_settings_missing_index_defaults(self):
        settings = self.get_good_index_settings()
        # base good settings should be OK
        assert settings == validation.validate_settings_object(settings)
        del settings['index_defaults']
        try:
            validation.validate_settings_object(settings)
            raise AssertionError
        except InvalidArgError:
            pass

    def test_validate_index_settings_bad_number_shards(self):
        settings = self.get_good_index_settings()
        # base good settings should be OK
        assert settings == validation.validate_settings_object(settings)
        settings['number_of_shards'] = -1
        try:
            validation.validate_settings_object(settings)
            raise AssertionError
        except InvalidArgError as e:
            pass

    def test_validate_index_settings_bad_number_replicas(self):
        settings = self.get_good_index_settings()
        # base good settings should be OK
        assert settings == validation.validate_settings_object(settings)
        settings['number_of_replicas'] = -1
        try:
            validation.validate_settings_object(settings)
            raise AssertionError
        except InvalidArgError as e:
            pass

    def test_validate_index_settings_img_preprocessing(self):
        settings = self.get_good_index_settings()
        # base good settings should be OK
        assert settings == validation.validate_settings_object(settings)
        settings['index_defaults']['image_preprocessing']["path_method"] = "frcnn"
        assert settings == validation.validate_settings_object(settings)

    def test_validate_index_settings_misplaced_fields(self):
        bad_settings = [
            {
                "index_defaults": {
                    "treat_urls_and_pointers_as_images": False,
                    "model": "hf/all_datasets_v4_MiniLM-L6",
                    "normalize_embeddings": True,
                    "text_preprocessing": {
                        "split_length": 2,
                        "split_overlap": 0,
                        "split_method": "sentence"
                    },
                    "image_preprocessing": {
                        "patch_method": None
                    }
                },
                "number_of_shards": 5,
                "model": "hf/all_datasets_v4_MiniLM-L6"  # model is also outside, here...
            },
            {
                "index_defaults": {
                    "image_preprocessing": {
                        "patch_method": None  # no models here
                    },
                    "normalize_embeddings": True,
                    "text_preprocessing": {
                        "split_length": 2,
                        "split_method": "sentence",
                        "split_overlap": 0
                    },
                    "treat_urls_and_pointers_as_images": False
                },
                "model": "open_clip/ViT-L-14/laion2b_s32b_b82k", # model here (bad)
                "number_of_shards": 5,
                "treat_urls_and_pointers_as_images": True
            },
            {
                "index_defaults": {
                    "image_preprocessing": {
                        "patch_method": None,
                        "model": "open_clip/ViT-L-14/laion2b_s32b_b82k",
                    },
                    "normalize_embeddings": True,
                    "text_preprocessing": {
                        "split_length": 2,
                        "split_method": "sentence",
                        "split_overlap": 0
                    },
                    "treat_urls_and_pointers_as_images": False,
                    "number_of_shards": 5,  # shouldn't be here
                },
                "treat_urls_and_pointers_as_images": True
            },
            {  # good, BUT extra field in index_defaults
                "index_defaults": {
                    "number_of_shards": 5,
                    "treat_urls_and_pointers_as_images": False,
                    "model": "hf/all_datasets_v4_MiniLM-L6",
                    "normalize_embeddings": True,
                    "text_preprocessing": {
                        "split_length": 2,
                        "split_overlap": 0,
                        "split_method": "sentence"
                    },
                    "image_preprocessing": {
                        "patch_method": None
                    }
                },
                "number_of_shards": 5
            },
            {  # good, BUT extra field in root
                "model": "hf/all_datasets_v4_MiniLM-L6",
                "index_defaults": {
                    "treat_urls_and_pointers_as_images": False,
                    "model": "hf/all_datasets_v4_MiniLM-L6",
                    "normalize_embeddings": True,
                    "text_preprocessing": {
                        "split_length": 2,
                        "split_overlap": 0,
                        "split_method": "sentence"
                    },
                    "image_preprocessing": {
                        "patch_method": None
                    }
                },
                "number_of_shards": 5
            }
        ]
        for bad_set in bad_settings:
            try:
                validation.validate_settings_object(bad_set)
                raise AssertionError
            except InvalidArgError as e:
                pass

    def test_validate_mappings(self):
        mappings = [
             {
                "my_combination_field": {
                    "type": "multimodal_combination",
                    "weights": {
                        "some_text": 0.5
                    }
                }
            },
            {
                "my_combination_field": {
                    "type": "multimodal_combination",
                    "weights": {
                        "some_text": 0.5
                    }
                },
                "other_field": {
                    "type": "multimodal_combination",
                    "weights": {
                        "some_text": 0.7,
                        "bugs": 200
                    }
                },
            },
            {},
            {
                " ": {
                    "type": "multimodal_combination",
                    "weights": {
                        "some_text": -2
                    }
                }
            },
            {
                "abcd ": {
                    "type": "multimodal_combination",
                    "weights": {
                        "some_text": -4.6,
                        "other_text": 22
                    }
                }
            },
            {
                "abcd ": {
                    "type": "multimodal_combination",
                    "weights": {}
                }
            },
            {
                "abcd ": {
                    "type": "multimodal_combination",
                    "weights": {
                        "some_text": 0,
                    }
                }
            },
        ]
        for d in mappings:
            assert d == validation.validate_mappings_object(d)


    def test_validate_mappings_invalid(self):
        mappings = [
            {
                "my_combination_field": {
                    "type": "othertype",  # bad type
                    "weights": {
                        "some_text": 0.5

                    }
                }
            },
            {
                "my_combination_field": {
                    "type": "multimodal_combination",
                    "non_weights": {  # unknown fieldname 'non_weights' config in multimodal_combination
                        "some_text": 0.5
                    }
                }
            },
            {
                "my_combination_field": {
                    "type": "multimodal_combination",
                    # missing weights for multimodal_combination
                }
            },
            {
                "my_combination_field": {
                    "type": "multimodal_combination",
                    "weights": {"blah": "woo"}  # non-number weights
                }
            },
            {
                "my_combination_field": {
                    "type": "multimodal_combination",
                    "weights": {"blah": "1.3"}  # non-number weights
                }
            },
            {
                "abcd ": {
                    "type": "multimodal_combination",
                    "weights": {
                        "some_text": -4.6,
                        "other_text": 22
                    },
                    "extra_field": {"blah"}  # unknown field
                }
            },
            {
                "abcd ": {
                    "type": "multimodal_combination",
                    "weights": {
                        "some_text": -4.6,
                        "other_text": 22,
                        "nontext": True  # non-number
                    },
                }
            },
            { # needs more nesting
                "type": "multimodal_combination",
                "weights": {
                    "some_text": 0.5
                }
            },
            {
                "my_combination_field": { # this dict is OK
                    "type": "multimodal_combination",
                    "weights": {
                        "some_text": 0.5
                    }
                },
                "other_field": {
                    "type": "multimodal_combination",
                    "weights": {
                        "some_text": 0.7,
                        "bugs": [0.5, -1.3]  # this is bad array
                    }
                },
            },
        ]
        for mapping in mappings:
            try:
                validation.validate_mappings_object(mapping)
                raise AssertionError
            except InvalidArgError as e:
                pass

    def test_validate_multimodal_combination_object(self):
        mappings = [
            {
                "type": "multimodal_combination",
                "weights": {
                    "some_text": 0.5
                }
            },
            {
                "type": "multimodal_combination",
                "weights": {
                    "some_text": -2
                }
            },
            {
                "type": "multimodal_combination",
                "weights": {
                    "some_text": -4.6,
                    "other_text": 22
                }
            },
            {
                "type": "multimodal_combination",
                "weights": {}
            },
            {
                "type": "multimodal_combination",
                "weights": {
                    "some_text": 0,
                }
            },
        ]
        for d in mappings:
            assert d == validation.validate_multimodal_combination_object(d)

    def test_validate_multimodal_combination_object_invalid(self):
        mappings = [
            {
                "my_combination_field": { # valid mappings dir, but not valid multimodal
                    "type": "multimodal_combination",
                    "weights": {
                        "some_text": 0.5
                    }
                }
            },
            {
                "type": "othertype",  # bad type
                "weights": {
                    "some_text": 0.5

                }
            },
            {
                "type": "multimodal_combination",
                "non_weights": {  # unknown fieldname 'non_weights' config in multimodal_combination
                    "some_text": 0.5
                }
            },
            {
                "type": "multimodal_combination",
                # missing weights for multimodal_combination
            },
            {
                "type": "multimodal_combination",
                "weights": {"blah": "woo"}  # non-number weights
            },
            {
                "type": "multimodal_combination",
                "weights": {"blah": "1.3"}  # non-number weights
            },
            {
                "type": "multimodal_combination",
                "weights": {
                    "some_text": -4.6,
                    "other_text": 22
                },
                "extra_field": {"blah"}  # unknown field
            },
            {
                "type": "multimodal_combination",
                "weights": {
                    "some_text": -4.6,
                    "other_text": 22,
                    "nontext": True  # non-number
                },
            }
        ]
        for mapping in mappings:
            try:
                validation.validate_multimodal_combination_object(mapping)
                raise AssertionError
            except InvalidArgError as e:
                pass

    def test_validate_valid_context_object(self):
        valid_context_list = [
            {
                "tensor":[
                    {"vector" : [0.2132] * 512, "weight" : 0.32},
                    {"vector": [0.2132] * 512, "weight": 0.32},
                    {"vector": [0.2132] * 512, "weight": 0.32},
                ]
            },
            {
                "tensor": [
                    {"vector": [0.2132] * 512, "weight": 1},
                    {"vector": [0.2132] * 512, "weight": 1},
                    {"vector": [0.2132] * 512, "weight": 1},
                ]
            },

            {
                # Note we are not validating the vector size here
                "tensor": [
                    {"vector": [0.2132] * 53, "weight": 1},
                    {"vector": [23,], "weight": 1},
                    {"vector": [0.2132] * 512, "weight": 1},
                ],
                "addition_field": None
            },
            {
                "tensor": [
                    {"vector": [0.2132] * 53, "weight": 1},
                    {"vector": [23, ], "weight": 1},
                    {"vector": [0.2132] * 512, "weight": 1},
                ],
                "addition_field_1": None,
                "addition_field_2": "random"
            },
            {
                "tensor": [
                             {"vector": [0.2132] * 512, "weight": 0.32},
                         ] * 64
            },
        ]

        for valid_context in valid_context_list:
            assert valid_context == validation.validate_context_object(valid_context)

    def test_validate_invalid_context_object(self):
        valid_context_list = [
            {
                # Typo in tensor
                "tensors": [
                    {"vector" : [0.2132] * 512, "weight" : 0.32},
                    {"vector": [0.2132] * 512, "weight": 0.32},
                    {"vector": [0.2132] * 512, "weight": 0.32},
                ]
            },
            {
                # Typo in vector
                "tensor": [
                    {"vectors": [0.2132] * 512, "weight": 1},
                    {"vector": [0.2132] * 512, "weight": 1},
                    {"vector": [0.2132] * 512, "weight": 1},
                ]
            },
            {
                # Typo in weight
                "tensor": [
                    {"vector": [0.2132] * 53, "weight": 1},
                    {"vector": [23,], "weight": 1},
                    {"vector": [0.2132] * 512, "weights": 1},
                ],
                "addition_field": None
            },
            {
                # Int instead of list
                "tensor": [
                    {"vector": [0.2132] * 53, "weight": 1},
                    {"vector": [23, ], "weight": 1},
                    {"vector": 3, "weight": 1},
                ],
                "addition_field_1": None,
                "addition_field_2": "random"
            },
            {
                # Str instead of list
                "tensor": [
                    {"vector" : str([0.2132] * 512), "weight": 0.32},
                    {"vector": [0.2132] * 512, "weight": 0.32},
                    {"vector": [0.2132] * 512, "weight": 0.32},
                ],
                "addition_field_1": None,
                "addition_field_2": "random"
            },
            {
                # None instead of list
                "tensor": [
                    {"vector": [0.2132] * 53, "weight": 1},
                    {"vector": [23, ], "weight": 1},
                    {"vectors": None, "weight": 1},
                ],
                "addition_field_1": None,
                "addition_field_2": "random"
            },
            {
                # too many vectors, maximum 64
                "tensor": [
                    {"vector": [0.2132] * 512, "weight": 0.32},
                    ] * 65
            },
            {
                # None
                "tensor": None,
            },
            {
                # Empty tensor
                "tensor": [],
            },
        ]

        for invalid_context in valid_context_list:
            try:
                validation.validate_context_object(invalid_context)
                raise AssertionError
            except InvalidArgError:
                pass

    def test_invalid_custom_score_fields(self):
        invalid_custom_score_fields_list = [
            {
                # typo in multiply_score_by
                "multiply_scores_by":
                    [{"field_name": "reputation",
                      "weight": 1,
                      },
                     {
                         "field_name": "reputation-test",
                     }, ],
                "add_to_score": [
                    {"field_name": "rate",
                     }],
            },
            {
                # typo in add_to_score
                "multiply_score_by":
                    [{"field_name": "reputation",
                      "weight": 1,
                      },
                     {
                         "field_name": "reputation-test",
                     }, ],
                "add_ssto_score": [
                    {"field_name": "rate",
                     }],
            },
            {
                # typo in field_name
                "multiply_score_by":
                    [{"field_names": "reputation",
                      "weight": 1,
                      },
                     {
                         "field_name": "reputation-test",
                     }, ],
                "add_to_score": [
                    {"field_name": "rate",
                     }],
            },
            {
                # typo in weight
                "multiply_score_by":
                    [{"field_names": "reputation",
                      "weight": 1,
                      },
                     {
                         "field_name": "reputation-test",
                     }, ],
                "add_to_score": [
                    {"field_name": "rate",
                     }],
            },
            {
                # no field name
                "multiply_scores_by":
                    [{"field_names": "reputation",
                      "weights": 1,
                      },
                     {
                         "field_name": "reputation-test",
                     }, ],
                "add_ssto_score": [
                    {"field_name": "rate",
                     }],
            },
            {
                # list in field_name value
                "multiply_score_by":
                    [{"field_name": ["repuation", "reputation-test"],
                      "weight": 1,
                      },
                     {
                         "field_name": "reputation-test",
                     },],
                "add_to_score": [
                    {"field_name": "rate",
                     }]
            },
            {
                # field name can't be "_id"
                "multiply_score_by":
                    [{"field_name": "_id",
                      "weight": 1,
                      },
                     {
                         "field_name": "reputation-test",
                     }, ],

                "add_to_score": [
                    {"field_name": "rate",
                     }]
            },
            {
                # weight to be str
                "multiply_score_by":
                    [{"field_name": "reputation",
                      "weight": "1",
                      },
                     {
                         "field_name": "reputation-test",
                     }, ],

                "add_to_score": [
                    {"field_name": "rate",
                     }]
            },
            { # empty
            },
            {
                # one part to be None
                "multiply_score_by":
                    [{"field_name": "reputation",
                      "weight": 1,
                      },
                     {
                         "field_name": "reputation-test",
                     }, ],

                "add_to_score": None
            },
            {  # one part to be empty
                "multiply_score_by": [],
                "add_to_score": [
                    {"field_name": "rate",
                     }]
            },
            {  # two parts to be empty
                "multiply_score_by": [],
                "add_to_score": [],
            },
        ]
        for invalid_custom_score_fields in invalid_custom_score_fields_list:
            try:
                validation.validate_score_modifiers_object(invalid_custom_score_fields)
                raise AssertionError
            except InvalidArgError as e:
                pass

    def test_valid_custom_score_fields(self):
        valid_custom_score_fields_list = [
            {
                "multiply_score_by":
                    [{"field_name": "reputation",
                      "weight": 1,
                      },
                     {
                         "field_name": "reputation-test",
                     }, ],

                "add_to_score": [
                    {"field_name": "rate",
                     }]
            },
            {
                "multiply_score_by":
                    [{"field_name": "reputation",
                      },
                     {
                         "field_name": "reputation-test",
                     }, ],

                "add_to_score": [
                    {"field_name": "rate",
                     }]
            },
            {
                # miss one part
                "add_to_score": [
                    {"field_name": "rate",
                     }]
            },
        ]

        for valid_custom_score_fields in valid_custom_score_fields_list:
            validation.validate_score_modifiers_object(valid_custom_score_fields)


class TestValidateDeleteDocsRequest(unittest.TestCase):

    def setUp(self) -> None:
        self.max_delete_docs_count = 10

    def test_valid_delete_request(self):
        delete_request = MqDeleteDocsRequest(index_name="my_index", document_ids=["id1", "id2", "id3"], auto_refresh=True)
        result = validation.validate_delete_docs_request(delete_request, self.max_delete_docs_count)
        self.assertEqual(delete_request, result)

    def test_invalid_delete_request_not_instance(self):
        delete_request = {"index_name": "my_index", "document_ids": ["id1", "id2", "id3"], "auto_refresh": True}
        with self.assertRaises(RuntimeError):
            validation.validate_delete_docs_request(delete_request, self.max_delete_docs_count)

    def test_invalid_max_delete_docs_count(self):
        delete_request = MqDeleteDocsRequest(index_name="my_index", document_ids=["id1", "id2", "id3"], auto_refresh=True)
        with self.assertRaises(RuntimeError):
            validation.validate_delete_docs_request(delete_request, "10")

    def test_empty_document_ids(self):
        delete_request = MqDeleteDocsRequest(index_name="my_index", document_ids=[], auto_refresh=True)
        with self.assertRaises(InvalidDocumentIdError):
            validation.validate_delete_docs_request(delete_request, self.max_delete_docs_count)

    def test_document_ids_not_sequence(self):
        delete_request = MqDeleteDocsRequest(index_name="my_index", document_ids="id1", auto_refresh=True)
        with self.assertRaises(InvalidArgError):
            validation.validate_delete_docs_request(delete_request, self.max_delete_docs_count)

    def test_exceed_max_delete_docs_count(self):
        delete_request = MqDeleteDocsRequest(index_name="my_index", document_ids=["id{}".format(i) for i in range(1, 12)], auto_refresh=True)
        with self.assertRaises(InvalidArgError):
            validation.validate_delete_docs_request(delete_request, self.max_delete_docs_count)

    def test_invalid_document_id_type(self):
        delete_request = MqDeleteDocsRequest(index_name="my_index", document_ids=["id1", 2, "id3"], auto_refresh=True)
        with self.assertRaises(InvalidDocumentIdError):
            validation.validate_delete_docs_request(delete_request, self.max_delete_docs_count)

    def test_empty_document_id(self):
        delete_request = MqDeleteDocsRequest(index_name="my_index", document_ids=["id1", "", "id3"], auto_refresh=True)
        with self.assertRaises(InvalidDocumentIdError):
            validation.validate_delete_docs_request(delete_request, self.max_delete_docs_count)

    def test_no_limit(self):
        # the default limit is 10000,
        delete_request = MqDeleteDocsRequest(
            index_name="my_index", document_ids=["id{}".format(i) for i in range(1, 20000)], auto_refresh=True)
        with self.assertRaises(RuntimeError):
            validation.validate_delete_docs_request(delete_request, None)
<|MERGE_RESOLUTION|>--- conflicted
+++ resolved
@@ -4,12 +4,8 @@
 from marqo.tensor_search import enums
 import unittest
 from unittest import mock
-<<<<<<< HEAD
+from unittest.mock import patch
 from marqo.tensor_search.models.delete_docs_objects import MqDeleteDocsRequest
-=======
-from unittest.mock import patch
-
->>>>>>> 4abb9001
 from marqo.errors import (
     InvalidFieldNameError, InternalError,
     InvalidDocumentIdError, InvalidArgError, DocTooLargeError,
@@ -309,7 +305,7 @@
 
 
 class TestValidateSearchableAttributes(unittest.TestCase):
-    
+
     def setUp(self) -> None:
         self.searchable_attributes = [f"field{i}" for i in range(5)]
 
@@ -344,7 +340,7 @@
                 searchable_attributes=None,
                 search_method=enums.SearchMethod.TENSOR
             )
-        
+
 
     @patch.dict('os.environ', {**os.environ, **{'MARQO_MAX_SEARCHABLE_TENSOR_ATTRIBUTES': '1'}})
     def test_searchable_attributes_set__use_searchable_attributes(self):
