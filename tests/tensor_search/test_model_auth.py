--- conflicted
+++ resolved
@@ -1766,14 +1766,9 @@
 
         with mock.patch('transformers.AutoModel.from_pretrained', new=mock_automodel_from_pretrained):
             with mock.patch('marqo.s2_inference.processing.custom_clip_utils.download_pretrained_from_url', new=mock_download):
-<<<<<<< HEAD
                 with mock.patch("marqo.core.inference.inference_models.hugging_face_model.HuggingFaceModel."
-                "extract_huggingface_archive", new=mock_extract_huggingface_archive):
-                    self.add_documents_and_refresh_index(config=self.config, add_docs_params=AddDocsParams(
-=======
-                with mock.patch("marqo.s2_inference.hf_utils.extract_huggingface_archive", new=mock_extract_huggingface_archive):
+                                "extract_huggingface_archive", new=mock_extract_huggingface_archive):
                     self.add_documents(config=self.config, add_docs_params=AddDocsParams(
->>>>>>> 2d87f197
                         index_name=self.index_name_1, auto_refresh=True, docs=[{'a': 'b'}], device="cpu"))
 
         assert len(mock_extract_huggingface_archive.call_args_list) == 1
@@ -2420,212 +2415,18 @@
             )
         self.assertIn("Could not find the specified Hugging Face model repository.", str(cm.exception))
 
-    def test_bulk_search(self):
-        """Does it work with bulk search, including multi search
-        """
-        s3_object_key = 'path/to/your/secret_model.zip'
-        s3_bucket = 'your-bucket-name'
-
-        fake_access_key_id = '12345'
-        fake_secret_key = 'this-is-a-secret'
-
-        model_auth = ModelAuth(
-            s3=S3Auth(
-                aws_access_key_id=fake_access_key_id,
-                aws_secret_access_key=fake_secret_key)
-        )
-
-        model_properties = {
-            "dimensions": 384,
-            "model_location": {
-                "s3": {
-                    "Bucket": s3_bucket,
-                    "Key": s3_object_key,
-                },
-                "auth_required": True
-            },
-            "type": "hf",
-        }
-        s3_settings = _get_base_index_settings()
-        s3_settings['index_defaults']['model_properties'] = model_properties
-        tensor_search.create_vector_index(config=self.config, index_name=self.index_name_1, index_settings=s3_settings)
-        public_model_url = "https://dummy/url/for/model.zip"
-
-        for bulk_search_query in [
-                BulkSearchQuery(queries=[
-                    BulkSearchQueryEntity(
-                        index=self.index_name_1, q="match", searchMethod="TENSOR",
-                        modelAuth=model_auth
-                    ),
-                    BulkSearchQueryEntity(
-                        index=self.index_name_1, q={"random text": 0.5, "other_text": -0.3},
-                        searchableAttributes=["abc"], searchMethod="TENSOR",
-                        modelAuth=model_auth
-                    ),
-                ]),
-                BulkSearchQuery(queries=[
-                    BulkSearchQueryEntity(
-                        index=self.index_name_1, q={"random text": 0.5, "other_text": -0.3},
-                        searchableAttributes=["abc"], searchMethod="TENSOR",
-                        modelAuth=model_auth
-                    ),
-                ])
-            ]:
-            try:
-                tensor_search.eject_model(model_name='my_model' ,device=self.device)
-            except ModelNotInCacheError:
-                pass
-            mock_s3_client = mock.MagicMock()
-
-            # Mock the generate_presigned_url method of the mock Boto3 client to return a dummy URL
-            mock_s3_client.generate_presigned_url.return_value = public_model_url
-
-            mock_download_pretrained_from_url = mock.MagicMock()
-            mock_download_pretrained_from_url.return_value = 'cache/path/to/model.zip'
-
-            mock_extract_huggingface_archive = mock.MagicMock()
-            mock_extract_huggingface_archive.return_value = 'cache/path/to/model/'
-
-            mock_automodel_from_pretrained = mock.MagicMock()
-            mock_autotokenizer_from_pretrained = mock.MagicMock()
-
-            with unittest.mock.patch('transformers.AutoModel.from_pretrained', mock_automodel_from_pretrained):
-                with unittest.mock.patch('transformers.AutoTokenizer.from_pretrained', mock_autotokenizer_from_pretrained):
-                    with unittest.mock.patch('boto3.client', return_value=mock_s3_client) as mock_boto3_client:
-                        with unittest.mock.patch("marqo.s2_inference.processing.custom_clip_utils.download_pretrained_from_url",mock_download_pretrained_from_url):
-                            with unittest.mock.patch("marqo.core.inference.inference_models.hugging_face_model.HuggingFaceModel."
-                            "extract_huggingface_archive", mock_extract_huggingface_archive):
-                                try:
-                                    tensor_search.bulk_search(
-                                        query=bulk_search_query,
-                                        marqo_config=self.config,
-                                    )
-                                except KeyError as e:
-                                    # KeyError as this is not a real model. It does not have an attention_mask
-                                    assert "attention_mask" in str(e)
-                                    pass
-            mock_download_pretrained_from_url.assert_called_once_with(
-                url=public_model_url, cache_dir=ModelCache.hf_cache_path, cache_file_name='secret_model.zip')
-
-            mock_s3_client.generate_presigned_url.assert_called_with(
-                'get_object',
-                Params={'Bucket': 'your-bucket-name', 'Key': s3_object_key}
-            )
-            mock_boto3_client.assert_called_once_with(
-                's3',
-                aws_access_key_id=fake_access_key_id,
-                aws_secret_access_key=fake_secret_key,
-                aws_session_token=None
-            )
-
-            mock_autotokenizer_from_pretrained.assert_called_once_with(
-                "cache/path/to/model/",
-            )
-
-            mock_automodel_from_pretrained.assert_called_once_with(
-                "cache/path/to/model/", use_auth_token=None, cache_dir = ModelCache.hf_cache_path
-            )
-
-            mock_extract_huggingface_archive.assert_called_once_with(
-                "cache/path/to/model.zip",
-            )
-
-            mock_download_pretrained_from_url.reset_mock()
-            mock_s3_client.reset_mock()
-            mock_boto3_client.reset_mock()
-
-    def test_bulk_search_vectorise(self):
-        """are the calls to vectorise expected? work with bulk search, including multi search
-        """
-        s3_object_key = 'path/to/your/secret_model.pt'
-        s3_bucket = 'your-bucket-name'
-
-        fake_access_key_id = '12345'
-        fake_secret_key = 'this-is-a-secret'
-
-        model_auth = ModelAuth(
-            s3=S3Auth(
-                aws_access_key_id=fake_access_key_id,
-                aws_secret_access_key=fake_secret_key)
-        )
-
-        model_properties = {
-            "dimensions": 384,
-            "model_location": {
-                "s3": {
-                    "Bucket": s3_bucket,
-                    "Key": s3_object_key,
-                },
-                "auth_required": True
-            },
-            "type": "hf",
-        }
-        s3_settings = _get_base_index_settings()
-        s3_settings['index_defaults']['model_properties'] = model_properties
-        tensor_search.create_vector_index(config=self.config, index_name=self.index_name_1, index_settings=s3_settings)
-
-        for bulk_search_query in [
-                BulkSearchQuery(queries=[
-                    BulkSearchQueryEntity(
-                        index=self.index_name_1, q="match", searchMethod="TENSOR",
-                        modelAuth=model_auth
-                    ),
-                    BulkSearchQueryEntity(
-                        index=self.index_name_1, q={"random text": 0.5, "other_text": -0.3},
-                        searchableAttributes=["abc"], searchMethod="TENSOR",
-                        modelAuth=model_auth
-                    ),
-                ]),
-                BulkSearchQuery(queries=[
-                    BulkSearchQueryEntity(
-                        index=self.index_name_1, q={"random text": 0.5, "other_text": -0.3},
-                        searchableAttributes=["abc"], searchMethod="TENSOR",
-                        modelAuth=model_auth
-                    ),
-                ])
-            ]:
-            try:
-                tensor_search.eject_model(model_name='my_model' ,device=self.device)
-            except ModelNotInCacheError:
-                pass
-            # Create a mock Boto3 client
-            mock_s3_client = mock.MagicMock()
-
-            # Mock the generate_presigned_url method of the mock Boto3 client with a real OpenCLIP model, so that
-            # the rest of the logic works.
-            mock_s3_client.generate_presigned_url.return_value = "https://some_non_existent_model.pt"
-
-            with unittest.mock.patch('marqo.s2_inference.s2_inference.vectorise',
-                                     side_effect=fake_vectorise_384) as mock_vectorise:
-                        tensor_search.bulk_search(
-                            query=bulk_search_query,
-                            marqo_config=self.config,
-                        )
-            mock_vectorise.assert_called()
-            for _args, _kwargs in mock_vectorise.call_args_list:
-                assert _kwargs['model_properties']['model_location'] == {
-                    "s3": {
-                        "Bucket": s3_bucket,
-                        "Key": s3_object_key,
-                    },
-                    "auth_required": True
-                }
-                assert _kwargs['model_auth'] == model_auth
-
-            mock_vectorise.reset_mock()
-
-
-
-
-
-
-
-
-
-
-
-
-
-
-
-
+
+
+
+
+
+
+
+
+
+
+
+
+
+
+
