--- conflicted
+++ resolved
@@ -1700,27 +1700,6 @@
         mock_automodel_from_pretrained = mock.MagicMock()
         mock_autotokenizer_from_pretrained = mock.MagicMock()
 
-<<<<<<< HEAD
-            with unittest.mock.patch('transformers.AutoModel.from_pretrained', mock_automodel_from_pretrained):
-                with unittest.mock.patch('transformers.AutoTokenizer.from_pretrained',
-                                         mock_autotokenizer_from_pretrained):
-                    with unittest.mock.patch('boto3.client', return_value=mock_s3_client) as mock_boto3_client:
-                        with unittest.mock.patch(
-                                "marqo.s2_inference.processing.custom_clip_utils.download_pretrained_from_url",
-                                mock_download_pretrained_from_url):
-                            with unittest.mock.patch("marqo.s2_inference.hf_utils.extract_huggingface_archive",
-                                                     mock_extract_huggingface_archive):
-                                try:
-                                    tensor_search.add_documents(config=self.config, add_docs_params=AddDocsParams(
-                                        index_name=self.index_name_1, auto_refresh=True, docs=[{'a': 'b'}],
-                                        model_auth=ModelAuth(s3=S3Auth(aws_access_key_id=fake_access_key_id,
-                                                                       aws_secret_access_key=fake_secret_key)),
-                                        device="cpu"))
-                                except KeyError as e:
-                                    # KeyError as this is not a real model. It does not have an attention_mask
-                                    assert "attention_mask" in str(e)
-                                    pass
-=======
         with unittest.mock.patch('transformers.AutoModel.from_pretrained', mock_automodel_from_pretrained):
             with unittest.mock.patch('transformers.AutoTokenizer.from_pretrained',
                                      mock_autotokenizer_from_pretrained):
@@ -1734,12 +1713,12 @@
                                 tensor_search.add_documents(config=self.config, add_docs_params=AddDocsParams(
                                     index_name=self.index_name_1, auto_refresh=True, docs=[{'a': 'b'}],
                                     model_auth=ModelAuth(s3=S3Auth(aws_access_key_id=fake_access_key_id,
-                                                                   aws_secret_access_key=fake_secret_key))))
+                                                                   aws_secret_access_key=fake_secret_key)),
+                                    device="cpu"))
                             except KeyError as e:
                                 # KeyError as this is not a real model. It does not have an attention_mask
                                 assert "attention_mask" in str(e)
                                 pass
->>>>>>> f1f2fc01
 
         mock_s3_client.generate_presigned_url.assert_called_with(
             'get_object',
