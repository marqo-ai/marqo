import pprint
from typing import Any, Dict
from unittest.mock import patch
import requests
import os
from marqo.tensor_search.models.add_docs_objects import AddDocsParams
from marqo.tensor_search.enums import IndexSettingsField, EnvVars
from marqo.errors import MarqoApiError, MarqoError, IndexNotFoundError
from marqo.tensor_search import tensor_search, configs, backend
from marqo.tensor_search.utils import read_env_vars_and_defaults
from tests.marqo_test import MarqoTestCase
from marqo.tensor_search.enums import IndexSettingsField as NsField, TensorField
from unittest import mock
from marqo.tensor_search.models.settings_object import settings_schema
from marqo import errors
from marqo.errors import InvalidArgError

class TestCreateIndex(MarqoTestCase):

    def setUp(self, custom_index_defaults: Dict[str, Any] = {}) -> None:
        self.endpoint = self.authorized_url
        self.generic_header = {"Content-type": "application/json"}
        self.index_name_1 = "my-test-create-index-1"
        try:
            tensor_search.delete_index(config=self.config, index_name=self.index_name_1)
        except IndexNotFoundError as s:
            pass

        # Any tests that call add_documents, search, bulk_search need this env var
        self.device_patcher = mock.patch.dict(os.environ, {"MARQO_BEST_AVAILABLE_DEVICE": "cpu"})
        self.device_patcher.start()

    def tearDown(self) -> None:
        try:
            tensor_search.delete_index(config=self.config, index_name=self.index_name_1)
        except IndexNotFoundError as s:
            pass
        self.device_patcher.stop()

    def test_create_vector_index_default_index_settings(self):
        try:
            tensor_search.delete_index(config=self.config, index_name=self.index_name_1)
        except IndexNotFoundError as s:
            pass
        # test that index is deleted:
        try:
            tensor_search.search(config=self.config, index_name=self.index_name_1, text="some text")
            raise AssertionError
        except IndexNotFoundError as e:
            pass
        tensor_search.create_vector_index(config=self.config, index_name=self.index_name_1)
        settings = requests.get(
            url=f"{self.endpoint}/{self.index_name_1}/_mapping",
            verify=False
        ).json()
        
        assert settings[self.index_name_1]["mappings"]["_meta"][IndexSettingsField.index_settings] \
            == tensor_search.configs.get_default_index_settings()

    def test_create_vector_index__invalid_settings(self):
        custom_index_defaults = [
            {IndexSettingsField.ann_parameters: {
                    IndexSettingsField.ann_method: "fancy-new-ann-method",
            }},
            {IndexSettingsField.ann_parameters: {
                    IndexSettingsField.ann_method: "ivf",
            }},
            {IndexSettingsField.ann_parameters: {
                IndexSettingsField.ann_engine: "faiss",
            }},
            {IndexSettingsField.ann_parameters: {
                IndexSettingsField.ann_metric: "innerproduct",
            }},
            {IndexSettingsField.ann_parameters: {
                IndexSettingsField.ann_method_parameters: {
                IndexSettingsField.hnsw_ef_construction: 0,
                IndexSettingsField.hnsw_m: 16
            }}},
            {IndexSettingsField.ann_parameters: {
                IndexSettingsField.ann_method_parameters: {
                IndexSettingsField.hnsw_ef_construction: 128,
                IndexSettingsField.hnsw_m: 101
            }}},
            {IndexSettingsField.ann_parameters: {
                IndexSettingsField.ann_method_parameters: {
                IndexSettingsField.hnsw_ef_construction: 1 + int(read_env_vars_and_defaults(EnvVars.MARQO_EF_CONSTRUCTION_MAX_VALUE)),
                IndexSettingsField.hnsw_m: 16
            }}},
            {IndexSettingsField.ann_parameters: {IndexSettingsField.ann_method_parameters: {
                IndexSettingsField.hnsw_ef_construction: 128,
                IndexSettingsField.hnsw_m: -1
            }}},
        ]
        for idx_defaults in custom_index_defaults:
            with self.subTest(custom_index_defaults=idx_defaults):
                try:
                    tensor_search.delete_index(config=self.config, index_name=self.index_name_1)
                except IndexNotFoundError as s:
                    pass
                
                with self.assertRaises(errors.InvalidArgError):
                    print(f"index settings={idx_defaults}")
                    tensor_search.create_vector_index(
                        config=self.config,
                        index_name=self.index_name_1,
                        index_settings={
                            NsField.index_defaults: idx_defaults
                        }
                    )
                    print(tensor_search.get_index_info(self.config, self.index_name_1))

    def test_create_vector_index_custom_index_settings(self):
        try:
            tensor_search.delete_index(config=self.config, index_name=self.index_name_1)
        except IndexNotFoundError as s:
            pass
        # test that index is deleted:
        try:
            tensor_search.search(config=self.config, index_name=self.index_name_1, text="some text")
            raise AssertionError
        except IndexNotFoundError as e:
            pass
        custom_settings = {
            IndexSettingsField.treat_urls_and_pointers_as_images: True,
            IndexSettingsField.normalize_embeddings: False
        }
        tensor_search.create_vector_index(
            config=self.config, index_name=self.index_name_1, index_settings={
                NsField.index_defaults: custom_settings})
        settings = requests.get(
            url=self.endpoint + "/" + self.index_name_1 + "/_mapping",
            verify=False
        ).json()
        pprint.pprint(settings)
        retrieved_settings = settings[self.index_name_1]["mappings"]["_meta"][IndexSettingsField.index_settings]
        del retrieved_settings[IndexSettingsField.index_defaults][IndexSettingsField.model]

        default_settings = tensor_search.configs.get_default_index_settings()
        default_text_preprocessing = default_settings[IndexSettingsField.index_defaults][IndexSettingsField.text_preprocessing]
        default_image_preprocessing = default_settings[IndexSettingsField.index_defaults][IndexSettingsField.image_preprocessing]

        assert retrieved_settings == {
            IndexSettingsField.index_defaults: {
                IndexSettingsField.treat_urls_and_pointers_as_images: True,
                IndexSettingsField.normalize_embeddings: False,
                IndexSettingsField.text_preprocessing: default_text_preprocessing,
                IndexSettingsField.image_preprocessing: default_image_preprocessing,
                IndexSettingsField.ann_parameters: {
                    IndexSettingsField.ann_engine: 'lucene',
                    IndexSettingsField.ann_method_name: 'hnsw',
                    IndexSettingsField.ann_method_parameters: {
                        IndexSettingsField.hnsw_ef_construction: 128,
                        IndexSettingsField.hnsw_m: 16
                    },
                    IndexSettingsField.ann_metric: 'cosinesimil'
                },
            },
            IndexSettingsField.number_of_shards: default_settings[IndexSettingsField.number_of_shards],
            IndexSettingsField.number_of_replicas: default_settings[IndexSettingsField.number_of_replicas]
        }

    def test_create_vector_index_default_knn_settings(self):
        """Do the Marqo-OS settings correspond to the Marqo index settings? For default HNSW params"""
        try:
            tensor_search.delete_index(config=self.config, index_name=self.index_name_1)
        except IndexNotFoundError as s:
            pass
        # test that index is deleted:
        try:
            tensor_search.search(config=self.config, index_name=self.index_name_1, text="some text")
            raise AssertionError
        except IndexNotFoundError as e:
            pass
        custom_settings = {
            IndexSettingsField.treat_urls_and_pointers_as_images: True,
            IndexSettingsField.normalize_embeddings: False
        }
        tensor_search.create_vector_index(
            config=self.config, index_name=self.index_name_1, index_settings={
                NsField.index_defaults: custom_settings})
        tensor_search.add_documents(
            config=self.config, add_docs_params=AddDocsParams(
                index_name=self.index_name_1, docs=[{"Title": "wowow"}], auto_refresh=True, device="cpu"))
        mappings = requests.get(
            url=self.endpoint + "/" + self.index_name_1 + "/_mapping",
            verify=False
        ).json()
        params = mappings[self.index_name_1]['mappings']['properties']['__chunks']['properties'][TensorField.marqo_knn_field]['method']
        assert params['engine'] == 'lucene'
        assert params['space_type'] == 'cosinesimil'
        assert params['parameters'] == {'ef_construction': 128, 'm': 16}

    def test_create_vector_index_custom_knn_settings(self):
        """Do the Marqo-OS settings correspond to the Marqo index settings? For custom HNSW params"""
        try:
            tensor_search.delete_index(config=self.config, index_name=self.index_name_1)
        except IndexNotFoundError as s:
            pass
        # test that index is deleted:
        try:
            tensor_search.search(config=self.config, index_name=self.index_name_1, text="some text")
            raise AssertionError
        except IndexNotFoundError as e:
            pass
        custom_settings = {
            IndexSettingsField.treat_urls_and_pointers_as_images: True,
            IndexSettingsField.normalize_embeddings: False,
            IndexSettingsField.ann_parameters: {
                IndexSettingsField.ann_metric: "l2",
                IndexSettingsField.ann_method_parameters: {
                    IndexSettingsField.hnsw_m: 17,
                    IndexSettingsField.hnsw_ef_construction: 133,
                }
            }
        }
        tensor_search.create_vector_index(
            config=self.config, index_name=self.index_name_1, index_settings={
                NsField.index_defaults: custom_settings})
        tensor_search.add_documents(
            config=self.config, add_docs_params=AddDocsParams(
                index_name=self.index_name_1, docs=[{"Title": "wowow"}], auto_refresh=True, device="cpu"))
        mappings = requests.get(
            url=self.endpoint + "/" + self.index_name_1 + "/_mapping",
            verify=False
        ).json()
        params = mappings[self.index_name_1]['mappings']['properties']['__chunks']['properties'][TensorField.marqo_knn_field]['method']
        assert params['engine'] == 'lucene'
        assert params['space_type'] == 'l2'
        assert params['parameters'] == {'ef_construction': 133, 'm': 17}

    def test__autofill_index_settings_fill_missing_text_preprocessing(self):
        modified_settings = tensor_search.configs.get_default_index_settings()
        del modified_settings[IndexSettingsField.index_defaults][IndexSettingsField.text_preprocessing]\
            [IndexSettingsField.split_method]
        assert IndexSettingsField.split_method not in \
               modified_settings[IndexSettingsField.index_defaults][IndexSettingsField.text_preprocessing]
        assert tensor_search._autofill_index_settings(modified_settings) \
            == tensor_search.configs.get_default_index_settings()

    def test_default_number_of_shards(self):
        """does an index get created with the default number of shards?"""
        tensor_search.create_vector_index(index_name=self.index_name_1, config=self.config)
        default_shard_count = configs.get_default_index_settings()[NsField.number_of_shards]
        assert default_shard_count is not None
        resp = requests.get(
            url=self.authorized_url + f"/{self.index_name_1}",
            verify=False
        )
        assert default_shard_count == int(resp.json()[self.index_name_1]['settings']['index']['number_of_shards'])

    def test_autofill_number_of_shards(self):
        """ does it work if other params are filled?"""
        tensor_search.create_vector_index(
            index_name=self.index_name_1, config=self.config,
            index_settings={
                "index_defaults": {
                    "treat_urls_and_pointers_as_images": True,
                    "model": "ViT-B/32",
                }}
        )
        default_shard_count = configs.get_default_index_settings()[NsField.number_of_shards]
        assert default_shard_count is not None
        resp = requests.get(
            url=self.authorized_url + f"/{self.index_name_1}",
            headers=self.generic_header,
            verify=False
        )
        assert default_shard_count == int(resp.json()[self.index_name_1]['settings']['index']['number_of_shards'])

    def test_default_number_of_replicas(self):
        tensor_search.create_vector_index(index_name=self.index_name_1, config=self.config)
        default_replicas_count = configs.get_default_index_settings()[NsField.number_of_replicas]
        assert default_replicas_count is not None
        resp = requests.get(
            url=self.authorized_url + f"/{self.index_name_1}",
            verify=False
        )
        assert default_replicas_count == int(resp.json()[self.index_name_1]['settings']['index']['number_of_replicas'])

    def test_autofill_number_of_replicas(self):
        tensor_search.create_vector_index(
            index_name=self.index_name_1, config=self.config,
            index_settings={
                "index_defaults": {
                    "treat_urls_and_pointers_as_images": True,
                    "model": "ViT-B/32",
                }}
        )
        default_replicas_count = configs.get_default_index_settings()[NsField.number_of_replicas]
        assert default_replicas_count is not None
        resp = requests.get(
            url=self.authorized_url + f"/{self.index_name_1}",
            headers=self.generic_header,
            verify=False
        )
        assert default_replicas_count == int(resp.json()[self.index_name_1]['settings']['index']['number_of_replicas'])
    
    def test_autofill_index_defaults(self):
        """ Does autofill work as intended when index_defaults is not set, but number_of_shards is?"""
        intended_shard_count = 6
        tensor_search.create_vector_index(
            index_name=self.index_name_1, config=self.config,
            index_settings={
                NsField.number_of_shards: intended_shard_count        
            }
        )
        
        default_index_defaults = configs.get_default_index_settings()[NsField.index_defaults]
        assert default_index_defaults is not None
        
        index_info = backend.get_index_info(config=self.config, index_name=self.index_name_1)
        test_index_defaults = index_info.index_settings[NsField.index_defaults]

        assert default_index_defaults == test_index_defaults

    def test_set_number_of_shards(self):
        """ does it work if other params are filled?"""
        intended_shard_count = 6
        res_0 = tensor_search.create_vector_index(
            index_name=self.index_name_1, config=self.config,
            index_settings={
                "index_defaults": {
                    "treat_urls_and_pointers_as_images": True,
                    "model": "ViT-B/32",
                },
                NsField.number_of_shards: intended_shard_count
            }
        )
        resp = requests.get(
            url=self.authorized_url + f"/{self.index_name_1}",
            headers=self.generic_header,
            verify=False
        )
        assert intended_shard_count == int(resp.json()[self.index_name_1]['settings']['index']['number_of_shards'])

    def test_set_number_of_replicas(self):
        intended_replicas_count = 4
        from marqo.tensor_search.models.settings_object import settings_schema
        with patch.dict(settings_schema["properties"][NsField.number_of_replicas], maximum=10):
            res_0 = tensor_search.create_vector_index(
                index_name=self.index_name_1, config=self.config,
                index_settings={
                    "index_defaults": {
                        "treat_urls_and_pointers_as_images": True,
                        "model": "ViT-B/32",
                    },
                    NsField.number_of_replicas: intended_replicas_count
                }
            )
        resp = requests.get(
            url=self.authorized_url + f"/{self.index_name_1}",
            headers=self.generic_header,
            verify=False
        )
        assert intended_replicas_count == int(resp.json()[self.index_name_1]['settings']['index']['number_of_replicas'])

    def test_configurable_max_number_of_replicas(self):
        maximum_number_of_replicas = 5
        large_intended_replicas_count = 10
        small_intended_replicas_count = 3
        from marqo.tensor_search.models.settings_object import settings_schema

        with patch.dict(settings_schema["properties"][NsField.number_of_replicas], maximum=maximum_number_of_replicas):
            # a large value exceeding limits should not work
            try:
                res_0 = tensor_search.create_vector_index(
                    index_name=self.index_name_1, config=self.config,
                    index_settings={
                        "index_defaults": {
                            "treat_urls_and_pointers_as_images": True,
                            "model": "ViT-B/32",
                        },
                        NsField.number_of_replicas: large_intended_replicas_count
                    }
                )
                raise AssertionError
            except InvalidArgError as e:
                pass

            try:
                tensor_search.delete_index(config=self.config, index_name=self.index_name_1)
            except IndexNotFoundError:
                pass

            # a small value should work
            res_1 = tensor_search.create_vector_index(
                index_name=self.index_name_1, config=self.config,
                index_settings={
                    "index_defaults": {
                        "treat_urls_and_pointers_as_images": True,
                        "model": "ViT-B/32",
                    },
                    NsField.number_of_replicas: small_intended_replicas_count
                }
            )
            resp = requests.get(
                url=self.authorized_url + f"/{self.index_name_1}",
                headers=self.generic_header,
                verify=False
            )
            assert small_intended_replicas_count == int(
                resp.json()[self.index_name_1]['settings']['index']['number_of_replicas'])

            try:
                tensor_search.delete_index(config=self.config, index_name=self.index_name_1)
            except IndexNotFoundError:
                pass

            # the same number should also work
            res_1 = tensor_search.create_vector_index(
                index_name=self.index_name_1, config=self.config,
                index_settings={
                    "index_defaults": {
                        "treat_urls_and_pointers_as_images": True,
                        "model": "ViT-B/32",
                    },
                    NsField.number_of_replicas: maximum_number_of_replicas
                }
            )
            resp = requests.get(
                url=self.authorized_url + f"/{self.index_name_1}",
                headers=self.generic_header,
                verify=False
            )
            assert maximum_number_of_replicas == int(
                resp.json()[self.index_name_1]['settings']['index']['number_of_replicas'])

    def test_default_max_number_of_replicas(self):
        large_intended_replicas_count = 2
        small_intended_replicas_count = 0
        # a large value exceeding limits should not work
        try:
            res_0 = tensor_search.create_vector_index(
                index_name=self.index_name_1, config=self.config,
                index_settings={
                    "index_defaults": {
                        "treat_urls_and_pointers_as_images": True,
                        "model": "ViT-B/32",
                    },
                    NsField.number_of_replicas: large_intended_replicas_count
                }
            )
            raise AssertionError
        except InvalidArgError as e:
            pass

        # a small value should work
        res_1 = tensor_search.create_vector_index(
            index_name=self.index_name_1, config=self.config,
            index_settings={
                "index_defaults": {
                    "treat_urls_and_pointers_as_images": True,
                    "model": "ViT-B/32",
                },
                NsField.number_of_replicas: small_intended_replicas_count
            }
        )
        resp = requests.get(
            url=self.authorized_url + f"/{self.index_name_1}",
            headers=self.generic_header,
            verify=False
        )
        assert small_intended_replicas_count == int(
            resp.json()[self.index_name_1]['settings']['index']['number_of_replicas'])

    def test_field_limits(self):
        index_limits = [1, 5, 10, 100, 1000]
        for lim in index_limits:
            try:
                tensor_search.delete_index(config=self.config, index_name=self.index_name_1)
            except IndexNotFoundError as s:
                pass
            mock_read_env_vars = mock.MagicMock()
            mock_read_env_vars.return_value = lim

            @mock.patch.dict(os.environ, {**os.environ, **{EnvVars.MARQO_MAX_INDEX_FIELDS: str(lim)}})
            def run():
                tensor_search.create_vector_index(config=self.config, index_name=self.index_name_1)
                res_1 = tensor_search.add_documents(
                    add_docs_params=AddDocsParams(
                        index_name=self.index_name_1, docs=[
                            {f"f{i}": "some content" for i in range(lim)},
                            {"_id": "1234", **{f"f{i}": "new content" for i in range(lim)}},
                        ],
                        auto_refresh=True, device="cpu"),
                    config=self.config
                )
                assert not res_1['errors']
                res_1_2 = tensor_search.add_documents(
                    add_docs_params=AddDocsParams(index_name=self.index_name_1, docs=[
                            {'f0': 'this is fine, but there is no resiliency.'},
                            {f"f{i}": "some content" for i in range(lim // 2 + 1)},
                            {'f0': 'this is fine. Still no resilieny.'}],
                        auto_refresh=True, device="cpu"),
                    config=self.config
                )
                assert not res_1_2['errors']
                try:
                    res_2 = tensor_search.add_documents(
                        add_docs_params=AddDocsParams(
                            index_name=self.index_name_1,
                            docs=[{'fx': "blah"}],
                            auto_refresh=True, device="cpu"),
                        config=self.config
                    )
                    raise AssertionError
                except errors.IndexMaxFieldsError:
                    pass
                return True
            assert run()

    def test_field_limit_non_text_types(self):
        @mock.patch.dict(os.environ, {**os.environ, **{EnvVars.MARQO_MAX_INDEX_FIELDS: "5"}})
        def run():
            docs = [
                {"f1": "fgrrvb", "f2": 1234, "f3": 1.4, "f4": "hello hello", "f5": False, "_id": "hehehehe"},
                {"f1": "erf1f", "f2": 934, "f3": 4.0, "f4": "my name", "f5": True},
                {"f1": "water is healthy", "f5": True},
                {"f2": 49, "f3": 400.4, "f4": "alien message"}
            ]
            tensor_search.create_vector_index(config=self.config, index_name=self.index_name_1)
            res_1 = tensor_search.add_documents(
                add_docs_params=AddDocsParams(index_name=self.index_name_1, docs=docs, auto_refresh=True, device="cpu"),
                config=self.config
            )
            assert not res_1['errors']
            try:
                res_2 = tensor_search.add_documents(
                    add_docs_params=AddDocsParams(
                        index_name=self.index_name_1, docs=[
                            {'fx': "blah"}
                        ], auto_refresh=True, device="cpu"),
                    config=self.config
                )
                raise AssertionError
            except errors.IndexMaxFieldsError:
                pass
            return True

        assert run()

    def test_field_Limit_none_env_var(self):
        """When the limit env var is undefined: we need to manually test it,
        as the testing environment may have this env var defined."""
        mock_read_env_vars = mock.MagicMock()
        mock_read_env_vars.return_value = None

        @mock.patch("marqo.tensor_search.utils.read_env_vars_and_defaults", mock_read_env_vars)
        def run():
            docs = [
                {"f1": "fgrrvb", "f2": 1234, "f3": 1.4, "f4": "hello hello", "f5": False},
                {"f1": "erf1f", "f2": 934, "f3": 4.0, "f4": "my name", "f5": True},
                {"f1": "water is healthy", "f5": True},
                {"f2": 49, "f3": 400.4, "f4": "alien message", "_id": "rkjn"}
            ]
            tensor_search.create_vector_index(config=self.config, index_name=self.index_name_1)
            res_1 = tensor_search.add_documents(
                add_docs_params=AddDocsParams(index_name=self.index_name_1, docs=docs, auto_refresh=True, device="cpu"),
                config=self.config
            )
            mapping_info = requests.get(
                self.authorized_url + f"/{self.index_name_1}/_mapping",
                verify=False
            )
            assert not res_1['errors']
            return True
        assert run()

    def test_create_index_protected_name(self):
        try:
            tensor_search.create_vector_index(config=self.config, index_name='.opendistro_security')
            raise AssertionError
        except errors.InvalidIndexNameError:
            pass

    def test_index_validation_bad(self):
        bad_settings = {
            "index_defaults": {
                "treat_urls_and_pointers_as_images": False,
                "model": "hf/all_datasets_v4_MiniLM-L6",
                "normalize_embeddings": True,
                "text_preprocessing": {
                    "split_length": "2",
                    "split_overlap": "0",
                    "split_method": "sentence"
                },
                "image_preprocessing": {
                    "patch_method": None
                }
            },
            "number_of_shards": 5,
            "number_of_replicas": 1
        }
        try:
            tensor_search.create_vector_index(config=self.config, index_name=self.index_name_1, index_settings=bad_settings)
            raise AssertionError
        except errors.InvalidArgError as e:
            pass

    def test_index_validation_good(self):
        good_settings = {
            "index_defaults": {
                "treat_urls_and_pointers_as_images": False,
                "model": "hf/all_datasets_v4_MiniLM-L6",
                "normalize_embeddings": True,
                "text_preprocessing": {
                    "split_length": 2,
                    "split_overlap": 0,
                    "split_method": "sentence"
                },
                "image_preprocessing": {
                    "patch_method": None
                }
            },
            "number_of_shards": 5,
            "number_of_replicas": 1
        }
        tensor_search.create_vector_index(config=self.config, index_name=self.index_name_1, index_settings=good_settings)

    def test_custom_model_with_no_model_properties_fails(self):
        try:
            tensor_search.delete_index(config=self.config, index_name=self.index_name_1)
        except IndexNotFoundError:
            pass
        bad_settings = {
            "index_defaults": {
                "model": "my-custom-model",
            },
        }
        try:
            tensor_search.create_vector_index(config=self.config, index_name=self.index_name_1, index_settings=bad_settings)
            raise AssertionError
        except errors.InvalidArgError as e:
<<<<<<< HEAD
            print(e)
=======
>>>>>>> 2c7785a0
            pass
    
    def test_custom_model_with_no_dimensions_fails(self):
        try:
            tensor_search.delete_index(config=self.config, index_name=self.index_name_1)
        except IndexNotFoundError:
            pass
        bad_settings = {
            "index_defaults": {
                "model": "my-custom-model",
                "model_properties": {
                    "url": "https://www.random.com",
                    "type": "open_clip"
                    # no dimensions here
                }
            },
        }
        try:
            tensor_search.create_vector_index(config=self.config, index_name=self.index_name_1, index_settings=bad_settings)
            raise AssertionError
        except errors.InvalidArgError as e:
<<<<<<< HEAD
            print(e)
=======
>>>>>>> 2c7785a0
            pass
    
    def test_custom_model_with_dimensions_wrong_type_fails(self):
        try:
            tensor_search.delete_index(config=self.config, index_name=self.index_name_1)
        except IndexNotFoundError:
            pass
        bad_settings = {
            "index_defaults": {
                "model": "my-custom-model",
                "model_properties": {
                    "url": "https://www.random.com",
                    "type": "open_clip",
                    "dimensions": "BAD DATATYPE!! should be int."
                }
            },
        }
        try:
            tensor_search.create_vector_index(config=self.config, index_name=self.index_name_1, index_settings=bad_settings)
            raise AssertionError
        # TODO: This 500 is fine as user sees their mistake, but we should change it to a 400 later.
        except errors.MarqoWebError as e:
<<<<<<< HEAD
            print(e)
=======
>>>>>>> 2c7785a0
            pass
    
    def test_custom_model_with_bad_properties_fails_add_docs(self):
        try:
            tensor_search.delete_index(config=self.config, index_name=self.index_name_1)
        except IndexNotFoundError:
            pass
        bad_settings = {
            "index_defaults": {
                "model": "my-custom-model",
                "model_properties": {
                    "url": "https://www.random.com",
                    "type": "open_clip",
                    "dimensions": 123  # random number, should be 512
                }
            },
        }
        
        # creating index should work fine
        # but when you add docs, it fails (when trying to load the model)
        tensor_search.create_vector_index(config=self.config, index_name=self.index_name_1, index_settings=bad_settings)
        docs = [
            {"f1": "water is healthy", "f5": True},
            {"f2": 49, "f3": 400.4, "f4": "alien message", "_id": "rkjn"}
        ]
        try:
            tensor_search.add_documents(
                add_docs_params=AddDocsParams(index_name=self.index_name_1, docs=docs, auto_refresh=True, device="cpu"),
                config=self.config
            )
            raise AssertionError
        except errors.MarqoWebError as e:
<<<<<<< HEAD
            print(e)
=======
>>>>>>> 2c7785a0
            pass
    
    def _fill_in_test_model_data(self, test_model_data):
        """
        Helper function to fill in test model data with index defaults
        Returns index settings object with no knn field
        """
        return {
            'settings': {
                'index': {
                    'knn': True, 
                    'knn.algo_param.ef_search': 100, 
                    'refresh_interval': '1s', 
                    'store.hybrid.mmap.extensions': ['nvd', 'dvd', 'tim', 'tip', 'dim', 'kdd', 'kdi', 'cfs', 'doc', 'vec', 'vex']
                }, 
                'number_of_shards': 5, 
                'number_of_replicas': 1
            }, 
            'mappings': {
                '_meta': {
                    'media_type': 'text', 
                    'index_settings': {
                        'index_defaults': {
                            'treat_urls_and_pointers_as_images': False, 
                            **test_model_data,  # has model and possibly model_properties
                            'normalize_embeddings': True, 
                            'text_preprocessing': {
                                'split_length': 2, 
                                'split_overlap': 0, 
                                'split_method': 'sentence'
                            }, 
                            'image_preprocessing': {'patch_method': None}, 
                            'ann_parameters': {
                                'name': 'hnsw', 
                                'space_type': 'cosinesimil', 
                                'engine': 'lucene', 
                                'parameters': {'ef_construction': 128, 'm': 16}
                            }
                        }, 
                        'number_of_shards': 5, 
                        'number_of_replicas': 1
                    }, 
                    'model': 'hf/all_datasets_v4_MiniLM-L6'
                }, 
                'dynamic_templates': [{
                    'strings': {
                        'match_mapping_type': 'string', 
                        'mapping': {'type': 'text'}
                    }
                }], 
                'properties': {
                    '__chunks': {
                        'type': 'nested', 
                        'properties': {
                            '__field_name': {'type': 'keyword'}, 
                            '__field_content': {'type': 'text'}
                        }
                    }
                }
            }
        }

    def test_add_knn_field(self):
        """
        Tests helper function to add OpenSearch KNN Field to index mappings
        """
        test_cases = (
            # format: (model_data, expected_knn_properties)
            # model in registry
            (
                {"model": "hf/all_datasets_v4_MiniLM-L6"}, 
                {
                    'type': 'knn_vector', 
                    'dimension': 384, 
                    'method': {
                        'name': 'hnsw', 
                        'space_type': 'cosinesimil', 
                        'engine': 'lucene', 
                        'parameters': {'ef_construction': 128, 'm': 16}
                    }
                }
            ),
            # custom model
            (
                {"model": "my-custom-model", "model_properties": {"url": "https://www.random.com", "type": "open_clip", "dimensions": 512}},
                {
                    'type': 'knn_vector', 
                    'dimension': 512,   # dimension should match custom model properties
                    'method': {
                        'name': 'hnsw', 
                        'space_type': 'cosinesimil', 
                        'engine': 'lucene', 
                        'parameters': {'ef_construction': 128, 'm': 16}
                    }
                }
            )
        )

        for model_data, expected_knn_properties in test_cases:
            # create raw index settings object
            index_settings_no_knn = self._fill_in_test_model_data(model_data)
            # add knn field
<<<<<<< HEAD
            index_settings_with_knn = tensor_search.add_knn_field(index_settings_no_knn)
            # check that knn field was added
            assert index_settings_with_knn["mappings"]["properties"][TensorField.chunks]["properties"][TensorField.marqo_knn_field] \
                == expected_knn_properties
=======
            index_settings_with_knn = tensor_search._add_knn_field(index_settings_no_knn)
            # check that knn field was added
            assert index_settings_with_knn["mappings"]["properties"][TensorField.chunks]["properties"][TensorField.marqo_knn_field] \
                == expected_knn_properties
    
    def test_add_knn_field_failures(self):
        test_cases = (
            # custom model with no model properties
            ({"model": "my-custom-model"}, 
             errors.InvalidArgError),
            # custom model with model properties but no dimensions
            ({"model": "my-custom-model", "model_properties": {"url": "https://www.random.com", "type": "open_clip"}},
             errors.InvalidArgError),
        )

        for model_data, error_type in test_cases:
            try:
                index_settings_no_knn = self._fill_in_test_model_data(model_data)
                tensor_search._add_knn_field(index_settings_no_knn)
                raise AssertionError
            except error_type:
                pass
>>>>>>> 2c7785a0
<|MERGE_RESOLUTION|>--- conflicted
+++ resolved
@@ -631,10 +631,6 @@
             tensor_search.create_vector_index(config=self.config, index_name=self.index_name_1, index_settings=bad_settings)
             raise AssertionError
         except errors.InvalidArgError as e:
-<<<<<<< HEAD
-            print(e)
-=======
->>>>>>> 2c7785a0
             pass
     
     def test_custom_model_with_no_dimensions_fails(self):
@@ -656,10 +652,6 @@
             tensor_search.create_vector_index(config=self.config, index_name=self.index_name_1, index_settings=bad_settings)
             raise AssertionError
         except errors.InvalidArgError as e:
-<<<<<<< HEAD
-            print(e)
-=======
->>>>>>> 2c7785a0
             pass
     
     def test_custom_model_with_dimensions_wrong_type_fails(self):
@@ -682,10 +674,6 @@
             raise AssertionError
         # TODO: This 500 is fine as user sees their mistake, but we should change it to a 400 later.
         except errors.MarqoWebError as e:
-<<<<<<< HEAD
-            print(e)
-=======
->>>>>>> 2c7785a0
             pass
     
     def test_custom_model_with_bad_properties_fails_add_docs(self):
@@ -718,10 +706,6 @@
             )
             raise AssertionError
         except errors.MarqoWebError as e:
-<<<<<<< HEAD
-            print(e)
-=======
->>>>>>> 2c7785a0
             pass
     
     def _fill_in_test_model_data(self, test_model_data):
@@ -824,12 +808,6 @@
             # create raw index settings object
             index_settings_no_knn = self._fill_in_test_model_data(model_data)
             # add knn field
-<<<<<<< HEAD
-            index_settings_with_knn = tensor_search.add_knn_field(index_settings_no_knn)
-            # check that knn field was added
-            assert index_settings_with_knn["mappings"]["properties"][TensorField.chunks]["properties"][TensorField.marqo_knn_field] \
-                == expected_knn_properties
-=======
             index_settings_with_knn = tensor_search._add_knn_field(index_settings_no_knn)
             # check that knn field was added
             assert index_settings_with_knn["mappings"]["properties"][TensorField.chunks]["properties"][TensorField.marqo_knn_field] \
@@ -851,5 +829,4 @@
                 tensor_search._add_knn_field(index_settings_no_knn)
                 raise AssertionError
             except error_type:
-                pass
->>>>>>> 2c7785a0
+                pass