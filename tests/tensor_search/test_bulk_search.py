--- conflicted
+++ resolved
@@ -1143,11 +1143,6 @@
     def test_set_device(self):
         """calling search with a specified device uses that device"""
         mock_config = copy.deepcopy(self.config)
-<<<<<<< HEAD
-        mock_config.search_device = "cpu"
-=======
-        tensor_search.create_vector_index(config=self.config, index_name=self.index_name_1)
->>>>>>> 41de2fb1
 
         mock_vectorise = mock.MagicMock()
         mock_vectorise.return_value = [[0, 0, 0, 0]]
@@ -1988,7 +1983,7 @@
             weighted_vectors = []
             for q, weight in multi_query.items():
                 vec = vectorise(model_name="ViT-B/16", content=[q, ],
-                                image_download_headers=None, normalize_embeddings=True, 
+                                image_download_headers=None, normalize_embeddings=True,
                                 device="cpu")[0]
                 weighted_vectors.append(np.asarray(vec) * weight)
 
@@ -2082,7 +2077,7 @@
             weighted_vectors = []
             for q, weight in multi_query.items():
                 vec = vectorise(model_name="ViT-B/16", content=[q, ],
-                                image_download_headers=None, normalize_embeddings=True, 
+                                image_download_headers=None, normalize_embeddings=True,
                                 device="cpu")[0]
                 weighted_vectors.append(np.asarray(vec) * weight)
 
