import math
import pprint
from unittest import mock
from marqo.tensor_search.enums import TensorField, SearchMethod, EnvVars, IndexSettingsField
from marqo.errors import (
    MarqoApiError, MarqoError, IndexNotFoundError, InvalidArgError,
    InvalidFieldNameError, IllegalRequestedDocCount, BadRequestError
)
from marqo.tensor_search import tensor_search, constants, index_meta_cache
import copy
from tests.marqo_test import MarqoTestCase
import requests
import random

class TestVectorSearch(MarqoTestCase):

    def setUp(self) -> None:
        self.index_name_1 = "my-test-index-1"
        self.index_name_2 = "my-test-index-2"
        self.index_name_3 = "my-test-index-3"
        self._delete_test_indices()

    def _delete_test_indices(self, indices=None):
        if indices is None or not indices:
            ix_to_delete = [self.index_name_1, self.index_name_2, self.index_name_3]
        else:
            ix_to_delete = indices
        for ix_name in ix_to_delete:
            try:
                tensor_search.delete_index(config=self.config, index_name=ix_name)
            except IndexNotFoundError as s:
                pass

    def test_vector_search_searchable_attributes_non_existent(self):
        """TODO: non existent attrib."""

    def test_each_doc_returned_once(self):
        """TODO: make sure each return only has one doc for each ID,
                - esp if matches are found in multiple fields
        """
        tensor_search.add_documents(
            config=self.config, index_name=self.index_name_1, docs=[
                {"abc": "Exact match hehehe efgh ", "other field": "baaadd efgh ",
                 "_id": "5678", "finally": "some field efgh "},
                {"abc": "shouldn't really match ", "other field": "Nope.....",
                 "_id": "1234", "finally": "Random text here efgh "},
            ], auto_refresh=True)
        search_res = tensor_search._vector_text_search(
            config=self.config, index_name=self.index_name_1, query=" efgh ",
            return_doc_ids=True, number_of_highlights=2, result_count=10
        )
        assert len(search_res['hits']) == 2

    def test_vector_search_against_empty_index(self):
        tensor_search.create_vector_index(config=self.config, index_name=self.index_name_1)
        search_res = tensor_search._vector_text_search(
                config=self.config, index_name=self.index_name_1,
                result_count=5, query="some text...")
        assert {'hits': []} == search_res

    def test_vector_search_against_non_existent_index(self):
        try:
            tensor_search._vector_text_search(
                config=self.config, index_name="some-non-existent-index",
                result_count=5, query="some text...")
        except IndexNotFoundError as s:
            pass

    def test_vector_search_long_query_string(self):
        query_text = """The Guardian is a British daily newspaper. It was founded in 1821 as The Manchester Guardian, and changed its name in 1959.[5] Along with its sister papers The Observer and The Guardian Weekly, The Guardian is part of the Guardian Media Group, owned by the Scott Trust.[6] The trust was created in 1936 to "secure the financial and editorial independence of The Guardian in perpetuity and to safeguard the journalistic freedom and liberal values of The Guardian free from commercial or political interference".[7] The trust was converted into a limited company in 2008, with a constitution written so as to maintain for The Guardian the same protections as were built into the structure of the Scott Trust by its creators. Profits are reinvested in journalism rather than distributed to owners or shareholders.[7] It is considered a newspaper of record in the UK.[8][9]
                    The editor-in-chief Katharine Viner succeeded Alan Rusbridger in 2015.[10][11] Since 2018, the paper's main newsprint sections have been published in tabloid format. As of July 2021, its print edition had a daily circulation of 105,134.[4] The newspaper has an online edition, TheGuardian.com, as well as two international websites, Guardian Australia (founded in 2013) and Guardian US (founded in 2011). The paper's readership is generally on the mainstream left of British political opinion,[12][13][14][15] and the term "Guardian reader" is used to imply a stereotype of liberal, left-wing or "politically correct" views.[3] Frequent typographical errors during the age of manual typesetting led Private Eye magazine to dub the paper the "Grauniad" in the 1960s, a nickname still used occasionally by the editors for self-mockery.[16]
                    """
        tensor_search.add_documents(
            config=self.config, index_name=self.index_name_1, docs=[
                {"_id": "12345", "Desc": "The Guardian is newspaper, read in the UK and other places around the world"},
                {"_id": "abc12334", "Title": "Grandma Jo's family recipe. ",
                 "Steps": "1. Cook meat. 2: Dice Onions. 3: Serve."},
            ], auto_refresh=True)
        search_res = tensor_search._vector_text_search(
            config=self.config, index_name=self.index_name_1, query=query_text,
            return_doc_ids=True
        )

    def test_vector_search_all_highlights(self):
        tensor_search.add_documents(
            config=self.config, index_name=self.index_name_1, docs=[
                {"abc": "Exact match hehehe efgh ", "other field": "baaadd efgh ",
                 "_id": "5678", "finally": "some field efgh "},
                {"abc": "random text efgh ", "other field": "Close matc efgh h hehehe",
                 "_id": "1234", "finally": "Random text here efgh "},
            ], auto_refresh=True)
        search_res = tensor_search._vector_text_search(
            config=self.config, index_name=self.index_name_1, query=" efgh ",
            return_doc_ids=True, number_of_highlights=None, simplified_format=False
        )
        for res in search_res['hits']:
            assert len(res["highlights"]) == 3

    def test_vector_search_n_highlights(self):
        tensor_search.add_documents(
            config=self.config, index_name=self.index_name_1, docs=[
                {"abc": "Exact match hehehe efgh ", "other field": "baaadd efgh ",
                 "_id": "5678", "finally": "some field efgh "},
                {"abc": "random text efgh ", "other field": "Close matc efgh h hehehe",
                 "_id": "1234", "finally": "Random text here efgh "},
            ], auto_refresh=True)
        search_res = tensor_search._vector_text_search(
            config=self.config, index_name=self.index_name_1, query=" efgh ",
            return_doc_ids=True, number_of_highlights=2, simplified_format=False
        )
        for res in search_res['hits']:
            assert len(res["highlights"]) == 2

    def test_vector_search_searchable_attributes(self):
        tensor_search.add_documents(
            config=self.config, index_name=self.index_name_1, docs=[
                {"abc": "Exact match hehehe", "other field": "baaadd", "_id": "5678"},
                {"abc": "random text", "other field": "Close match hehehe", "_id": "1234"},
            ], auto_refresh=True)
        search_res = tensor_search.search(
            config=self.config, index_name=self.index_name_1, text="Exact match hehehe",
            searchable_attributes=["other field"], return_doc_ids=True
        )
        assert search_res["hits"][0]["_id"] == "1234"
        for res in search_res["hits"]:
            assert list(res["_highlights"].keys()) == ["other field"]

    def test_vector_search_searchable_attributes_multiple(self):
        tensor_search.add_documents(
            config=self.config, index_name=self.index_name_1, docs=[
                {"abc": "Exact match hehehe", "other field": "baaadd",
                 "Cool Field 1": "res res res", "_id": "5678"},
                {"abc": "random text", "other field": "Close match hehehe", "_id": "1234"},
                {"Cool Field 1": "somewhat match", "_id": "9000"}
            ], auto_refresh=True)
        search_res = tensor_search.search(
            config=self.config, index_name=self.index_name_1, text="Exact match hehehe",
            searchable_attributes=["other field", "Cool Field 1"], return_doc_ids=True
        )
        assert search_res["hits"][0]["_id"] == "1234"
        assert search_res["hits"][1]["_id"] == "9000"
        for res in search_res["hits"]:
            assert "abc" not in res["_highlights"]

    def test_tricky_search(self):
        """We ran into bugs with this doc"""
        tensor_search.add_documents(
            config=self.config, index_name=self.index_name_1, docs = [
                {
                    'text': 'In addition to NiS collection fire assay for a five element PGM suite, the samples will undergo research quality analyses for a wide range of elements, including the large ion. , the rare earth elements, high field strength elements, sulphur and selenium.hey include 55 elements of the periodic system: O, Si, Al, Ti, B, C, all the alkali and alkaline-earth metals, the halogens, and many of the rare elements.',
                    'combined': 'In addition to NiS collection fire assay for a five element PGM suite, the samples will undergo research quality analyses for a wide range of elements, including the large ion. , the rare earth elements, high field strength elements, sulphur and selenium.hey include 55 elements of the periodic system: O, Si, Al, Ti, B, C, all the alkali and alkaline-earth metals, the halogens, and many of the rare elements.'
                },
                {
                    "abc": "defgh",
                    "this cat sat": "on the mat"
                }
            ], auto_refresh=True
        )
        res = tensor_search.search(
            text="In addition to NiS collection fire assay for a five element",
            config=self.config, index_name=self.index_name_1)

    def test_search_format(self):
        """Is the result formatted correctly?"""
        q = "Exact match hehehe"
        tensor_search.add_documents(
            config=self.config, index_name=self.index_name_1, docs=[
                {"abc": "Exact match hehehe", "other field": "baaadd",
                 "Cool Field 1": "res res res", "_id": "5678"},
                {"abc": "random text", "other field": "Close match hehehe", "_id": "1234"},
                {"Cool Field 1": "somewhat match", "_id": "9000"}
            ], auto_refresh=True)
        search_res = tensor_search.search(
            config=self.config, index_name=self.index_name_1, text=q,
            searchable_attributes=["other field", "Cool Field 1"], return_doc_ids=True, result_count=50
        )
        assert "processingTimeMs" in search_res
        assert search_res["processingTimeMs"] > 0
        assert isinstance(search_res["processingTimeMs"], int)

        assert "query" in search_res
        assert search_res["query"] == q

        assert "limit" in search_res
        assert search_res["limit"] == 50

    def test_search_format_empty(self):
        """Is the result formatted correctly? - on an emtpy index?"""
        tensor_search.create_vector_index(
            config=self.config, index_name=self.index_name_1)
        search_res = tensor_search.search(
            config=self.config, index_name=self.index_name_1, text="", return_doc_ids=True
        )
        assert "processingTimeMs" in search_res
        assert search_res["processingTimeMs"] > 0
        assert isinstance(search_res["processingTimeMs"], int)

        assert "query" in search_res
        assert search_res["query"] == ""

        assert "limit" in search_res
        assert search_res["limit"] > 0

    def test_result_count_validation(self):
        tensor_search.add_documents(
            config=self.config, index_name=self.index_name_1, docs=[
                {"abc": "Exact match hehehe", "other field": "baaadd",
                 "Cool Field 1": "res res res", "_id": "5678"},
                {"abc": "random text", "other field": "Close match hehehe", "_id": "1234"},
                {"Cool Field 1": "somewhat match", "_id": "9000"}
            ], auto_refresh=True)
        try:
            # too big
            search_res = tensor_search.search(
                config=self.config, index_name=self.index_name_1, text="Exact match hehehe",
                searchable_attributes=["other field", "Cool Field 1"], return_doc_ids=True, result_count=-1
            )
            raise AssertionError
        except IllegalRequestedDocCount as e:
            pass
        try:
            # too small
            search_res = tensor_search.search(
                config=self.config, index_name=self.index_name_1, text="Exact match hehehe",
                searchable_attributes=["other field", "Cool Field 1"], return_doc_ids=True, result_count=1000000
            )
            raise AssertionError
        except IllegalRequestedDocCount as e:
            pass
        try:
            # should not work with 0
            search_res = tensor_search.search(
                config=self.config, index_name=self.index_name_1, text="Exact match hehehe",
                searchable_attributes=["other field", "Cool Field 1"], return_doc_ids=True, result_count=0
            )
            raise AssertionError
        except IllegalRequestedDocCount as e:
            pass
        # should work with 1:
        search_res = tensor_search.search(
            config=self.config, index_name=self.index_name_1, text="Exact match hehehe",
            searchable_attributes=["other field", "Cool Field 1"], return_doc_ids=True, result_count=1
        )
        assert len(search_res['hits']) >= 1

    def test_highlights_tensor(self):
        tensor_search.add_documents(
            config=self.config, index_name=self.index_name_1, docs=[
                {"abc": "some text", "other field": "baaadd", "_id": "5678"},
                {"abc": "some text", "other field": "Close match hehehe", "_id": "1234"},
            ], auto_refresh=True)

        tensor_highlights = tensor_search.search(
            config=self.config, index_name=self.index_name_1, text="some text",
            search_method=SearchMethod.TENSOR, highlights=True)
        assert len(tensor_highlights["hits"]) == 2
        for hit in tensor_highlights["hits"]:
            assert "_highlights" in hit

        tensor_no_highlights = tensor_search.search(
            config=self.config, index_name=self.index_name_1, text="some text",
            search_method=SearchMethod.TENSOR, highlights=False)
        assert len(tensor_no_highlights["hits"]) == 2
        for hit in tensor_no_highlights["hits"]:
            assert "_highlights" not in hit

    def test_highlights_lexical(self):
        tensor_search.add_documents(
            config=self.config, index_name=self.index_name_1, docs=[
                {"abc": "some text", "other field": "baaadd", "_id": "5678"},
                {"abc": "some text", "other field": "Close match hehehe", "_id": "1234"},
            ], auto_refresh=True)

        lexical_highlights = tensor_search.search(
            config=self.config, index_name=self.index_name_1, text="some text",
            search_method=SearchMethod.LEXICAL, highlights=True)
        assert len(lexical_highlights["hits"]) == 2
        for hit in lexical_highlights["hits"]:
            assert "_highlights" in hit

        lexical_no_highlights = tensor_search.search(
            config=self.config, index_name=self.index_name_1, text="some text",
            search_method=SearchMethod.LEXICAL, highlights=False)
        assert len(lexical_no_highlights["hits"]) == 2
        for hit in lexical_no_highlights["hits"]:
            assert "_highlights" not in hit

    def test_search_lexical_int_field(self):
        """doesn't error out if there is a random int field"""
        tensor_search.add_documents(
            config=self.config, index_name=self.index_name_1, docs=[
                {"abc": "some text", "other field": "baaadd", "_id": "5678", "my_int": 144},
                {"abc": "some text", "other field": "Close match hehehe", "_id": "1234", "my_int": 88},
            ], auto_refresh=True)

        s_res = tensor_search.search(
            config=self.config, index_name=self.index_name_1, text="cool match",
            search_method=SearchMethod.LEXICAL)
        assert len(s_res["hits"]) > 0

    def test_search_vector_int_field(self):
        """doesn't error out if there is a random int field"""
        tensor_search.add_documents(
            config=self.config, index_name=self.index_name_1, docs=[
                {"abc": "some text", "other field": "baaadd", "_id": "5678", "my_int": 144},
                {"abc": "some text", "other field": "Close match hehehe", "_id": "1234", "my_int": 88},
            ], auto_refresh=True)

        s_res = tensor_search.search(
            config=self.config, index_name=self.index_name_1, text="88",
            search_method=SearchMethod.TENSOR)
        assert len(s_res["hits"]) > 0

    def test_filtering(self):
        tensor_search.add_documents(
            config=self.config, index_name=self.index_name_1, docs=[
                {"abc": "some text", "other field": "baaadd", "_id": "5678", "my_string": "b"},
                {"abc": "some text", "other field": "Close match hehehe", "_id": "1234", "an_int": 2},
                {"abc": "some text", "other field": "Close match hehehe", "_id": "1233", "my_bool": True},
            ], auto_refresh=True)

        res_doesnt_exist = tensor_search.search(
            config=self.config, index_name=self.index_name_1, text="some text", result_count=3,
            filter="my_string:c", verbose=1
        )

        res_exists_int = tensor_search.search(
            config=self.config, index_name=self.index_name_1, text="some text", result_count=3,
            filter="an_int:2", verbose=1
        )

        res_exists_string = tensor_search.search(
            config=self.config, index_name=self.index_name_1, text="some text", result_count=3,
            filter="my_string:b", verbose=1
        )

        res_field_doesnt_exist = tensor_search.search(
            config=self.config, index_name=self.index_name_1, text="some text", result_count=3,
            filter="my_int_something:5", verbose=1
        )

        res_range_doesnt_exist = tensor_search.search(
            config=self.config, index_name=self.index_name_1, text="some text", result_count=3,
            filter="an_int:[5 TO 30]", verbose=1
        )

        res_range_exists = tensor_search.search(
            config=self.config, index_name=self.index_name_1, text="some text", result_count=3,
            filter="an_int:[0 TO 30]", verbose=1
        )

        res_bool = tensor_search.search(
            config=self.config, index_name=self.index_name_1, text="some text", result_count=3,
            filter="my_bool:true", verbose=1
        )

        res_multi = tensor_search.search(
            config=self.config, index_name=self.index_name_1, text="some text", result_count=3,
            filter="an_int:[0 TO 30] OR my_bool:true", verbose=1
        )

        res_complex = tensor_search.search(
            config=self.config, index_name=self.index_name_1, text="some text", result_count=3,
            filter="(an_int:[0 TO 30] and an_int:2) AND abc:(some text)", verbose=1
        )

        assert res_exists_int["hits"][0]["_id"] == "1234"
        assert len(res_exists_int["hits"]) == 1

        assert res_exists_string["hits"][0]["_id"] == "5678"
        assert len(res_exists_string["hits"]) == 1

        assert len(res_field_doesnt_exist["hits"]) == 0
        assert len(res_range_doesnt_exist["hits"]) == 0
        assert len(res_doesnt_exist["hits"]) == 0

        assert res_range_exists["hits"][0]["_id"] == "1234"
        assert len(res_range_exists["hits"]) == 1

        assert res_bool["hits"][0]["_id"] == "1233"
        assert len(res_bool["hits"]) == 1

        assert len(res_multi["hits"]) == 2

        assert len(res_complex["hits"]) == 1

        assert 3 == len(tensor_search.search(
            config=self.config, index_name=self.index_name_1, text="some text", result_count=4,
            filter="*:*", verbose=1
        )["hits"])

    def test_filter_spaced_fields(self):
        tensor_search.add_documents(
            config=self.config, index_name=self.index_name_1, docs=[
                {"abc": "some text", "other field": "baaadd", "_id": "5678", "my_string": "b"},
                {"abc": "some text", "other field": "Close match hehehe", "_id": "1234", "an_int": 2},
                {"abc": "some text", "other field": "Close match hehehe", "_id": "1233", "my_bool": True},
                {"abc": "some text", "Floaty Field": 0.548, "_id": "344", "my_bool": True},
            ], auto_refresh=True)

        res = tensor_search.search(
            config=self.config, index_name=self.index_name_1, text='', filter="other\ field:baaadd")

        assert len(res['hits']) == 1
        assert res['hits'][0]['_id'] == "5678"

        res_mult = tensor_search.search(
            config=self.config, index_name=self.index_name_1, text='', filter="other\ field:(Close match hehehe)")
        assert len(res_mult['hits']) == 2
        assert res_mult['hits'][0]['_id'] in {'1234', '1233'}
        assert res_mult['hits'][1]['_id'] in {'1234', '1233'}
        assert res_mult['hits'][1]['_id'] != res_mult['hits'][0]['_id']

        res_float = tensor_search.search(
            config=self.config, index_name=self.index_name_1, text='', filter="(Floaty\ Field:[0 TO 1]) AND (abc:(some text))")
        get_res = tensor_search.get_document_by_id(config=self.config, index_name=self.index_name_1, document_id='344')

        assert len(res_float['hits']) == 1
        assert res_float['hits'][0]['_id'] == "344"

    def test_filtering_bad_syntax(self):
        tensor_search.add_documents(
            config=self.config, index_name=self.index_name_1, docs=[
                {"abc": "some text", "other field": "baaadd", "_id": "5678", "my_string": "b"},
                {"abc": "some text", "other field": "Close match hehehe", "_id": "1234", "an_int": 2},
                {"abc": "some text", "other field": "Close match hehehe", "_id": "1233", "my_bool": True},
            ], auto_refresh=True)
        try:
            res_doesnt_exist = tensor_search.search(
                config=self.config, index_name=self.index_name_1, text="some text", result_count=3,
                filter="(other field):baaadd", verbose=1
            )
            raise AssertionError
        except InvalidArgError:
            pass

    def test_set_device(self):
        """calling search with a specified device overrides device defined in config"""
        mock_config = copy.deepcopy(self.config)
        mock_config.search_device = "cpu"
        tensor_search.create_vector_index(config=self.config, index_name=self.index_name_1)

        mock_vectorise = mock.MagicMock()
        mock_vectorise.return_value = [[0, 0, 0, 0]]

        @mock.patch("marqo.s2_inference.s2_inference.vectorise", mock_vectorise)
        def run():
            tensor_search.search(
                config=self.config, index_name=self.index_name_1, text="some text",
                search_method=SearchMethod.TENSOR, highlights=True, device="cuda:123")
            return True

        assert run()
        assert mock_config.search_device == "cpu"
        args, kwargs = mock_vectorise.call_args
        assert kwargs["device"] == "cuda:123"

    def test_search_other_types_subsearch(self):
        tensor_search.add_documents(
            config=self.config, index_name=self.index_name_1, auto_refresh=True,
            docs=[{
                "an_int": 1,
                "a_float": 1.2,
                "a_bool": True,
                "some_str": "blah"
            }])
        for to_search in [1, 1.2, True, "blah"]:
            assert "hits" in tensor_search._lexical_search(
                text=str(to_search), config=self.config, index_name=self.index_name_1,

            )
            assert "hits" in tensor_search._vector_text_search(
                query=str(to_search), config=self.config, index_name=self.index_name_1
            )

    def test_search_other_types_top_search(self):
        docs = [{
            "an_int": 1,
            "a_float": 1.2,
            "a_bool": True,
            "some_str": "blah"
        }]
        tensor_search.add_documents(
            config=self.config, index_name=self.index_name_1, auto_refresh=True,
            docs=docs)
        for field, to_search in docs[0].items():
            assert "hits" in tensor_search.search(
                text=str(to_search), config=self.config, index_name=self.index_name_1,
                search_method=SearchMethod.TENSOR, filter=f"{field}:{to_search}"

            )
            assert "hits" in tensor_search.search(
                text=str(to_search), config=self.config, index_name=self.index_name_1,
                search_method=SearchMethod.LEXICAL, filter=f"{field}:{to_search}"
            )

    def test_lexical_filtering(self):
        tensor_search.add_documents(
            config=self.config, index_name=self.index_name_1, docs=[
                {
                    "doc title": "The captain bravely lead her followers into battle."
                                 " She directed her soldiers to and fro.",
                    "field X": "some text",
                    "field1": "other things", "my_bool": True,
                    "_id": "123456", "a_float": 0.61
                },
                {
                    "_id": "other doc", "a_float": 0.66, "bfield": "some text too", "my_int":5,
                    "fake_int": "234", "fake_float": "1.23", "gapped field_name": "gap"
                }
            ], auto_refresh=True)

        res = tensor_search.search(
            config=self.config, index_name=self.index_name_1, text="some text", result_count=3,
            filter="(my_bool:true AND a_float:[0.1 TO 0.75]) AND field1:(other things)",
            search_method=SearchMethod.LEXICAL
        )
        assert len(res["hits"]) == 1
        assert res["hits"][0]["_id"] == "123456"

        pairs = [
            ("my_looLoo:1", None), ("", None), ("*:*", math.inf),
             ("my_int:5", "other doc"), ("my_int:[1 TO 10]", "other doc"),
             ("a_float:0.61", "123456"), ("field1:(other things)", "123456"),
             ("fake_int:234", "other doc"), ("fake_float:1.23", "other doc"),
             ("fake_float:[0 TO 2]", "other doc"), ("gapped\ field_name:gap", "other doc")
        ]

        for filter, expected in pairs:
            check_res = tensor_search.search(
                config=self.config, index_name=self.index_name_1, text="some text", result_count=3,
                filter=filter,
                search_method=SearchMethod.LEXICAL
            )
            if expected is None:
                assert 0 == len(check_res["hits"])
            elif expected == math.inf:  # stand-in for "Any"
                assert 2 == len(check_res["hits"])
            else:
                assert 1 == len(check_res["hits"])
                assert expected == check_res["hits"][0]["_id"]

    def test_attributes_to_retrieve_vector(self):
        docs = {
            "5678": {"abc": "Exact match hehehe", "other field": "baaadd",
                     "Cool Field 1": "res res res", "_id": "5678"},
            "rgjknrgnj": {"Cool Field 1": "somewhat match", "_id": "rgjknrgnj",
                          "abc": "random text", "other field": "Close match hehehe"},
            "9000": {"Cool Field 1": "somewhat match", "_id": "9000", "other field": "weewowow"}
        }
        tensor_search.add_documents(
            config=self.config, index_name=self.index_name_1, docs=list(docs.values()), auto_refresh=True)
        search_res = tensor_search.search(
            config=self.config, index_name=self.index_name_1, text="Exact match hehehe",
            attributes_to_retrieve=["other field", "Cool Field 1"], return_doc_ids=True,
            search_method="TENSOR"
        )
        assert len(search_res["hits"]) == 3
        for res in search_res["hits"]:
            assert docs[res["_id"]]["other field"] == res["other field"]
            assert docs[res["_id"]]["Cool Field 1"] == res["Cool Field 1"]
            assert set(k for k in res.keys() if k not in TensorField.__dict__.values()) == \
                   {"other field", "Cool Field 1", "_id"}

    def test_attributes_to_retrieve_lexical(self):
        docs = {
            "5678": {"abc": "Exact match hehehe", "other field": "baaadd",
                     "Cool Field 1": "res res res", "_id": "5678"},
            "rgjknrgnj": {"Cool Field 1": "somewhat match", "_id": "rgjknrgnj",
                          "abc": "random text", "other field": "Close match hehehe"},
            "9000": {"Cool Field 1": "somewhat match", "_id": "9000", "other field": "weewowow"}
        }
        tensor_search.add_documents(
            config=self.config, index_name=self.index_name_1, docs=list(docs.values()), auto_refresh=True)
        search_res = tensor_search.search(
            config=self.config, index_name=self.index_name_1, text="Exact match hehehe",
            attributes_to_retrieve=["other field", "Cool Field 1"], return_doc_ids=True, search_method="LEXICAL"
        )
        assert len(search_res["hits"]) == 3
        for res in search_res["hits"]:
            assert docs[res["_id"]]["other field"] == res["other field"]
            assert docs[res["_id"]]["Cool Field 1"] == res["Cool Field 1"]
            assert set(k for k in res.keys() if k not in TensorField.__dict__.values()) == \
                   {"other field", "Cool Field 1", "_id"}

    def test_attributes_to_retrieve_empty(self):
        docs = {
            "5678": {"abc": "Exact match hehehe", "other field": "baaadd",
                     "Cool Field 1": "res res res", "_id": "5678"},
            "rgjknrgnj": {"Cool Field 1": "somewhat match", "_id": "rgjknrgnj",
                          "abc": "random text", "other field": "Close match hehehe"},
            "9000": {"Cool Field 1": "somewhat match", "_id": "9000", "other field": "weewowow"}
        }
        tensor_search.add_documents(
            config=self.config, index_name=self.index_name_1, docs=list(docs.values()), auto_refresh=True)
        for method in ("LEXICAL", "TENSOR"):
            search_res = tensor_search.search(
                config=self.config, index_name=self.index_name_1, text="Exact match hehehe",
                attributes_to_retrieve=[], return_doc_ids=True, search_method=method
            )
            assert len(search_res["hits"]) == 3
            for res in search_res["hits"]:
                assert set(k for k in res.keys() if k not in TensorField.__dict__.values()) == {"_id"}

    def test_attributes_to_retrieve_empty_index(self):
        tensor_search.create_vector_index(config=self.config, index_name=self.index_name_1)
        assert 0 == tensor_search.get_stats(config=self.config, index_name=self.index_name_1)['numberOfDocuments']
        for to_retrieve in [[], ["some field name"], ["some field name", "wowowow field"]]:
            for method in ("LEXICAL", "TENSOR"):
                search_res = tensor_search.search(
                    config=self.config, index_name=self.index_name_1, text="Exact match hehehe",
                    attributes_to_retrieve=to_retrieve, return_doc_ids=True, search_method=method
                )
                assert len(search_res["hits"]) == 0
                assert search_res['query'] == "Exact match hehehe"

    def test_attributes_to_retrieve_non_existent(self):
        docs = {
            "5678": {"abc": "Exact a match hehehe", "other field": "baaadd",
                     "Cool Field 1": "res res res", "_id": "5678"},
            "rgjknrgnj": {"Cool Field 1": "somewhata  match", "_id": "rgjknrgnj",
                          "abc": "random a text", "other field": "Close match hehehe"},
            "9000": {"Cool Field 1": "somewhat a match", "_id": "9000", "other field": "weewowow"}
        }
        tensor_search.add_documents(
            config=self.config, index_name=self.index_name_1, docs=list(docs.values()), auto_refresh=True)
        for to_retrieve in [[], ["non existing field name"], ["other field", "non existing field name"]]:
            for method in ("TENSOR", "LEXICAL"):
                search_res = tensor_search.search(
                    config=self.config, index_name=self.index_name_1, text=" a ",
                    attributes_to_retrieve=to_retrieve, return_doc_ids=True, search_method=method
                )
                assert len(search_res["hits"]) == 3
                for res in search_res["hits"]:
                    assert "non existing field name" not in res
                    assert set(k for k in res.keys()
                               if k not in TensorField.__dict__.values() and k != "_id"
                               ).issubset(to_retrieve)

    def test_attributes_to_retrieve_and_searchable_attribs(self):
        docs = {
            "i_1": {"field_1": "a", "other field": "baaadd",
                    "Cool Field 1": "res res res", "_id": "i_1"},
            "i_2": {"field_1": "a", "_id": "i_2",
                    "field_2": "a", "other field": "Close match hehehe"},
            "i_3": {"field_1": " a ", "_id": "i_3", "field_2": "a",
                    "field_3": "a "}
        }
        tensor_search.add_documents(
            config=self.config, index_name=self.index_name_1, docs=list(docs.values()), auto_refresh=True)
        for to_retrieve, to_search, expected_ids, expected_fields in [
            (["field_1"], ["field_3"], ["i_3"], ["field_1"]),
            (["field_3"], ["field_1"], ["i_1", "i_2", "i_3"], ["field_3"]),
            (["field_1", "field_2"], ["field_2", "field_3"], ["i_2", "i_3"], ["field_1", "field_2"]),
        ]:
            for method in ("TENSOR", "LEXICAL"):
                search_res = tensor_search.search(
                    config=self.config, index_name=self.index_name_1, text="a",
                    attributes_to_retrieve=to_retrieve, return_doc_ids=True, search_method=method,
                    searchable_attributes=to_search
                )
                assert len(search_res["hits"]) == len(expected_ids)
                assert set(expected_ids) == {h['_id'] for h in search_res["hits"]}
                for res in search_res["hits"]:
                    relevant_fields = set(expected_fields).intersection(set(docs[res["_id"]].keys()))
                    assert set(k for k in res.keys()
                               if k not in TensorField.__dict__.values() and k != "_id"
                               ) == relevant_fields

    def test_attributes_to_retrieve_non_list(self):
        tensor_search.add_documents(config=self.config, index_name=self.index_name_1,
                                    docs=[{"cool field 111": "this is some content"}],
                                    auto_refresh=True)
        for method in ("TENSOR", "LEXICAL"):
            for bad_attr in ["jknjhc", "", dict(), 1234, 1.245]:
                try:
                    tensor_search.search(
                        config=self.config, index_name=self.index_name_1, text="a",
                        attributes_to_retrieve=bad_attr, return_doc_ids=True, search_method=method,
                    )
                    raise AssertionError
                except (InvalidArgError, InvalidFieldNameError):
                    pass

    def test_limit_results(self):
        """"""
        vocab_source = "https://www.mit.edu/~ecprice/wordlist.10000"

        vocab = requests.get(vocab_source).text.splitlines()

        tensor_search.add_documents(
            config=self.config, index_name=self.index_name_1,
            docs=[{"Title": "a " + (" ".join(random.choices(population=vocab, k=25)))}
                  for _ in range(2000)], auto_refresh=False
        )
        tensor_search.refresh_index(config=self.config, index_name=self.index_name_1)
        for search_method in (SearchMethod.LEXICAL, SearchMethod.TENSOR):
            for max_doc in [0, 1, 2, 5, 10, 100, 1000]:
                mock_environ = {EnvVars.MARQO_MAX_RETRIEVABLE_DOCS: str(max_doc)}

                @mock.patch("os.environ", mock_environ)
                def run():
                    half_search = tensor_search.search(search_method=search_method,
                        config=self.config, index_name=self.index_name_1, text='a', result_count=max_doc//2)
                    assert half_search['limit'] == max_doc//2
                    assert len(half_search['hits']) == max_doc//2
                    limit_search = tensor_search.search(search_method=search_method,
                        config=self.config, index_name=self.index_name_1, text='a', result_count=max_doc)
                    assert limit_search['limit'] == max_doc
                    assert len(limit_search['hits']) == max_doc
                    try:
                        oversized_search = tensor_search.search(search_method=search_method,
                            config=self.config, index_name=self.index_name_1, text='a', result_count=max_doc + 1)
                    except IllegalRequestedDocCount:
                        pass
                    try:
                        very_oversized_search = tensor_search.search(search_method=search_method,
                            config=self.config, index_name=self.index_name_1, text='a', result_count=(max_doc + 1) * 2)
                    except IllegalRequestedDocCount:
                        pass
                    return True
            assert run()

    def test_limit_results_none(self):
        """if env var isn't set or is None"""
        vocab_source = "https://www.mit.edu/~ecprice/wordlist.10000"

        vocab = requests.get(vocab_source).text.splitlines()

        tensor_search.add_documents_orchestrator(
            config=self.config, index_name=self.index_name_1,
            docs=[{"Title": "a " + (" ".join(random.choices(population=vocab, k=25)))}
                  for _ in range(700)], auto_refresh=False, processes=4, batch_size=50
        )
        tensor_search.refresh_index(config=self.config, index_name=self.index_name_1)

        for search_method in (SearchMethod.LEXICAL, SearchMethod.TENSOR):
            for mock_environ in [dict(), {EnvVars.MARQO_MAX_RETRIEVABLE_DOCS: None},
                                 {EnvVars.MARQO_MAX_RETRIEVABLE_DOCS: ''}]:
                @mock.patch("os.environ", mock_environ)
                def run():
                    lim = 500
                    half_search = tensor_search.search(
                        search_method=search_method,
                        config=self.config, index_name=self.index_name_1, text='a', result_count=lim)
                    assert half_search['limit'] == lim
                    assert len(half_search['hits']) == lim
                    return True

                assert run()

    def test_pagination_single_field(self):
        vocab_source = "https://www.mit.edu/~ecprice/wordlist.10000"

        vocab = requests.get(vocab_source).text.splitlines()
        num_docs = 2000
        
        tensor_search.add_documents(
            config=self.config, index_name=self.index_name_1,
            docs=[{"Title": "a " + (" ".join(random.choices(population=vocab, k=25))),
                    "_id": str(i)
                    }
                  for i in range(num_docs)], auto_refresh=False
        )
        tensor_search.refresh_index(config=self.config, index_name=self.index_name_1)

        for search_method in (SearchMethod.LEXICAL, SearchMethod.TENSOR):
            for doc_count in [2000]:
                # Query full results
                full_search_results = tensor_search.search(
                                        search_method=search_method,
                                        config=self.config,
                                        index_name=self.index_name_1,
                                        text='a', 
                                        result_count=doc_count)

                for page_size in [5, 10, 100, 1000, 2000]:
                    paginated_search_results = {"hits": []}

                    for page_num in range(math.ceil(num_docs / page_size)):
                        lim = page_size
                        off = page_num * page_size
                        page_res = tensor_search.search(
                                        search_method=search_method,
                                        config=self.config,
                                        index_name=self.index_name_1,
                                        text='a', 
                                        result_count=lim, offset=off)
                        
                        paginated_search_results["hits"].extend(page_res["hits"])

                    # Compare paginated to full results (length only for now)
                    assert len(full_search_results["hits"]) == len(paginated_search_results["hits"])

                    # TODO: re-add this assert when KNN incosistency bug is fixed
                    # assert full_search_results["hits"] == paginated_search_results["hits"]
                    
    def test_pagination_break_limitations(self):
        tensor_search.create_vector_index(config=self.config, index_name=self.index_name_1)
        # Negative offset
        for search_method in (SearchMethod.LEXICAL, SearchMethod.TENSOR):
            for lim in [1, 10, 1000]:
                for off in [-1, -10, -1000]:
                    try:
                        tensor_search.search(text=" ",
                                            index_name=self.index_name_1, 
                                            config=self.config, 
                                            result_count=lim,
                                            offset=off,
                                            search_method=search_method)
                        raise AssertionError
                    except IllegalRequestedDocCount:
                        pass
        
        # Negative limit
        for search_method in (SearchMethod.LEXICAL, SearchMethod.TENSOR):
            for lim in [0, -1, -10, -1000]:
                for off in [1, 10, 1000]:
                    try:
                        tensor_search.search(text=" ",
                                            index_name=self.index_name_1, 
                                            config=self.config, 
                                            result_count=lim,
                                            offset=off,
                                            search_method=search_method)
                        raise AssertionError
                    except IllegalRequestedDocCount:
                        pass

        # Going over 10,000 for offset + limit
        mock_environ = {EnvVars.MARQO_MAX_RETRIEVABLE_DOCS: "10000"}
        @mock.patch("os.environ", mock_environ)
        def run():
            for search_method in (SearchMethod.LEXICAL, SearchMethod.TENSOR):
                try:
                    tensor_search.search(search_method=search_method,
                                        config=self.config, index_name=self.index_name_1, text=' ', 
                                        result_count=10000,
                                        offset=1)
                    raise AssertionError
                except IllegalRequestedDocCount:
                    pass
            
            return True

        assert run()

    def test_pagination_multi_field_error(self):
        # Try pagination with 0, 2, and 3 fields
        # To be removed when multi-field pagination is added.
        docs = [
            {
                "field_a": 0,
                "field_b": 0, 
                "field_c": 0
            },
            {
                "field_a": 1,
                "field_b": 1, 
                "field_c": 1
            }
        ]

        tensor_search.add_documents(
            config=self.config, index_name=self.index_name_1,
            docs=docs, auto_refresh=False
        )

        tensor_search.refresh_index(config=self.config, index_name=self.index_name_1)

        for search_method in (SearchMethod.LEXICAL, SearchMethod.TENSOR):
            try:
                tensor_search.search(text=" ",
                                    index_name=self.index_name_1, 
                                    config=self.config, 
                                    offset=1,
                                    searchable_attributes=["field_a", "field_b"],
                                    search_method=search_method)
                raise AssertionError
            except InvalidArgError:
                pass
        
            try:
                tensor_search.search(text=" ",
                                    index_name=self.index_name_1, 
                                    config=self.config, 
                                    offset=1,
                                    search_method=search_method)
                raise AssertionError
            except InvalidArgError:
                pass
            
            try:
                tensor_search.search(text=" ",
                                    index_name=self.index_name_1, 
                                    config=self.config, 
                                    offset=1,
                                    searchable_attributes=[],
                                    search_method=search_method)
                raise AssertionError
            except InvalidArgError:
                pass
<<<<<<< HEAD
    
    def test_image_search_highlights(self):
        """does the URL get returned as the highlight? (it should - because no rerankers are being used)"""
        settings = {
            "index_defaults": {
                "treat_urls_and_pointers_as_images": True,
                "model": "ViT-B/32",
            }}
        tensor_search.create_vector_index(
            index_name=self.index_name_1, index_settings=settings, config=self.config
        )
        url_1 = "https://raw.githubusercontent.com/marqo-ai/marqo-api-tests/mainline/assets/ai_hippo_realistic.png"
        url_2 = "https://raw.githubusercontent.com/marqo-ai/marqo-api-tests/mainline/assets/ai_hippo_statue.png"
        docs = [
            {"_id": "123",
             "image_field": url_1,
             "text_field": "some words here"
             },
            {"_id": "789",
             "image_field": url_2},
        ]
        tensor_search.add_documents(
            config=self.config, auto_refresh=True, index_name=self.index_name_1, docs=docs
        )
        res = tensor_search.search(
            config=self.config, index_name=self.index_name_1, text="some text", result_count=3,
            searchable_attributes=['image_field']
        )
        assert len(res['hits']) == 2
        assert {hit['image_field'] for hit in res['hits']} == {url_2, url_1}
        # print([hit['_highlights']['image_field'] for hit in res['hits']])
        assert {hit['_highlights']['image_field'] for hit in res['hits']} == {url_2, url_1}
=======

    def test_multi_search(self):
        docs = [
            {"field_a": "Doberman, canines, golden retrievers are humanity's best friends",
             "_id": 'dog_doc'},
            {"field_a": "All things poodles! Poodles are great pets",
             "_id": 'poodle_doc'},
            {"field_a": "Construction and scaffolding equipment",
             "_id": 'irrelevant_doc'}
        ]
        tensor_search.add_documents(
            config=self.config, index_name=self.index_name_1,
            docs=docs, auto_refresh=True
        )
        queries_expected_ordering = [
            ({"Dogs": 2.0, "Poodles": -2}, ['dog_doc', 'irrelevant_doc', 'poodle_doc']),
            ("dogs", ['dog_doc', 'poodle_doc', 'irrelevant_doc']),
            ({"dogs": 1}, ['dog_doc', 'poodle_doc', 'irrelevant_doc']),
            ({"Dogs": -2.0, "Poodles": 2}, ['poodle_doc', 'irrelevant_doc', 'dog_doc']),
        ]
        for query, expected_ordering in queries_expected_ordering:
            res = tensor_search.search(
                text=query,
                index_name=self.index_name_1,
                result_count=5,
                config=self.config,
                search_method=SearchMethod.TENSOR, )

            # the poodle doc should be lower ranked than the irrelevant doc
            for hit_position, _ in enumerate(res['hits']):
                assert res['hits'][hit_position]['_id'] == expected_ordering[hit_position]

    def test_multi_search_images(self):
        docs = [
            {"loc a": "https://raw.githubusercontent.com/marqo-ai/marqo-api-tests/mainline/assets/ai_hippo_realistic.png",
             "_id": 'realistic_hippo'},
            {"loc b": "https://raw.githubusercontent.com/marqo-ai/marqo-api-tests/mainline/assets/ai_hippo_statue.png",
             "_id": 'artefact_hippo'}
        ]
        image_index_config = {
            IndexSettingsField.index_defaults: {
                IndexSettingsField.model: "ViT-B/16",
                IndexSettingsField.treat_urls_and_pointers_as_images: True
            }
        }
        tensor_search.create_vector_index(
            config=self.config, index_name=self.index_name_1, index_settings=image_index_config)
        tensor_search.add_documents(
            config=self.config, index_name=self.index_name_1,
            docs=docs, auto_refresh=True
        )
        queries_expected_ordering = [
            ({"Nature photography": 2.0, "Artefact": -2}, ['realistic_hippo', 'artefact_hippo']),
            ({"Nature photography": -1.0, "Artefact": 1.0}, ['artefact_hippo', 'realistic_hippo']),
            ({"Nature photography": -1.5, "Artefact": 1.0, "hippo": 1.0}, ['artefact_hippo', 'realistic_hippo']),
            ({"https://raw.githubusercontent.com/marqo-ai/marqo-api-tests/mainline/assets/ai_hippo_statue.png": -1.0,
              "blah": 1.0}, ['realistic_hippo', 'artefact_hippo']),
            ({"https://raw.githubusercontent.com/marqo-ai/marqo-api-tests/mainline/assets/ai_hippo_statue.png": 2.0,
              "https://raw.githubusercontent.com/marqo-ai/marqo-api-tests/mainline/assets/ai_hippo_realistic.png": -1.0},
             ['artefact_hippo', 'realistic_hippo']),
            ({"https://raw.githubusercontent.com/marqo-ai/marqo-api-tests/mainline/assets/ai_hippo_statue.png": 2.0,
              "https://raw.githubusercontent.com/marqo-ai/marqo-api-tests/mainline/assets/ai_hippo_realistic.png": -1.0,
              "artefact": 1.0, "photo realistic": -1,
              },
             ['artefact_hippo', 'realistic_hippo']),
        ]
        for query, expected_ordering in queries_expected_ordering:
            res = tensor_search.search(
                text=query,
                index_name=self.index_name_1,
                result_count=5,
                config=self.config,
                search_method=SearchMethod.TENSOR)
            # the poodle doc should be lower ranked than the irrelevant doc
            for hit_position, _ in enumerate(res['hits']):
                assert res['hits'][hit_position]['_id'] == expected_ordering[hit_position]

    def test_multi_search_images_edge_cases(self):
        docs = [
            {"loc": "https://raw.githubusercontent.com/marqo-ai/marqo-api-tests/mainline/assets/ai_hippo_realistic.png",
             "_id": 'realistic_hippo'},
            {"field_a": "Some text about a weird forest",
             "_id": 'artefact_hippo'}
        ]
        image_index_config = {
            IndexSettingsField.index_defaults: {
                IndexSettingsField.model: "ViT-B/16",
                IndexSettingsField.treat_urls_and_pointers_as_images: True
            }
        }
        tensor_search.create_vector_index(
            config=self.config, index_name=self.index_name_1, index_settings=image_index_config)
        tensor_search.add_documents(
            config=self.config, index_name=self.index_name_1,
            docs=docs, auto_refresh=True
        )
        invalid_queries = [{}, None, {123: 123}, {'123': None},
                           {"https://marqo_not_real.com/image_1.png": 3}, set()]
        for q in invalid_queries:
            try:
                tensor_search.search(
                    text=q,
                    index_name=self.index_name_1,
                    result_count=5,
                    config=self.config,
                    search_method=SearchMethod.TENSOR)
                raise AssertionError
            except (InvalidArgError, BadRequestError) as e:
                pass

    def test_multi_search_images_ok_edge_cases(self):
        docs = [
            {"loc": "https://raw.githubusercontent.com/marqo-ai/marqo-api-tests/mainline/assets/ai_hippo_realistic.png",
             "_id": 'realistic_hippo'},
            {"field_a": "Some text about a weird forest",
             "_id": 'artefact_hippo'}
        ]
        image_index_config = {
            IndexSettingsField.index_defaults: {
                IndexSettingsField.model: "ViT-B/16",
                IndexSettingsField.treat_urls_and_pointers_as_images: True
            }
        }
        tensor_search.create_vector_index(
            config=self.config, index_name=self.index_name_1, index_settings=image_index_config)
        tensor_search.add_documents(
            config=self.config, index_name=self.index_name_1,
            docs=docs, auto_refresh=True
        )
        alright_queries = [{"v ": 1.2}, {"d ": 0}, {"vf": -1}]
        for q in alright_queries:
            tensor_search.search(
                text=q,
                index_name=self.index_name_1,
                result_count=5,
                config=self.config,
                search_method=SearchMethod.TENSOR)

    def test_multi_search_images_lexical(self):
        """Error if you try this"""
        docs = [
            {"loc": "124", "_id": 'realistic_hippo'},
            {"field_a": "Some text about a weird forest",
             "_id": 'artefact_hippo'}
        ]
        tensor_search.add_documents(
            config=self.config, index_name=self.index_name_1,
            docs=docs, auto_refresh=True
        )
        for bad_method in [SearchMethod.LEXICAL, "kjrnkjrn", ""]:
            try:
                tensor_search.search(
                    text={'something': 1},
                    index_name=self.index_name_1,
                    result_count=5,
                    config=self.config,
                    search_method=bad_method)
                raise AssertionError
            except InvalidArgError as e:
                pass
>>>>>>> 0a62e691
<|MERGE_RESOLUTION|>--- conflicted
+++ resolved
@@ -900,7 +900,6 @@
                 raise AssertionError
             except InvalidArgError:
                 pass
-<<<<<<< HEAD
     
     def test_image_search_highlights(self):
         """does the URL get returned as the highlight? (it should - because no rerankers are being used)"""
@@ -933,7 +932,6 @@
         assert {hit['image_field'] for hit in res['hits']} == {url_2, url_1}
         # print([hit['_highlights']['image_field'] for hit in res['hits']])
         assert {hit['_highlights']['image_field'] for hit in res['hits']} == {url_2, url_1}
-=======
 
     def test_multi_search(self):
         docs = [
@@ -1093,5 +1091,4 @@
                     search_method=bad_method)
                 raise AssertionError
             except InvalidArgError as e:
-                pass
->>>>>>> 0a62e691
+                pass