--- conflicted
+++ resolved
@@ -98,7 +98,7 @@
             config=self.config, index_name=self.index_name_1, text="Exact match hehehe",
             searchable_attributes=["other field"]
         )
-    
+
     def test_search_with_searchable_attributes_max_attributes_is_none(self):
         # No patch needed, MARQO_MAX_SEARCHABLE_TENSOR_ATTRIBUTES is not set
         add_docs_caller(
@@ -132,7 +132,7 @@
             raise AssertionError
         except InternalError:
             pass
-    
+
     def test_vector_search_against_empty_index(self):
         search_res = tensor_search._vector_text_search(
                 config=self.config, index_name=self.index_name_1,
@@ -599,14 +599,7 @@
             pass
 
     def test_set_device(self):
-<<<<<<< HEAD
-        """calling search with a specified device overrides device defined in config"""
-        mock_config = copy.deepcopy(self.config)
-        mock_config.search_device = "cpu"
-=======
         """calling search with a specified device overrides MARQO_BEST_AVAILABLE_DEVICE"""
-        tensor_search.create_vector_index(config=self.config, index_name=self.index_name_1)
->>>>>>> 41de2fb1
 
         mock_vectorise = mock.MagicMock()
         mock_vectorise.return_value = [[0, 0, 0, 0]]
@@ -622,7 +615,7 @@
         assert os.environ["MARQO_BEST_AVAILABLE_DEVICE"] == "cpu"
         args, kwargs = mock_vectorise.call_args
         assert kwargs["device"] == "cuda:123"
-    
+
     def test_search_other_types_subsearch(self):
         add_docs_caller(
             config=self.config, index_name=self.index_name_1, auto_refresh=True,
