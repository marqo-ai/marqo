--- conflicted
+++ resolved
@@ -1,25 +1,5 @@
-<<<<<<< HEAD
-from marqo.tensor_search.models.add_docs_objects import AddDocsParams
-from marqo.api.exceptions import IndexNotFoundError, InvalidArgError
-from marqo.tensor_search import tensor_search
-from marqo.tensor_search.enums import TensorField, IndexSettingsField, SearchMethod
-from tests.marqo_test import MarqoTestCase
-from marqo.tensor_search.tensor_search import add_documents, vectorise_multimodal_combination_field_structured
-from marqo.api.exceptions import DocumentNotFoundError
-import numpy as np
-from marqo.tensor_search.validation import validate_dict
-from marqo.s2_inference.s2_inference import vectorise
-import requests
-from marqo.s2_inference.clip_utils import load_image_from_path
 import json
-from unittest import mock
-from unittest.mock import patch
-from marqo.api.exceptions import MarqoWebError
-=======
-import json
->>>>>>> eae55677
 import os
-import unittest
 from unittest import mock
 
 import numpy as np
@@ -103,7 +83,7 @@
             mappings=mappings,
             device="cpu",
             tensor_fields=["combo_text_image"]),
-        )
+                                    )
         added_doc = tensor_search.get_document_by_id(config=self.config, index_name=self.random_multimodal_index_name,
                                                      document_id="1", show_vectors=True)
         for key, value in doc.items():
@@ -152,7 +132,7 @@
             mappings=mappings,
             device="cpu",
             tensor_fields=["my_multimodal_field_0", "my_multimodal_field_1", "my_multimodal_field_2"]),
-        )
+                                    )
         added_doc = tensor_search.get_document_by_id(config=self.config, index_name=self.random_multimodal_index_name,
                                                      document_id="1", show_vectors=True)
         for key, value in doc.items():
@@ -189,7 +169,7 @@
             mappings=mappings,
             device="cpu",
             tensor_fields=["combo_text_image"]),
-        )
+                                    )
 
         test_cases = [
             (True, True, "show_vectors = True, should return multimodal_params"),
@@ -254,7 +234,7 @@
                     mappings=mappings,
                     device="cpu",
                     tensor_fields=tensor_fields),
-                )
+                                            )
 
                 res = self.monitoring.get_index_stats_by_name(index_name=self.random_multimodal_index_name)
                 self.assertEqual(number_of_documents, res.number_of_documents)
@@ -290,7 +270,7 @@
                         mappings=mappings,
                         device="cpu",
                         tensor_fields=["my_multimodal_field"]),
-                    )
+                                                      )
                     self.assertIn(error_msg, str(res))
                     self.assertEqual(0, self.monitoring.get_index_stats_by_name(
                         self.random_multimodal_index_name).number_of_documents)
@@ -300,19 +280,19 @@
 
     def test_multimodal_tensor_combination_score(self):
         def get_score(document):
-
             self.clear_indexes(self.indexes)
             res = tensor_search.add_documents(
                 config=self.config, add_docs_params=AddDocsParams(
                     index_name=self.multimodal_index_name, docs=[document],
                     mappings={"combo_text_image": {"type": "multimodal_combination",
-                                                   "weights": {"image_field": 0.5,"text_field": 0.5}}},
+                                                   "weights": {"image_field": 0.5, "text_field": 0.5}}},
                     device="cpu",
-                    tensor_fields = ["combo_text_image"]
+                    tensor_fields=["combo_text_image"]
                 )
             )
             self.assertEqual(1, self.monitoring.get_index_stats_by_name(self.multimodal_index_name).number_of_documents)
-            res = tensor_search.search(config=self.config, index_name=self.multimodal_index_name, text="", result_count=1)
+            res = tensor_search.search(config=self.config, index_name=self.multimodal_index_name, text="",
+                                       result_count=1)
             return res["hits"][0]["_score"]
 
         score_1 = get_score({
@@ -333,7 +313,7 @@
         assert (score_3 >= min(score_1, score_2)) and (score_3 <= max(score_1, score_2))
 
     def test_multimodal_tensor_combination_tensor_value(self):
-        res =tensor_search.add_documents(config=self.config, add_docs_params=AddDocsParams(
+        res = tensor_search.add_documents(config=self.config, add_docs_params=AddDocsParams(
             index_name=self.unnormalized_multimodal_index_name, docs=[
                 {
                     "text_field_1": "A rider is riding a horse jumping over the barrier.",
@@ -445,7 +425,6 @@
         assert np.allclose(combo_tensor_3, expected_tensor, atol=1e-5)
         assert np.allclose(combo_tensor_4, expected_tensor, atol=1e-5)
 
-
     def test_multimodal_tensor_combination_zero_weight(self):
         def get_score(document):
             self.clear_indexes(self.indexes)
@@ -476,6 +455,7 @@
 
     def test_multimodal_tensor_combination_vectorise_call(self):
         """check if the chunks are properly created in the add_documents"""
+
         def pass_through_multimodal(*args, **kwargs):
             """Vectorise will behave as usual, but we will be able to see the args and kwargs"""
             return vectorise_multimodal_combination_field_unstructured(*args, **kwargs)
@@ -507,12 +487,12 @@
                         "type": "multimodal_combination",
                         "weights": {"image_field": 0.5, "text_field": 0.5}}}, device="cpu",
                 tensor_fields=["combo_text_image"]
-                )
             )
+                                        )
 
             # first multimodal-doc
             real_field_0, field_content_0 = [call_args for call_args, call_kwargs
-                                            in mock_multimodal_combination.call_args_list][0][0:2]
+                                             in mock_multimodal_combination.call_args_list][0][0:2]
             assert real_field_0 == "combo_text_image"
             assert field_content_0 == {
                 "text_field": "A rider is riding a horse jumping over the barrier.",
@@ -521,7 +501,7 @@
 
             # second multimodal=doc
             real_field_1, field_content_1 = [call_args for call_args, call_kwargs
-                                            in mock_multimodal_combination.call_args_list][1][0:2]
+                                             in mock_multimodal_combination.call_args_list][1][0:2]
             assert real_field_1 == "combo_text_image"
             assert field_content_1 == {
                 "text_field": "test-text-two.",
@@ -563,9 +543,9 @@
                 mappings={"combo_text_image": {"type": "multimodal_combination", "weights": {
                     "text_0": 0.1, "text_1": 0.1, "text_2": 0.1, "text_3": 0.1, "text_4": 0.1,
                     "image_0": 0.1, "image_1": 0.1, "image_2": 0.1, "image_3": 0.1, "image_4": 0.1,
-                }}}, device="cpu", tensor_fields = ["combo_text_image"]
-                )
+                }}}, device="cpu", tensor_fields=["combo_text_image"]
             )
+                                        )
             # Ensure the doc is added
             assert tensor_search.get_document_by_id(config=self.config, index_name=self.random_multimodal_index_name,
                                                     document_id="111")
@@ -615,8 +595,8 @@
                         "text_0": 0.1, "text_1": 0.1, "text_2": 0.1, "text_3": 0.1, "text_4": 0.1,
                         "image_0": 0.1, "image_1": 0.1, "image_2": 0.1, "image_3": 0.1, "image_4": 0.1,
                     }}}, device="cpu", tensor_fields=["combo_text_image"]
-                )
             )
+                                        )
             # Ensure the doc is added
             assert tensor_search.get_document_by_id(config=self.config, index_name=self.random_text_index_name,
                                                     document_id="111")
@@ -669,7 +649,7 @@
             assert tensor_search.get_document_by_id(config=self.config, index_name=self.random_multimodal_index_name,
                                                     document_id="111")
             # Ensure that vectorise is only called twice
-            self.assertEqual(5,  len(mock_load_image_from_path.call_args_list))
+            self.assertEqual(5, len(mock_load_image_from_path.call_args_list))
             return True
 
         assert run()
@@ -679,13 +659,13 @@
             index_name=self.multimodal_index_name, docs=[
                 {
                     "Title": "Extravehicular Mobility Unit (EMU)",
-                     "Description": "The EMU is a spacesuit that provides environmental protection",
-                     "_id": "article_591",
-                     "Genre": "Science",
-                     "my_image": "https://raw.githubusercontent.com/marqo-ai/marqo/mainline/examples/ImageSearchGuide/data/image4.jpg",
-                     "some_text": "hello there",
-                     "lexical_field": "search me please"
-                 }
+                    "Description": "The EMU is a spacesuit that provides environmental protection",
+                    "_id": "article_591",
+                    "Genre": "Science",
+                    "my_image": "https://raw.githubusercontent.com/marqo-ai/marqo/mainline/examples/ImageSearchGuide/data/image4.jpg",
+                    "some_text": "hello there",
+                    "lexical_field": "search me please"
+                }
             ],
             mappings={
                 "my_combination_field": {
@@ -696,7 +676,7 @@
                         "lexical_field": 0.1,
                         "additional_field": 0.2,
                     }
-                }}, device="cpu", tensor_fields = ["my_combination_field"]
+                }}, device="cpu", tensor_fields=["my_combination_field"]
         ))
 
         tensor_search.add_documents(config=self.config, add_docs_params=AddDocsParams(
@@ -720,14 +700,14 @@
                         "lexical_field_1": 0.1,
                         "additional_field_1": 0.2,
                     }
-                }},device="cpu", tensor_fields=["my_combination_field"])
-        )
+                }}, device="cpu", tensor_fields=["my_combination_field"])
+                                    )
         res = tensor_search.search(config=self.config, index_name=self.multimodal_index_name,
-                                            text="search me please", search_method="LEXICAL")
+                                   text="search me please", search_method="LEXICAL")
         assert res["hits"][0]["_id"] == "article_591"
 
         res = tensor_search.search(config=self.config, index_name=self.multimodal_index_name,
-                                            text="test_search here", search_method="LEXICAL")
+                                   text="test_search here", search_method="LEXICAL")
         assert res["hits"][0]["_id"] == "article_592"
 
     def test_search_with_filtering_and_infer_image_false(self):
@@ -736,25 +716,25 @@
                 index_name=self.random_multimodal_index_name, docs=[
                     {
                         "Title": "Extravehicular Mobility Unit (EMU)",
-                         "_id": "0",
-                         "my_image": "https://raw.githubusercontent.com/marqo-ai/marqo/mainline/examples/ImageSearchGuide/data/image4.jpg",
-                         "some_text": "hello there",
-                         "filter_field": "test_this_0"
+                        "_id": "0",
+                        "my_image": "https://raw.githubusercontent.com/marqo-ai/marqo/mainline/examples/ImageSearchGuide/data/image4.jpg",
+                        "some_text": "hello there",
+                        "filter_field": "test_this_0"
                     },
                     {
                         "Title": "Extravehicular Mobility Unit (EMU)",
-                         "_id": "1",
-                         "my_image": "https://raw.githubusercontent.com/marqo-ai/marqo/mainline/examples/ImageSearchGuide/data/image4.jpg",
-                         "some_text": "hello there",
-                         "filter_field": "test_this_1",
-                     },
+                        "_id": "1",
+                        "my_image": "https://raw.githubusercontent.com/marqo-ai/marqo/mainline/examples/ImageSearchGuide/data/image4.jpg",
+                        "some_text": "hello there",
+                        "filter_field": "test_this_1",
+                    },
                     {
-                         "Title": "Extravehicular Mobility Unit (EMU)",
-                         "_id": "2",
-                         "my_image": "https://raw.githubusercontent.com/marqo-ai/marqo/mainline/examples/ImageSearchGuide/data/image4.jpg",
-                         "some_text": "hello there",
-                         "filter_field": "test_this_2",
-                     }
+                        "Title": "Extravehicular Mobility Unit (EMU)",
+                        "_id": "2",
+                        "my_image": "https://raw.githubusercontent.com/marqo-ai/marqo/mainline/examples/ImageSearchGuide/data/image4.jpg",
+                        "some_text": "hello there",
+                        "filter_field": "test_this_2",
+                    }
                 ],
                 mappings={
                     "my_combination_field": {
@@ -764,7 +744,7 @@
                             "some_text": 0.5,
                             "filter_field": 0,
                         }
-                    }}, device="cpu", tensor_fields = ["my_combination_field"]
+                    }}, device="cpu", tensor_fields=["my_combination_field"]
             ))
         res_exist_0 = tensor_search.search(index_name=self.random_multimodal_index_name, config=self.config,
                                            text="", filter="filter_field:test_this_0")
@@ -780,7 +760,6 @@
                                               text="", filter="filter_field:test_this_5")
 
         assert res_nonexist_1["hits"] == []
-
 
     def test_multimodal_combination_chunks(self):
         test_doc = {
@@ -796,7 +775,7 @@
                 docs=[test_doc], index_name=self.random_multimodal_index_name, device="cpu",
                 mappings={"my_combination_field": {"type": "multimodal_combination", "weights": {
                     "text": 0.5, "image": 0.5
-                }}}, tensor_fields = ["my_combination_field"]
+                }}}, tensor_fields=["my_combination_field"]
             )
         )
 
