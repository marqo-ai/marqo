--- conflicted
+++ resolved
@@ -136,7 +136,6 @@
             index_name=self.index_name_1,
             index_settings=custom_settings
         )
-<<<<<<< HEAD
 
         settings = requests.get(
             url=f"{self.endpoint}/{self.index_name_1}/_mapping",
@@ -152,20 +151,6 @@
         params = settings[self.index_name_1]['mappings']['properties']['__chunks']['properties'][enums.TensorField.marqo_knn_field]['method']
         assert params['parameters'] \
             == custom_settings[enums.IndexSettingsField.index_defaults][enums.IndexSettingsField.ann_parameters][enums.IndexSettingsField.ann_method_parameters]
-=======
-        @mock.patch("marqo._httprequests.HttpRequests.put", mock__put)
-        def run():
-            add_docs_caller(config=mock_config, docs=[{"f1": "doc"}, {"f2":"C"}],
-                                        index_name=self.index_name_1, auto_refresh=True)
-            return True
-        assert run()
-        args, kwargs0 = mock__put.call_args_list[0]
-        sent_dict = json.loads(kwargs0["body"])
-        assert sent_dict["properties"][enums.TensorField.chunks]["properties"][utils.generate_vector_name(field_name="f1")]["method"]['engine'] == "lucene"
-        assert sent_dict["properties"][enums.TensorField.chunks]["properties"][utils.generate_vector_name(field_name="f1")]["method"]["parameters"] == {
-                            enums.IndexSettingsField.hnsw_ef_construction: 1,
-                            enums.IndexSettingsField.hnsw_m: 2
-                        }
 
     def test__remove_system_indices(self):
         index_names = ['.kibana', 'my-index', '.opendistro_security', 'some-other-index', '.kibana-100']
@@ -185,5 +170,4 @@
 
     def test__remove_system_indices_case_sensitivity(self):
         index_names = ['.Kibana', 'My-Index', '.Opendistro_Security', 'Some-Other-Index', '.Kibana-100']
-        assert backend._remove_system_indices(index_names) == set(index_names)
->>>>>>> 56ff881e
+        assert backend._remove_system_indices(index_names) == set(index_names)