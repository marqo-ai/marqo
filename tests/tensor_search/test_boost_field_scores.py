--- conflicted
+++ resolved
@@ -1,15 +1,11 @@
-<<<<<<< HEAD
+import os
+import unittest
+from unittest import mock
+
 from marqo.api.exceptions import IndexNotFoundError, InvalidArgError
-=======
-import unittest
-
-from marqo.errors import IndexNotFoundError, InvalidArgError
->>>>>>> dd2291f5
 from marqo.tensor_search import tensor_search
+from tests.marqo_test import MarqoTestCase
 from tests.utils.transition import add_docs_caller
-from tests.marqo_test import MarqoTestCase
-import os
-from unittest import mock
 
 
 @unittest.skip
@@ -38,7 +34,7 @@
                     "_id": "article_591"
                 }
             ], auto_refresh=True)
-        
+
         # Any tests that call add_documents, search, bulk_search need this env var
         self.device_patcher = mock.patch.dict(os.environ, {"MARQO_BEST_AVAILABLE_DEVICE": "cpu"})
         self.device_patcher.start()
@@ -173,17 +169,15 @@
 
         q = "What are the best pets"
 
-
         res_boosted = tensor_search.search(
             config=self.config, index_name=self.index_name_1, text=q, searchable_attributes=['Title'], boost={
                 'Title': [5, 1]
             }
         )
 
-        res= tensor_search.search(
+        res = tensor_search.search(
             config=self.config, index_name=self.index_name_1, text=q, searchable_attributes=['Title']
         )
-
 
         res_boosted_inverse = tensor_search.search(
             config=self.config, index_name=self.index_name_1, text=q, searchable_attributes=['Title'],
@@ -199,7 +193,6 @@
         self.assertEqual(score * 5 + 1, score_boosted)
         self.assertEqual(score * -1 - 4, score_inverse)
 
-
     def test_boost_equation_multiple_fields(self):
         # add a test to check if the score is boosted as expected
         add_docs_caller(config=self.config, index_name=self.index_name_1, docs=[
@@ -219,7 +212,7 @@
 
         res_boosted = tensor_search.search(
             config=self.config, index_name=self.index_name_1, text=q, boost={
-                'Title': [5, 1], 'Description' : [-1,-1],
+                'Title': [5, 1], 'Description': [-1, -1],
             }
         )
 
@@ -233,13 +226,13 @@
 
     def test_boost_equation_with_multiple_docs(self):
         # add a test to check if the score is boosted as expected
-        for num_of_doc in range(1,20):
+        for num_of_doc in range(1, 20):
             add_docs_caller(config=self.config, index_name=self.index_name_1, docs=[
-                {
-                    "Title": "A comparison of the best pets",
-                    "Description": "Animals",
-                },
-            ] * num_of_doc, auto_refresh=True)
+                                                                                       {
+                                                                                           "Title": "A comparison of the best pets",
+                                                                                           "Description": "Animals",
+                                                                                       },
+                                                                                   ] * num_of_doc, auto_refresh=True)
 
             q = "What are the best pets"
 
@@ -266,22 +259,21 @@
                 tensor_search.create_vector_index(
                     index_name=self.index_name_1, config=self.config)
 
-
     def test_boost_equation_with_multiple_docs_2(self):
         # add a test to check if the score is boosted as expected
-        for num_of_doc in range(1,20):
+        for num_of_doc in range(1, 20):
             add_docs_caller(config=self.config, index_name=self.index_name_1, docs=[
-                {
-                    "Title": "A comparison of the best pets",
-                    "Description": "Animals",
-                },
-            ] * num_of_doc, auto_refresh=True)
+                                                                                       {
+                                                                                           "Title": "A comparison of the best pets",
+                                                                                           "Description": "Animals",
+                                                                                       },
+                                                                                   ] * num_of_doc, auto_refresh=True)
 
             q = "What are the best pets"
 
             res_boosted = tensor_search.search(
                 config=self.config, index_name=self.index_name_1, text=q, boost={
-                    'Title': [1, 1], 'Description' : [1,1]
+                    'Title': [1, 1], 'Description': [1, 1]
                 }
             )
             res = tensor_search.search(
@@ -301,22 +293,21 @@
                 tensor_search.create_vector_index(
                     index_name=self.index_name_1, config=self.config)
 
-
     def test_boost_equation_with_pagination_docs(self):
         # add a test to check if the score is boosted as expected
         num_of_doc = 50
         add_docs_caller(config=self.config, index_name=self.index_name_1, docs=[
-            {
-                "Title": "A comparison of the best pets",
-                "Description": "Animals",
-            },
-        ] * num_of_doc, auto_refresh=True)
+                                                                                   {
+                                                                                       "Title": "A comparison of the best pets",
+                                                                                       "Description": "Animals",
+                                                                                   },
+                                                                               ] * num_of_doc, auto_refresh=True)
 
         q = "What are the best pets"
 
         res_boosted = tensor_search.search(
             config=self.config, index_name=self.index_name_1, text=q, boost={
-                'Title': [1, 1],"Description" : [1,1],
+                'Title': [1, 1], "Description": [1, 1],
             }
         )
 
@@ -329,13 +320,12 @@
             boosted_score = boosted['_score']
             self.assertEqual(score * 1 + 1, boosted_score)
 
-
     def test_boost_equation_with_different_fields(self):
         # add a test to check if the score is boosted as expected
         num_of_doc = 20
-        for num_of_fields in range(3,10):
+        for num_of_fields in range(3, 10):
             basic_docs = {"Title": "A comparison of the best pets",
-                          "Description": "Animals",}
+                          "Description": "Animals", }
             basic_boost = {
                 'Title': [1, 1], "Description": [1, 1],
             }
@@ -344,14 +334,11 @@
             boost = basic_boost.copy()
             for i in range(1, num_of_fields):
                 docs[f"void_field_{i}"] = f"void_value_{i}"
-                boost[f"void_field_{i}"] = [1,1]
-
+                boost[f"void_field_{i}"] = [1, 1]
 
             add_docs_caller(config=self.config, index_name=self.index_name_1, docs=[
-                docs
-            ] * num_of_doc, auto_refresh=True)
-
-
+                                                                                       docs
+                                                                                   ] * num_of_doc, auto_refresh=True)
 
             q = "What are the best pets"
 
@@ -374,4 +361,4 @@
                 pass
             finally:
                 tensor_search.create_vector_index(
-                index_name=self.index_name_1, config=self.config)+                    index_name=self.index_name_1, config=self.config)