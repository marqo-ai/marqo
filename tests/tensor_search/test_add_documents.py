--- conflicted
+++ resolved
@@ -191,8 +191,6 @@
         count1 = count1_res.json()["count"]
         assert count1 == count0
 
-<<<<<<< HEAD
-=======
     def test_add_documents_whitespace(self):
         """Index fields consisting of only whitespace"""
         tensor_search.create_vector_index(config=self.config, index_name=self.index_name_1)
@@ -218,24 +216,6 @@
 
         assert count == len(docs)
 
-    def test_implicit_create_index(self):
-        r1 = requests.get(
-            url=f"{self.endpoint}/{self.index_name_1}",
-            verify=False
-        )
-        assert r1.status_code == 404
-        add_doc_res = tensor_search.add_documents(
-            config=self.config, add_docs_params=AddDocsParams(
-                index_name=self.index_name_1, docs=[{"abc": "def"}], auto_refresh=True, device="cpu"
-            )
-        )
-        r2 = requests.get(
-            url=f"{self.endpoint}/{self.index_name_1}",
-            verify=False
-        )
-        assert r2.status_code == 200
-
->>>>>>> c2f88119
     def test_default_index_settings(self):
         index_info = requests.get(
             url=f"{self.endpoint}/{self.index_name_1}",
