--- conflicted
+++ resolved
@@ -31,7 +31,7 @@
             tensor_search.delete_index(config=self.config, index_name=self.index_name_2)
         except IndexNotFoundError as s:
             pass
-        
+
         # Any tests that call add_documents_orchestrator, search, bulk_search need this env var
         self.device_patcher = mock.patch.dict(os.environ, {"MARQO_BEST_AVAILABLE_DEVICE": "cpu"})
         self.device_patcher.start()
@@ -45,7 +45,7 @@
             tensor_search.delete_index(config=self.config, index_name=self.index_name_1)
         except IndexNotFoundError as s:
             pass
-        
+
         self.device_patcher.stop()
 
     def _match_all(self, index_name, verbose=False):
@@ -175,7 +175,6 @@
         count1 = count1_res.json()["count"]
         assert count1 == count0
 
-<<<<<<< HEAD
     # def test_implicit_create_index(self):
     #     r1 = requests.get(
     #         url=f"{self.endpoint}/{self.index_name_1}",
@@ -184,7 +183,7 @@
     #     assert r1.status_code == 404
     #     add_doc_res = tensor_search.add_documents(
     #         config=self.config, add_docs_params=AddDocsParams(
-    #             index_name=self.index_name_1, docs=[{"abc": "def"}], auto_refresh=True
+    #             index_name=self.index_name_1, docs=[{"abc": "def"}], auto_refresh=True, device="cpu"
     #         )
     #     )
     #     r2 = requests.get(
@@ -192,24 +191,6 @@
     #         verify=False
     #     )
     #     assert r2.status_code == 200
-=======
-    def test_implicit_create_index(self):
-        r1 = requests.get(
-            url=f"{self.endpoint}/{self.index_name_1}",
-            verify=False
-        )
-        assert r1.status_code == 404
-        add_doc_res = tensor_search.add_documents(
-            config=self.config, add_docs_params=AddDocsParams(
-                index_name=self.index_name_1, docs=[{"abc": "def"}], auto_refresh=True, device="cpu"
-            )
-        )
-        r2 = requests.get(
-            url=f"{self.endpoint}/{self.index_name_1}",
-            verify=False
-        )
-        assert r2.status_code == 200
->>>>>>> 41de2fb1
 
     def test_default_index_settings(self):
         index_info = requests.get(
@@ -499,38 +480,8 @@
         assert add_res['errors'] is True
         assert all(['error' in item for item in add_res['items'] if item['_id'].startswith('to_fail')])
 
-<<<<<<< HEAD
-    def test_add_documents_set_device(self):
-        """calling search with a specified device overrides device defined in config"""
-        mock_config = copy.deepcopy(self.config)
-        mock_config.search_device = "cpu"
-
-        mock_vectorise = mock.MagicMock()
-        mock_vectorise.return_value = [[0, 0, 0, 0]]
-
-        @mock.patch("marqo.s2_inference.s2_inference.vectorise", mock_vectorise)
-        def run():
-            tensor_search.add_documents(
-                config=self.config, add_docs_params=AddDocsParams(
-                        index_name=self.index_name_1, device="cuda:411", docs=[{"some": "doc"}],
-                        auto_refresh=True
-                    )
-                )
-            return True
-
-        assert run()
-        assert mock_config.search_device == "cpu"
-        args, kwargs = mock_vectorise.call_args
-        assert kwargs["device"] == "cuda:411"
-
     def test_add_documents_orchestrator_set_device_single_process(self):
         mock_config = copy.deepcopy(self.config)
-        mock_config.search_device = "cpu"
-=======
-    def test_add_documents_orchestrator_set_device_single_process(self):
-        mock_config = copy.deepcopy(self.config)
-        tensor_search.create_vector_index(config=self.config, index_name=self.index_name_1)
->>>>>>> 41de2fb1
 
         mock_vectorise = mock.MagicMock()
         mock_vectorise.return_value = [[0, 0, 0, 0]]
@@ -552,11 +503,6 @@
 
     def test_add_documents_orchestrator_set_device_empty_batch(self):
         mock_config = copy.deepcopy(self.config)
-<<<<<<< HEAD
-        mock_config.search_device = "cpu"
-=======
-        tensor_search.create_vector_index(config=self.config, index_name=self.index_name_1)
->>>>>>> 41de2fb1
 
         mock_vectorise = mock.MagicMock()
         mock_vectorise.return_value = [[0, 0, 0, 0]]
@@ -634,11 +580,7 @@
             ]
             for docs, expected_results in docs_results:
                 add_res = tensor_search.add_documents(config=self.config, add_docs_params=AddDocsParams(
-<<<<<<< HEAD
-                    index_name=self.index_name_2, docs=docs, auto_refresh=True))
-=======
                     index_name=self.index_name_1, docs=docs, auto_refresh=True, device="cpu"))
->>>>>>> 41de2fb1
                 assert len(add_res['items']) == len(expected_results)
                 for i, res_dict in enumerate(add_res['items']):
                     assert res_dict["_id"] == expected_results[i][0]
@@ -801,11 +743,7 @@
                 # good_fields should appear in the mapping.
                 # bad_fields should not
                 tensor_search.add_documents(config=self.config, add_docs_params=AddDocsParams(
-<<<<<<< HEAD
-                    index_name=self.index_name_2, docs=docs, auto_refresh=True)
-=======
-                    index_name=self.index_name_1, docs=docs, auto_refresh=True, device="cpu")
->>>>>>> 41de2fb1
+                    index_name=self.index_name_2, docs=docs, auto_refresh=True, device="cpu")
                 )
                 ii = backend.get_index_info(config=self.config, index_name=self.index_name_2)
                 customer_props = {field_name for field_name in ii.get_text_properties()}
@@ -1590,7 +1528,7 @@
             assert len(expected_repo_structure) == len(image_repo)
             for k in expected_repo_structure:
                 assert isinstance(image_repo[k], expected_repo_structure[k])
-    
+
     def test_add_documents_with_no_device_fails(self):
         """
             when device is not set,
@@ -1612,7 +1550,7 @@
             raise AssertionError
         except InternalError:
             pass
-    
+
     def test_batch_request_with_no_device_fails(self):
         """
             when device is not set,
