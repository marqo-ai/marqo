import copy
import os
from marqo.tensor_search.models.add_docs_objects import AddDocsParams
import functools
import json
import math
import pprint
from unittest import mock
from unittest.mock import patch
from marqo.tensor_search.enums import EnvVars
from marqo.s2_inference import types
import PIL
import requests
import pytest
from marqo.tensor_search.enums import TensorField, IndexSettingsField, SearchMethod
from marqo.tensor_search import enums
from marqo.errors import IndexNotFoundError, InvalidArgError, BadRequestError, InternalError
from marqo.tensor_search import tensor_search, index_meta_cache, backend
from tests.marqo_test import MarqoTestCase
from marqo.tensor_search import add_docs

class TestAddDocuments(MarqoTestCase):

    def setUp(self) -> None:
        self.endpoint = self.authorized_url
        self.generic_header = {"Content-type": "application/json"}
        self.index_name_1 = "my-test-index-1"  # standard index created by setUp
        self.index_name_2 = "my-test-index-2"  # for tests that need custom index config
        try:
            tensor_search.delete_index(config=self.config, index_name=self.index_name_1)
            tensor_search.delete_index(config=self.config, index_name=self.index_name_2)
        except IndexNotFoundError as s:
            pass

        # Any tests that call add_documents, search, bulk_search need this env var
        self.device_patcher = mock.patch.dict(os.environ, {"MARQO_BEST_AVAILABLE_DEVICE": "cpu"})
        self.device_patcher.start()

        tensor_search.create_vector_index(config=self.config, index_name=self.index_name_1)


    def tearDown(self) -> None:
        self.index_name_1 = "my-test-index-1"
        self.index_name_2 = "my-test-index-2"
        try:
            tensor_search.delete_index(config=self.config, index_name=self.index_name_1)
            tensor_search.delete_index(config=self.config, index_name=self.index_name_2)
        except IndexNotFoundError as s:
            pass

        self.device_patcher.stop()

    def _match_all(self, index_name, verbose=False):
        """Helper function"""
        res = requests.get(
            F"{self.endpoint}/{index_name}/_search",
            headers=self.generic_header,
            data=json.dumps({"query": {"match_all": {}}}),
            verify=False
        )
        if verbose:
            pprint.pprint(res.json())
        return res

    def test_add_plain_id_field(self):
        """does a plain 'id' field work (in the doc body)? """
        tensor_search.add_documents(
            config=self.config, add_docs_params=AddDocsParams(
                index_name=self.index_name_1,
                docs=[{
                    "_id": "123",
                    "id": "abcdefgh",
                    "title 1": "content 1",
                    "desc 2": "content 2. blah blah blah"
                }],
                auto_refresh=True, device="cpu"
            )
        )
        assert tensor_search.get_document_by_id(
            config=self.config, index_name=self.index_name_1,
            document_id="123") == {
                "id": "abcdefgh",
                "_id": "123",
                "title 1": "content 1",
                "desc 2": "content 2. blah blah blah"
            }

    def test_add_documents_dupe_ids(self):
        """
        Should only use the latest inserted ID. Make sure it doesn't get the first/middle one
        """

        tensor_search.add_documents(
            config=self.config,
            add_docs_params=AddDocsParams(
                index_name=self.index_name_1, docs=[{
                    "_id": "3",
                    "title": "doc 3b"
                }],
                auto_refresh=True, device="cpu"
            )
        )
        doc_3_solo = tensor_search.get_document_by_id(
            config=self.config, index_name=self.index_name_1,
            document_id="3", show_vectors=True)

        tensor_search.delete_index(config=self.config, index_name=self.index_name_1)
        tensor_search.create_vector_index(config=self.config, index_name=self.index_name_1)
        tensor_search.add_documents(
            config=self.config,
            add_docs_params=AddDocsParams(
                index_name=self.index_name_1, docs=[
                    {
                        "_id": "1",
                        "title": "doc 1"
                    },
                    {
                        "_id": "2",
                        "title": "doc 2",
                    },
                    {
                        "_id": "3",
                        "title": "doc 3a",
                    },
                    {
                        "_id": "3",
                        "title": "doc 3b"
                    }],
                auto_refresh=True, device="cpu"
            )
        )

        doc_3_duped = tensor_search.get_document_by_id(
            config=self.config, index_name=self.index_name_1,
            document_id="3", show_vectors=True)

        self.assertEqual(doc_3_solo, doc_3_duped)

    def test_add_documents_with_missing_index_fails(self):
        r1 = requests.get(
            url=f"{self.endpoint}/{self.index_name_2}",
            verify=False
        )
        assert r1.status_code == 404
        with pytest.raises(IndexNotFoundError):
            tensor_search.add_documents(
                config=self.config, add_docs_params=AddDocsParams(
                    index_name=self.index_name_2, docs=[{"abc": "def"}], auto_refresh=True, device="cpu"
                )
            )

    def test_update_docs_update_chunks(self):
        """Updating a doc needs to update the corresponding chunks"
        """
        tensor_search.add_documents(
            config=self.config, add_docs_params=AddDocsParams(
                index_name=self.index_name_1, docs=[
                    {
                        "_id": "123",
                        "title 1": "content 1",
                        "desc 2": "content 2. blah blah blah"
                    }],
                auto_refresh=True, device="cpu")
        )
        count0_res = requests.post(
            F"{self.endpoint}/{self.index_name_1}/_count",
            timeout=self.config.timeout,
            verify=False
        )
        count0 = count0_res.json()["count"]
        assert count0 == 1
        tensor_search.add_documents(
            config=self.config,
            add_docs_params=AddDocsParams(
                index_name=self.index_name_1,
                docs=[{
                        "_id": "123",
                        "title 1": "content 1",
                        "desc 2": "content 2. blah blah blah"
                }],
                auto_refresh=True, device="cpu"
            )
        )
        count1_res = requests.post(
            F"{self.endpoint}/{self.index_name_1}/_count",
            timeout=self.config.timeout,
            verify=False
        )
        count1 = count1_res.json()["count"]
        assert count1 == count0

    def test_add_documents_whitespace(self):
        """Index fields consisting of only whitespace"""
        docs = [
            {"test": ""},
            {"test": " "},
            {"test": "  "},
            {"test": "\r"},
            {"test": "\r "},
            {"test": "\r\r"},
            {"test": "\r\t\n"},
        ]
        tensor_search.add_documents(
            config=self.config, add_docs_params=AddDocsParams(
                index_name=self.index_name_1, docs=docs, auto_refresh=True, device="cpu"
            )
        )
        count = requests.post(
            F"{self.endpoint}/{self.index_name_1}/_count",
            timeout=self.config.timeout,
            verify=False
        ).json()["count"]

        assert count == len(docs)

    def test_default_index_settings(self):
        index_info = requests.get(
            url=f"{self.endpoint}/{self.index_name_1}",
            verify=False
        )
        assert "model" in index_info.json()[self.index_name_1]["mappings"]["_meta"]
        assert "media_type" in index_info.json()[self.index_name_1]["mappings"]["_meta"]
        assert "__field_name" in \
               index_info.json()[self.index_name_1]["mappings"]["properties"][TensorField.chunks]["properties"]

    def test_add_new_fields_on_the_fly(self):
        add_doc_res = tensor_search.add_documents(
            config=self.config, add_docs_params=AddDocsParams(
                index_name=self.index_name_1, docs=[{"abc": "def"}], auto_refresh=True, device="cpu"
            )
        )
        cluster_ix_info = requests.get(
            url=f"{self.endpoint}/{self.index_name_1}",
            verify=False
        )

        assert TensorField.marqo_knn_field in cluster_ix_info.json()[self.index_name_1]["mappings"]["properties"][TensorField.chunks]["properties"]
        assert "dimension" in cluster_ix_info.json()[self.index_name_1]["mappings"]["properties"][TensorField.chunks]["properties"][TensorField.marqo_knn_field]
        add_doc_res = tensor_search.add_documents(
            config=self.config, add_docs_params=AddDocsParams(
                index_name=self.index_name_1, docs=[{"abc": "1234", "The title book 1": "hahehehe"}], auto_refresh=True, device="cpu"
            )
        )
        cluster_ix_info_2 = requests.get(
            url=f"{self.endpoint}/{self.index_name_1}",
            verify=False
        )
        assert "__vector_abc" not in \
               cluster_ix_info_2.json()[self.index_name_1]["mappings"]["properties"][TensorField.chunks]["properties"]
        assert "__vector_The title book 1" not in \
               cluster_ix_info_2.json()[self.index_name_1]["mappings"]["properties"][TensorField.chunks]["properties"]
        assert TensorField.marqo_knn_field in \
                cluster_ix_info_2.json()[self.index_name_1]["mappings"]["properties"][TensorField.chunks]["properties"]
        assert "dimension" in \
               cluster_ix_info_2.json()[self.index_name_1]["mappings"]["properties"][TensorField.chunks]["properties"][TensorField.marqo_knn_field]

    def test_add_new_fields_on_the_fly_index_cache_syncs(self):
        index_info = requests.get(
            url=f"{self.endpoint}/{self.index_name_1}",
            verify=False
        )
        add_doc_res_1 = tensor_search.add_documents(
            config=self.config, add_docs_params=AddDocsParams(
                index_name=self.index_name_1, docs=[{"abc": "def"}], auto_refresh=True, device="cpu"
            )
        )
        index_info_2 = requests.get(
            url=f"{self.endpoint}/{self.index_name_1}",
            verify=False
        )
        assert index_meta_cache.get_cache()[self.index_name_1].properties[TensorField.chunks]["properties"][TensorField.marqo_knn_field] \
               == index_info_2.json()[self.index_name_1]["mappings"]["properties"][TensorField.chunks]["properties"][TensorField.marqo_knn_field]
        add_doc_res_2 = tensor_search.add_documents(
            config=self.config, add_docs_params=AddDocsParams(
                index_name=self.index_name_1, docs=[{"cool field": "yep yep", "haha": "heheh"}], auto_refresh=True, device="cpu"
            )
        )
        index_info_3 = requests.get(
            url=f"{self.endpoint}/{self.index_name_1}",
            verify=False
        )
        assert index_meta_cache.get_cache()[self.index_name_1].get_vector_properties() \
               == {k:v for k,v in index_info_3.json()[self.index_name_1]["mappings"]["properties"][TensorField.chunks]["properties"].items()
                   if k.startswith("__vector_")}

    def test_add_multiple_fields(self):
        add_doc_res = tensor_search.add_documents(
            config=self.config, add_docs_params=AddDocsParams(
                index_name=self.index_name_1, docs=[{"cool v field": "yep yep", "haha ee": "heheh"}],
                auto_refresh=True, device="cpu"
            )
        )
        cluster_ix_info = requests.get(
            url=f"{self.endpoint}/{self.index_name_1}",
            verify=False
        )
        assert index_meta_cache.get_cache()[self.index_name_1].get_vector_properties() \
               == {k: v for k, v in
                   cluster_ix_info.json()[self.index_name_1]["mappings"]["properties"][TensorField.chunks]["properties"].items()
                   if k.startswith("__vector_")}
        
        # Only 1 vector field should be created
        assert TensorField.marqo_knn_field in index_meta_cache.get_cache()[self.index_name_1].get_vector_properties()
        assert "__vector_cool v field" not in index_meta_cache.get_cache()[self.index_name_1].get_vector_properties()
        assert "__vector_haha ee" not in index_meta_cache.get_cache()[self.index_name_1].get_vector_properties()

    def test_add_docs_response_format(self):
        add_res = tensor_search.add_documents(config=self.config, add_docs_params=AddDocsParams(
                index_name=self.index_name_1, docs=[
                {
                    "_id": "123",
                    "id": "abcdefgh",
                    "title 1": "content 1",
                    "desc 2": "content 2. blah blah blah"
                },
                {
                    "_id": "456",
                    "id": "abcdefgh",
                    "title 1": "content 1",
                    "desc 2": "content 2. blah blah blah"
                },
                {
                    "_id": "789",
                    "subtitle": [1, 2, 3]
                }
            ], auto_refresh=True, device="cpu")
        )
        assert "errors" in add_res
        assert "processingTimeMs" in add_res
        assert "index_name" in add_res
        assert "items" in add_res

        assert add_res["processingTimeMs"] > 0
        assert isinstance(add_res["errors"], bool)
        assert add_res["index_name"] == self.index_name_1

        for item in add_res["items"]:
            assert "_id" in item
            assert ("result" in item) ^ ("error" in item and "code" in item)
            assert "status" in item

    def test_add_documents_validation(self):
        """These bad docs should return errors"""
        bad_doc_args = [
            [{"_id": "to_fail_123", "id": {}}],
            # strict checking: only allowed fields:
            [{"_id": "to_fail_123", "my_field": dict()}],
            [{"_id": "to_fail_123", "my_field": ["wow", "this", "is"]}],
            [{"_id": "to_fail_123", "my_field": ["wow", "this", "is"]},
             {"_id": "to_pass_123", "my_field": 'some_content'}],
            [{"_id": "to_fail_123", "my_field": [{"abc": "678"}]}],
            [{"_id": "to_fail_123", "my_field": {"abc": "234"}}],
            [{"_id": "to_fail_123", "my_field": {"abc": "234"}},
             {"_id": "to_pass_123", "my_field": 'some_content'}],
            # other checking:
            [{"blahblah": {1243}, "_id": "to_fail_123"}],
            [{"blahblah": None, "_id": "to_fail_123"}],
            [{"_id": "to_fail_123", "blahblah": [None], "hehehe": 123},
             {"_id": "to_fail_567", "some other obj": "finnne", 123: "heehee"}],
            [{"_id": "to_fail_123", "blahblah": [None], "hehehe": 123},
             {"_id": "to_fail_567", "some other obj": AssertionError}],
            [{"_id": "to_fail_567", "blahblah": max}]
        ]

        # For replace, check with use_existing_tensors True and False
        for use_existing_tensors_flag in (True, False):
            for bad_doc_arg in bad_doc_args:
                add_res = tensor_search.add_documents(
                    config=self.config, add_docs_params=AddDocsParams(
                            index_name=self.index_name_1, docs=bad_doc_arg, auto_refresh=True,
                            use_existing_tensors=use_existing_tensors_flag, device="cpu"
                        )
                    )
                assert add_res['errors'] is True
                assert all(['error' in item for item in add_res['items'] if item['_id'].startswith('to_fail')])
                assert all(['result' in item
                            for item in add_res['items'] if item['_id'].startswith('to_pass')])


    def test_add_documents_id_validation(self):
        """These bad docs should return errors"""
        bad_doc_args = [
            # Wrong data types for ID
            # Tuple: (doc_list, number of docs that should succeed)
            ([{"_id": {}, "field_1": 1234}], 0),
            ([{"_id": dict(), "field_1": 1234}], 0),
            ([{"_id": [1, 2, 3], "field_1": 1234}], 0),
            ([{"_id": 4, "field_1": 1234}], 0),
            ([{"_id": None, "field_1": 1234}], 0),

            ([{"_id": "proper id", "field_1": 5678},
            {"_id": ["bad", "id"], "field_1": "zzz"},
            {"_id": "proper id 2", "field_1": 90}], 2)
        ]

        # For replace, check with use_existing_tensors True and False
        for use_existing_tensors_flag in (True, False):
            for bad_doc_arg in bad_doc_args:
                add_res = tensor_search.add_documents(
                    config=self.config, add_docs_params=AddDocsParams(
                        index_name=self.index_name_1, docs=bad_doc_arg[0], auto_refresh=True,
                        use_existing_tensors=use_existing_tensors_flag, device="cpu"
                    )
                )
                assert add_res['errors'] is True
                succeeded_count = 0
                for item in add_res['items']:
                    if 'result' in item:
                        succeeded_count += 1

                assert succeeded_count == bad_doc_arg[1]

    def test_add_documents_list_non_tensor_validation(self):
        """This doc is valid but should return error because my_field is not marked non-tensor"""
        bad_doc_args = [
            [{"_id": "to_fail_123", "my_field": ["wow", "this", "is"]}],
        ]
        for bad_doc_arg in bad_doc_args:
            add_res = tensor_search.add_documents(
                config=self.config, add_docs_params=AddDocsParams(
                    index_name=self.index_name_1, docs=bad_doc_arg,
                    auto_refresh=True, device="cpu"
                )
            )
            assert add_res['errors'] is True
            assert all(['error' in item for item in add_res['items'] if item['_id'].startswith('to_fail')])

    def test_add_documents_list_success(self):
        good_docs = [
            [{"_id": "to_fail_123", "my_field": ["wow", "this", "is"]}]
        ]
        for bad_doc_arg in good_docs:
            add_res = tensor_search.add_documents(
                config=self.config, add_docs_params=AddDocsParams(
                    index_name=self.index_name_1,
                    docs=bad_doc_arg, auto_refresh=True,
                    non_tensor_fields=["my_field"], device="cpu"
                )
            )
            assert add_res['errors'] is False

    def test_add_documents_list_data_type_validation(self):
        """These bad docs should return errors"""
        bad_doc_args = [
            [{"_id": "to_fail_123", "my_field": ["wow", "this", False]}],
            [{"_id": "to_fail_124", "my_field": [1, 2, 3]}],
            [{"_id": "to_fail_125", "my_field": [{}]}]
        ]
        for bad_doc_arg in bad_doc_args:
            add_res = tensor_search.add_documents(
                config=self.config, add_docs_params=AddDocsParams(
                    index_name=self.index_name_1,
                    docs=bad_doc_arg, auto_refresh=True,
                    non_tensor_fields=["my_field"], device="cpu"
                )
            )
        assert add_res['errors'] is True
        assert all(['error' in item for item in add_res['items'] if item['_id'].startswith('to_fail')])

    def test_add_documents_set_device(self):
        mock_config = copy.deepcopy(self.config)

        mock_vectorise = mock.MagicMock()
        mock_vectorise.return_value = [[0, 0, 0, 0]]

        @mock.patch("marqo.s2_inference.s2_inference.vectorise", mock_vectorise)
        def run():
            tensor_search.add_documents(
                config=self.config, add_docs_params=AddDocsParams(
                    index_name=self.index_name_1, device="cuda:22", docs=[{"some": "doc"}, {"som other": "doc"}],
                    auto_refresh=True,
                ),
            )
            return True

        assert run()
        args, kwargs = mock_vectorise.call_args
        assert kwargs["device"] == "cuda:22"

    def test_add_documents_empty(self):
        try:
            tensor_search.add_documents(
                config=self.config, add_docs_params=AddDocsParams(
                    index_name=self.index_name_1, docs=[],
                   auto_refresh=True, device="cpu")
            )
            raise AssertionError
        except BadRequestError:
            pass

    def test_resilient_add_images(self):
        image_index_configs = [
            # NO CHUNKING
            {
                IndexSettingsField.index_defaults: {
                    IndexSettingsField.model: "ViT-B/16",
                    IndexSettingsField.treat_urls_and_pointers_as_images: True
                }
            },
            # WITH CHUNKING
            {
                IndexSettingsField.index_defaults: {
                    IndexSettingsField.model: "ViT-B/16",
                    IndexSettingsField.treat_urls_and_pointers_as_images: True,
                    IndexSettingsField.normalize_embeddings: True,
                    IndexSettingsField.image_preprocessing: {IndexSettingsField.patch_method: "frcnn"},
                },
            }
        ]
        for image_index_config in image_index_configs:
            tensor_search.create_vector_index(
                config=self.config, index_name=self.index_name_2, index_settings=image_index_config)
            docs_results = [
                ([{"_id": "123", "image_field": "https://raw.githubusercontent.com/marqo-ai/marqo-api-tests/mainline/assets/ai_hippo_realistic.png"},
                 {"_id": "789", "image_field": "https://raw.githubusercontent.com/marqo-ai/marqo-api-tests/mainline/assets/ai_hippo_statue.png"},
                 {"_id": "456", "image_field": "https://www.marqo.ai/this/image/doesnt/exist.png"}],
                 [("123", "result"), ("789", "result"), ("456", "error")]
                 ),
                ([{"_id": "123",
                   "image_field": "https://raw.githubusercontent.com/marqo-ai/marqo-api-tests/mainline/assets/ai_hippo_realistic.png"},
                  {"_id": "789",
                   "image_field": "https://raw.githubusercontent.com/marqo-ai/marqo-api-tests/mainline/assets/ai_hippo_statue.png"},
                  {"_id": "456", "image_field": "https://www.marqo.ai/this/image/doesnt/exist.png"},
                  {"_id": "111", "image_field": "https://www.marqo.ai/this/image/doesnt/exist2.png"}],
                 [("123", "result"), ("789", "result"), ("456", "error"), ("111", "error")]
                 ),
                ([{"_id": "505", "image_field": "https://www.marqo.ai/this/image/doesnt/exist3.png"},
                  {"_id": "456", "image_field": "https://www.marqo.ai/this/image/doesnt/exist.png"},
                  {"_id": "111", "image_field": "https://www.marqo.ai/this/image/doesnt/exist2.png"}],
                 [("505", "error"), ("456", "error"), ("111", "error")]
                 ),
                ([{"_id": "505", "image_field": "https://www.marqo.ai/this/image/doesnt/exist2.png"}],
                 [("505", "error")]
                 ),
            ]
            for docs, expected_results in docs_results:
                add_res = tensor_search.add_documents(config=self.config, add_docs_params=AddDocsParams(
                    index_name=self.index_name_2, docs=docs, auto_refresh=True, device="cpu"))
                assert len(add_res['items']) == len(expected_results)
                for i, res_dict in enumerate(add_res['items']):
                    assert res_dict["_id"] == expected_results[i][0]
                    assert expected_results[i][1] in res_dict
            tensor_search.delete_index(config=self.config, index_name=self.index_name_2)

    def test_add_documents_resilient_doc_validation(self):
        docs_results = [
            # handle empty dicts
            ([{"_id": "123", "my_field": "legitimate text"},
             {},
             {"_id": "456", "my_field": "awesome stuff!"}],
             [("123", "result"), (None, 'error'), ('456', 'result')]
             ),
            ([{}], [(None, 'error')]),
            ([{}, {}], [(None, 'error'), (None, 'error')]),
            ([{}, {}, {"some_dict": "yep"}], [(None, 'error'), (None, 'error'), (None, 'result')]),
            # handle invalid dicts
            ([{"this is a set, lmao"}, "this is a string", {"some_dict": "yep"}], [(None, 'error'), (None, 'error'), (None, 'result')]),
            ([1234], [(None, 'error')]), ([None], [(None, 'error')]),
            # handle invalid field names
            ([{123: "bad"}, {"_id": "cool"}], [(None, 'error'), ("cool", 'result')]),
            ([{"__chunks": "bad"}, {"_id": "1511", "__vector_a": "some content"}, {"_id": "cool"},
              {"_id": "144451", "__field_content": "some content"}],
             [(None, 'error'), ("1511", 'error'), ("cool", 'result'), ("144451", "error")]),
            ([{123: "bad", "_id": "12345"}, {"_id": "cool"}], [("12345", 'error'), ("cool", 'result')]),
            ([{None: "bad", "_id": "12345"}, {"_id": "cool"}], [("12345", 'error'), ("cool", 'result')]),
            # handle bad content
            ([{"bad": None, "_id": "12345"}, {"_id": "cool"}], [(None, 'error'), ("cool", 'result')]),
            ([{"bad": [1, 2, 3, 4], "_id": "12345"}, {"_id": "cool"}], [("12345", 'error'), ("cool", 'result')]),
            ([{"bad": ("cat", "dog"), "_id": "12345"}, {"_id": "cool"}], [("12345", 'error'), ("cool", 'result')]),
            ([{"bad": set(), "_id": "12345"}, {"_id": "cool"}], [(None, 'error'), ("cool", 'result')]),
            ([{"bad": dict(), "_id": "12345"}, {"_id": "cool"}], [(None, 'error'), ("cool", 'result')]),
            # handle bad _ids
            ([{"bad": "hehehe", "_id": 12345}, {"_id": "cool"}], [(None, 'error'), ("cool", 'result')]),
            ([{"bad": "hehehe", "_id": 12345}, {"_id": "cool"}, {"bad": "hehehe", "_id": None}, {"field": "yep"},
              {"_id": (1, 2), "efgh": "abc"}, {"_id": 1.234, "cool": "wowowow"}],
             [(None, 'error'), ("cool", 'result'), (None, 'error'), (None, 'result'), (None, 'error'), (None, 'error')]),
            # mixed
            ([{(1, 2, 3): set(), "_id": "12345"}, {"_id": "cool"}, {"bad": [1, 2, 3], "_id": None}, {"field": "yep"},
              {}, "abcdefgh"],
             [(None, 'error'), ("cool", 'result'), (None, 'error'), (None, 'result'), (None, 'error'),
              (None, 'error')]),
        ]
        for docs, expected_results in docs_results:
            add_res = tensor_search.add_documents(
                config=self.config, add_docs_params=AddDocsParams(
                    index_name=self.index_name_1, docs=docs, auto_refresh=True,
                    device="cpu"
                )
            )
            assert len(add_res['items']) == len(expected_results)
            for i, res_dict in enumerate(add_res['items']):
                # if the expected id is None, then it assumed the id is
                # generated and can't be asserted against
                if expected_results[i][0] is not None:
                    assert res_dict["_id"] == expected_results[i][0]
                assert expected_results[i][1] in res_dict

    def test_mappings_arent_updated(self):
        """if a doc isn't added properly, we need to ensure that
        it's mappings don't get added to index mappings

        Test for:
            - invalid images
            - invalid dict
            - invalid fields
            - invalid content
            - invalid _ids
        """
        docs_results = [
            # invalid dict
            ([{"_id": "24frg", "my_field": "legitimate text"}, {},
              {"_id": "srgb4", "my_field": "awesome stuff!"}],
             ({"my_field"}, {})
             ),
            # invalid fields
            ([{"_id": "14g", (12, 14): "some content"}, {"_id": "1511", None: "some content"},
              {"_id": "1511", "__vector_a": "some content"}, {"_id": "1234f", "__chunks": "some content"},
              {"_id": "144451", "__field_content": "some content"},
              {"_id": "sv4124", "good_field_3": "some content 2 " , "good_field_4": 3.65}],
             ({"good_field_3", "good_field_4"}, {(12, 14), None, "__vector_a", "__chunks", "__field_content"})
             ),
            # invalid content
            ([{"_id": "f24f4", "bad_field_1": []}, {"_id": "4t6g5g5", "bad_field_1": {}},
              {"_id": "df3f3", "bad_field_1": (1, 23, 4)},
              {"_id": "fr2452", "good_field_1": 000, "good_field_2": 3.65}],
             ({"good_field_1", "good_field_2"}, {"bad_field_1" })
             ),
            # invalid -ids
            ([{"_id": 12445, "bad_field_1": "actually decent text"}, {"_id": [], "bad_field_1": "actually decent text"},
              {"_id": {}, "bad_field_1": "actually decent text"},
              {"_id": "fr2452", "good_field_1": 000, "good_field_2": 3.65}],
             ({"good_field_1", "good_field_2"}, { "bad_field_1"})
             ),
        ]
        for docs, (good_fields, bad_fields) in docs_results:
            # good_fields should appear in the mapping.
            # bad_fields should not
            tensor_search.add_documents(config=self.config, add_docs_params=AddDocsParams(
                    index_name=self.index_name_1, docs=docs, auto_refresh=True,
                    device="cpu"
                )
            )
            ii = backend.get_index_info(config=self.config, index_name=self.index_name_1)
            customer_props = {field_name for field_name in ii.get_text_properties()}
            reduced_vector_props = {field_name.replace(TensorField.vector_prefix, '')
                                    for field_name in ii.get_text_properties()}
            for field in good_fields:
                assert field in customer_props
                assert field in reduced_vector_props

            for field in bad_fields:
                assert field not in customer_props
                assert field not in reduced_vector_props

    def test_mappings_arent_updated_images(self):
        """if an image isn't added properly, we need to ensure that
        it's mappings don't get added to index mappings

        Test for:
            - images with chunking
            - images without chunking
        """
        image_index_configs = [
            # NO CHUNKING
            {
                IndexSettingsField.index_defaults: {
                    IndexSettingsField.model: "ViT-B/16",
                    IndexSettingsField.treat_urls_and_pointers_as_images: True
                }
            },
            # WITH CHUNKING
            {
                IndexSettingsField.index_defaults: {
                    IndexSettingsField.model: "ViT-B/16",
                    IndexSettingsField.treat_urls_and_pointers_as_images: True,
                    IndexSettingsField.normalize_embeddings: True,
                    IndexSettingsField.image_preprocessing: {IndexSettingsField.patch_method: "frcnn"},
                },
            }
        ]
        for image_index_config in image_index_configs:
            tensor_search.create_vector_index(
                config=self.config, index_name=self.index_name_2,
                index_settings=image_index_config)
            docs_results = [
                # invalid images
                ([{"_id": "123",
                  "image_field_1": "https://raw.githubusercontent.com/marqo-ai/marqo-api-tests/mainline/assets/ai_hippo_realistic.png"},
                 {"_id": "789",
                  "image_field_2": "https://raw.githubusercontent.com/marqo-ai/marqo-api-tests/mainline/assets/ai_hippo_statue.png"},
                 {"_id": "456", "image_field_3": "https://www.marqo.ai/this/image/doesnt/exist.png"}],
                 ({"image_field_1", "image_field_2"}, {"image_field_3"})
                 ),
            ]
            for docs, (good_fields, bad_fields) in docs_results:
                # good_fields should appear in the mapping.
                # bad_fields should not
                tensor_search.add_documents(config=self.config, add_docs_params=AddDocsParams(
                    index_name=self.index_name_2, docs=docs, auto_refresh=True, device="cpu")
                )
                ii = backend.get_index_info(config=self.config, index_name=self.index_name_2)
                customer_props = {field_name for field_name in ii.get_text_properties()}
                reduced_vector_props = {field_name.replace(TensorField.vector_prefix, '')
                                        for field_name in ii.get_text_properties()}
                for field in good_fields:
                    assert field in customer_props
                    assert field in reduced_vector_props

                for field in bad_fields:
                    assert field not in customer_props
                    assert field not in reduced_vector_props
<<<<<<< HEAD
            tensor_search.delete_index(config=self.config, index_name=self.index_name_1)

    def patch_documents_tests(self, docs_, update_docs, get_docs):
        tensor_search.add_documents(config=self.config, add_docs_params=AddDocsParams(
            index_name=self.index_name_1, docs=docs_, auto_refresh=True
        ))
        update_res = tensor_search.add_documents(
            config=self.config, add_docs_params=AddDocsParams(
                index_name=self.index_name_1, docs=update_docs,
                auto_refresh=True, update_mode='update'
        ))
        for doc_id, check_dict in get_docs.items():
            updated_doc = tensor_search.get_document_by_id(
                config=self.config, index_name=self.index_name_1, document_id=doc_id
            )

            for field, expected_value in check_dict.items():
                assert updated_doc[field] == expected_value

            updated_raw_doc = requests.get(
                url=F"{self.endpoint}/{self.index_name_1}/_doc/{doc_id}",
                verify=False
            )
            check_dict_no_id = copy.deepcopy(check_dict)
            try:
                del check_dict_no_id['_id']
            except KeyError:
                pass
            # make sure that the chunks have been updated
            for ch in updated_raw_doc.json()['_source']['__chunks']:
                assert '_id' not in ch
                for field, expected_value in check_dict_no_id.items():
                    assert ch[field] == expected_value
        return True

    def test_put_documents(self):
        docs_ = [
            {"_id": "123", "Title": "Story of Joe Blogs", "Description": "Joe was a great farmer."},
            {"_id": "789", "Title": "Story of Alice Appleseed", "Description": "Alice grew up in Houston, Texas."}
        ]
        assert self.patch_documents_tests(
            docs_=docs_, update_docs=[{"_id": "789", "Title": "Story of Alex Appleseed"}], get_docs=
            {"789": {"Description": "Alice grew up in Houston, Texas.",
                     "Title": "Story of Alex Appleseed"}}
        )

    def test_put_documents_multiple(self):
        docs_ = [
            {"_id": "123", "Title": "Story of Joe Blogs", "Description": "Joe was a great farmer."},
            {"_id": "789", "Title": "Story of Alice Appleseed", "Description": "Alice grew up in Houston, Texas."}
        ]
        assert self.patch_documents_tests(
            docs_=docs_, update_docs=[{"_id": "789", "Title": "Story of Alex Appleseed"},
                                      {"_id": "789", "Title": "Woohoo", "Mega": "Coool"},
                                      {"_id": "789", "Luminosity": "Extreme"},
                                      {"_id": "789", "Temp": 12.5},
                                      ], get_docs=
            {"789": {"Description": "Alice grew up in Houston, Texas.",
                     "Title": "Woohoo", "Mega": "Coool", "Luminosity": "Extreme", "Temp": 12.5}}
        )

    def test_put_documents_multiple_docs(self):
        """multiple docs updated at once"""
        docs_ = [
            {"_id": "123", "Title": "Story of Joe Blogs", "Description": "Joe was a great farmer."},
            {"_id": "789", "Title": "Story of Alice Appleseed", "Description": "Alice grew up in Houston, Texas."}
        ]
        assert self.patch_documents_tests(
            docs_=docs_, update_docs=[{"_id": "789", "Title": "Story of Alex Appleseed"},
                                      {"_id": "789", "Title": "Woohoo", "Mega": "Coool"},
                                      {"_id": "789", "Luminosity": "Extreme"},
                                      {'_id': '123', 'Title': "Never know", "thing1": 9844},
                                      {"_id": "789", "Temp": 12.5},
                                      ], get_docs=
            {"789": {"Description": "Alice grew up in Houston, Texas.",
                     "Title": "Woohoo", "Mega": "Coool", "Luminosity": "Extreme", "Temp": 12.5},
             '123': {'_id': '123', 'Title': "Never know", "thing1": 9844, "Description": "Joe was a great farmer."}}
        )

    def test_put_documents_new_field(self):
        docs_ = [
            {"_id": "123", "Title": "Story of Joe Blogs", "Description": "Joe was a great farmer."},
            {"_id": "789", "Title": "Story of Alice Appleseed", "Description": "Alice grew up in Houston, Texas."}
        ]
        assert self.patch_documents_tests(
            docs_=docs_,
            update_docs=[{"_id": "789", "Backstory": "The thing about Alice, was that she was created, "
                                                                  "not born."}],
            get_docs=
            {"789": {"Backstory": "The thing about Alice, was that she was created, not born.",
                     "Title": "Story of Alice Appleseed"}}
        )

    def test_put_documents_int(self):
        docs_ = [
            {"_id": "123", "int_field": 9814, "Description": "Joe was a great farmer."},
            {"_id": "789", "Title": "Story of Alice Appleseed", "Description": "Alice grew up in Houston, Texas."}
        ]
        assert self.patch_documents_tests(
            docs_=docs_, update_docs=[{"_id": "123", "int_field": 88489}], get_docs=
            {"123": {"Description": "Joe was a great farmer.", "int_field": 88489}}
        )

    def test_put_documents_floats(self):
        docs_ = [
            {"_id": "123", "fl_field": 12.5, "Description": "Joe was a great farmer."},
            {"_id": "789", "Title": "Story of Alice Appleseed", "Description": "Alice grew up in Houston, Texas."}
        ]
        assert self.patch_documents_tests(
            docs_=docs_, update_docs=[{"_id": "123", "fl_field": 4122.2221}], get_docs=
            {"123": {"Description": "Joe was a great farmer.", "fl_field": 4122.2221}}
        )

    def test_put_documents_bools(self):
        docs_ = [
            {"_id": "123", "bl": True, "Description": "Joe was a great farmer."},
            {"_id": "789", "Title": "Story of Alice Appleseed", "Description": "Alice grew up in Houston, Texas."}
        ]
        assert self.patch_documents_tests(
            docs_=docs_, update_docs=[{"_id": "123", "bl": False}], get_docs=
            {"123": {"Description": "Joe was a great farmer.", "bl": False}}
        )

    def test_put_documents_upsert(self):
        docs_ = [
            {"_id": "123", "bl": True, "Description": "Joe was a great farmer."},
            {"_id": "789", "Title": "Story of Alice Appleseed", "Description": "Alice grew up in Houston, Texas."}
        ]
        assert self.patch_documents_tests(
            docs_=docs_, update_docs=[{"_id": "123", "bl": False}, {"_id": "new_doc", "blah": "hehehe"}],
            get_docs={
                "123": {"Description": "Joe was a great farmer.", "bl": False},
                "new_doc": {"blah": "hehehe"}
            }
        )

    def test_put_documents_no_outdated_chunks(self):
        """Ensure there are no chunks left over

        We have to ensure that
            1) each chunk's copy of the document is updated (the fields used for filtering)
            2) the vectors are updated
            3) there are no dangling chunks
        """
        docs_ = [{"_id": "789", "Title": "Story of Alice Appleseed", "Description": "Alice grew up in Houston, Texas."}]
        tensor_search.add_documents(config=self.config, add_docs_params=AddDocsParams(
                index_name=self.index_name_1, docs=docs_, auto_refresh=True))
        original_doc = requests.get(
            url=F"{self.endpoint}/{self.index_name_1}/_doc/789",
            verify=False
        )
        original_number_of_chunks = len(original_doc.json()['_source']['__chunks'])
        description_chunk = [chunk for chunk in original_doc.json()['_source']['__chunks']
                             if chunk['__field_name'] == 'Description'][0]
        update_res = tensor_search.add_documents(
            config=self.config, add_docs_params=AddDocsParams(
                index_name=self.index_name_1, docs=[{
                    "_id": "789", "Title": "Story of Alice Appleseed",
                    "Description": "Alice grew up in Rooster, Texas."}],
                auto_refresh=True, update_mode='update'
            )
        )
        updated_doc = requests.get(
            url=F"{self.endpoint}/{self.index_name_1}/_doc/789",
            verify=False
        )
        new_description_chunk = [chunk for chunk in updated_doc.json()['_source']['__chunks']
                                 if chunk['__field_name'] == 'Description'][0]
        assert len(updated_doc.json()['_source']['__chunks']) == original_number_of_chunks

        # check the vectors aren't the same:
        assert not np.allclose(description_chunk[TensorField.marqo_knn_field], new_description_chunk[TensorField.marqo_knn_field])
        # check the field content has been updated
        assert new_description_chunk[TensorField.field_content] == "Alice grew up in Rooster, Texas."
        # check fields used for filtering are updated
        for chunk in updated_doc.json()['_source']['__chunks']:
            assert chunk['Description'] == "Alice grew up in Rooster, Texas."

    def test_put_documents_search(self):
        """Can we search with the new vectors
        """
        docs_ = [{"_id": "789", "Title": "Story of Alice Appleseed", "Description": "Alice grew up in Houston, Texas."}]
        tensor_search.add_documents(config=self.config, add_docs_params=AddDocsParams(
                index_name=self.index_name_1, docs=docs_, auto_refresh=True))
        search_str = "Who is an alien?"
        first_search = tensor_search.search(config=self.config, index_name=self.index_name_1, text=search_str)
        tensor_search.add_documents(config=self.config, add_docs_params=AddDocsParams(
                index_name=self.index_name_1,
                docs=[
                    {
                        "_id": "789", "Title": "Story of Alice Appleseed",
                        "Description": "Unbeknownst to most, Alice is actually an alien in disguise. "
                                       "She uses a UFO to commute to work."
                    }
                ],
                auto_refresh=True, update_mode='update'
            )
        )
        second_search = tensor_search.search(config=self.config, index_name=self.index_name_1, text=search_str)
        assert not np.isclose(first_search["hits"][0]["_score"], second_search["hits"][0]["_score"])
        assert second_search["hits"][0]["_score"] > first_search["hits"][0]["_score"]

    def test_put_documents_search_new_fields(self):
        """Can we search with the new field?
        """
        docs_ = [{"_id": "789", "Title": "Story of Alice Appleseed", "Description": "Alice grew up in Houston, Texas."}]
        tensor_search.add_documents(config=self.config, add_docs_params=AddDocsParams(
                index_name=self.index_name_1, docs=docs_, auto_refresh=True))
        tensor_search.add_documents(config=self.config,
            add_docs_params=AddDocsParams(
                index_name=self.index_name_1, docs=[
                    {"_id": "789", "Title": "Story of Alice Appleseed", "Favourite Wavelength": "2 microns"}],
                auto_refresh=True, update_mode='update'
            )
        )
        searched = tensor_search.search(
            config=self.config, index_name=self.index_name_1, text="A very small length",
            searchable_attributes=['Favourite Wavelength']
        )
        assert len(searched['hits']) == 1
        assert searched["hits"][0]['_id'] == '789'

    def patch_documents_filtering_test(self, original_add_docs, update_add_docs, filter_string, expected_ids: set):
        """Helper for filtering tests"""
        tensor_search.add_documents(config=self.config, add_docs_params=AddDocsParams(
            index_name=self.index_name_1, docs=original_add_docs, auto_refresh=True))
        res = tensor_search.add_documents(config=self.config, add_docs_params=AddDocsParams(
            index_name=self.index_name_1, docs=update_add_docs, auto_refresh=True, update_mode='update'
        ))

        abc = requests.get(
            url=F"{self.endpoint}/{self.index_name_1}/_doc/789",
            verify=False
        )
        for search_method in (SearchMethod.LEXICAL, SearchMethod.TENSOR):
            searched = tensor_search.search(
                config=self.config, index_name=self.index_name_1, filter=filter_string, text='',
                search_method=search_method
            )
            assert {h['_id'] for h in searched['hits']} == expected_ids
        return True

    def test_put_documents_filtering_text(self):
        assert self.patch_documents_filtering_test(
            original_add_docs=[
                {"_id": "101", "Red": "Herring"},
                {"_id": "789", "Title": "Story of Alice Appleseed", "Description": "Alice grew up in Houston, Texas."}],
            update_add_docs=[
                {"_id": "789", "Mother_tongue": "Elvish"}],
            filter_string="Mother_tongue:Elvish",
            expected_ids={'789'}
        )

    def test_put_documents_filtering_float(self):
        """  - ints, bools """
        assert self.patch_documents_filtering_test(
            original_add_docs=[
                {"_id": "101", "Red": "Herring"},
                {"_id": "789", "Title": "Story of Alice Appleseed", "Description": "Alice grew up in Houston, Texas."}],
            update_add_docs=[
                {"_id": "789", "Accuracy": -19.34}],
            filter_string="Accuracy:[-100 TO -1.8]",
            expected_ids={'789'}
        )

    def test_put_documents_filtering_bool(self):
        """  - ints, bools """
        assert self.patch_documents_filtering_test(
            original_add_docs=[
                {"_id": "101", "Red": "Herring"},
                {"_id": "789", "Title": "Story of Alice Appleseed", "Description": "Alice grew up in Houston, Texas."}],
            update_add_docs=[
                {"_id": "789", "am": True}],
            filter_string="am:true",
            expected_ids={'789'}
        )

    def test_put_documents_filtering_int(self):
        """  - ints, bools """
        assert self.patch_documents_filtering_test(
            original_add_docs=[
                {"_id": "101", "Red": "Herring"},
                {"_id": "789", "Title": "Story of Alice Appleseed", "Description": "Alice grew up in Houston, Texas."}],
            update_add_docs=[
                {"_id": "789", "my_int": 1234}],
            filter_string="my_int:[0 TO 10000]",
            expected_ids={'789'}
        )
=======
            tensor_search.delete_index(config=self.config, index_name=self.index_name_2)
>>>>>>> 56ff881e

    def test_put_document_override_non_tensor_field(self):
        docs_ = [{"_id": "789", "Title": "Story of Alice Appleseed", "Description": "Alice grew up in Houston, Texas."}]
        tensor_search.add_documents(config=self.config, add_docs_params=AddDocsParams(
            index_name=self.index_name_1, docs=docs_, auto_refresh=True, non_tensor_fields=["Title"], device="cpu"))
        tensor_search.add_documents(config=self.config, add_docs_params=AddDocsParams(
            index_name=self.index_name_1, docs=docs_, auto_refresh=True, device="cpu"))
        resp = tensor_search.get_document_by_id(config=self.config, index_name=self.index_name_1, document_id="789", show_vectors=True)

        assert len(resp[enums.TensorField.tensor_facets]) == 2
        assert enums.TensorField.embedding in resp[enums.TensorField.tensor_facets][0]
        assert enums.TensorField.embedding in resp[enums.TensorField.tensor_facets][1]
        # the order doesn't really matter. We can test for both orderings if this breaks in the future
        assert "Title" in resp[enums.TensorField.tensor_facets][0]
        assert "Description" in resp[enums.TensorField.tensor_facets][1]

    def test_add_document_with_non_tensor_field(self):
        docs_ = [{"_id": "789", "Title": "Story of Alice Appleseed", "Description": "Alice grew up in Houston, Texas."}]
        tensor_search.add_documents(config=self.config, add_docs_params=AddDocsParams(
            index_name=self.index_name_1, docs=docs_, auto_refresh=True, non_tensor_fields=["Title"], device="cpu"
        ))
        resp = tensor_search.get_document_by_id(config=self.config, index_name=self.index_name_1, document_id="789", show_vectors=True)

        assert len(resp[enums.TensorField.tensor_facets]) == 1
        assert enums.TensorField.embedding in resp[enums.TensorField.tensor_facets][0]
        assert "Title" not in resp[enums.TensorField.tensor_facets][0]
        assert "Description" in resp[enums.TensorField.tensor_facets][0]

    def test_doc_too_large(self):
        max_size = 400000
        mock_environ = {enums.EnvVars.MARQO_MAX_DOC_BYTES: str(max_size)}

        @mock.patch.dict(os.environ, {**os.environ, **mock_environ})
        def run():
            update_res = tensor_search.add_documents(
                config=self.config, add_docs_params=AddDocsParams(
                    index_name=self.index_name_1, docs=[
                        {"_id": "123", 'Bad field': "edf " * (max_size // 4)},
                        {"_id": "789", "Breaker": "abc " * ((max_size // 4) - 500)},
                        {"_id": "456", "Luminosity": "exc " * (max_size // 4)},
                      ],
                auto_refresh=True, device="cpu"
            ))
            items = update_res['items']
            assert update_res['errors']
            assert 'error' in items[0] and 'error' in items[2]
            assert 'doc_too_large' == items[0]['code'] and ('doc_too_large' == items[0]['code'])
            assert items[1]['result'] == 'created'
            assert 'error' not in items[1]
            return True
        assert run()

    def test_doc_too_large_single_doc(self):
        max_size = 400000
        mock_environ = {enums.EnvVars.MARQO_MAX_DOC_BYTES: str(max_size)}

        @mock.patch.dict(os.environ, {**os.environ, **mock_environ})
        def run():
            update_res = tensor_search.add_documents(
                config=self.config, add_docs_params=AddDocsParams(
                    index_name=self.index_name_1, docs=[
                        {"_id": "123", 'Bad field': "edf " * (max_size // 4)},
                      ],
                    auto_refresh=True, use_existing_tensors=True, device="cpu")
            )
            items = update_res['items']
            assert update_res['errors']
            assert 'error' in items[0]
            assert 'doc_too_large' == items[0]['code']
            return True
        assert run()

    def test_doc_too_large_none_env_var(self):
        for env_dict in [dict()]:
            @mock.patch.dict(os.environ, {**os.environ, **env_dict})
            def run():
                update_res = tensor_search.add_documents(
                    config=self.config, add_docs_params=AddDocsParams(
                        index_name=self.index_name_1, docs=[
                            {"_id": "123", 'Some field': "Some content"},
                        ],
                        auto_refresh=True, use_existing_tensors=True, device="cpu"
                ))
                items = update_res['items']
                assert not update_res['errors']
                assert 'error' not in items[0]
                assert items[0]['result'] in ['created', 'updated']
                return True
            assert run()

    def test_non_tensor_field_list(self):
        test_doc = {"_id": "123", "my_list": ["data1", "mydata"], "myfield2": "mydata2"}
        tensor_search.add_documents(
            self.config,
            add_docs_params=AddDocsParams(
                docs=[test_doc], auto_refresh=True,
                index_name=self.index_name_1, non_tensor_fields=['my_list'], device="cpu"
        ))
        doc_w_facets = tensor_search.get_document_by_id(
            self.config, index_name=self.index_name_1, document_id='123', show_vectors=True)

        # check tensor facets:
        assert len(doc_w_facets[TensorField.tensor_facets]) == 1
        assert 'myfield2' in doc_w_facets[TensorField.tensor_facets][0]
        assert doc_w_facets['my_list'] == test_doc['my_list']
        assert doc_w_facets['myfield2'] == test_doc['myfield2']

        assert 1 == len(doc_w_facets[TensorField.tensor_facets])
        assert doc_w_facets[TensorField.tensor_facets][0]["myfield2"] == "mydata2"

        # check OpenSearch, to ensure the list got added as a filter field
        original_doc = requests.get(
            url=F"{self.endpoint}/{self.index_name_1}/_doc/123",
            verify=False
        ).json()
        assert len(original_doc['_source']['__chunks']) == 1
        myfield2_chunk = original_doc['_source']['__chunks'][0]
        #     check if the chunk represents the tensorsied "mydata2" field
        assert myfield2_chunk['__field_name'] == 'myfield2'
        assert myfield2_chunk['__field_content'] == 'mydata2'
        assert isinstance(myfield2_chunk[TensorField.marqo_knn_field], list)
        #      Check if all filter fields are  there (inc. the non tensorised my_list):
        assert myfield2_chunk['my_list'] == ['data1', 'mydata']
        assert myfield2_chunk['myfield2'] == 'mydata2'

        # check index info. my_list needs to be keyword within each chunk
        index_info = tensor_search.backend.get_index_info(config=self.config, index_name=self.index_name_1)
        assert index_info.properties['my_list']['type'] == 'text'
        assert index_info.properties['myfield2']['type'] == 'text'
        assert index_info.properties['__chunks']['properties']['my_list']['type'] == 'keyword'
        assert index_info.properties['__chunks']['properties']['myfield2']['type'] == 'keyword'
        assert index_info.properties['__chunks']['properties'][TensorField.marqo_knn_field]['type'] == 'knn_vector'


    def test_no_tensor_field_replace(self):
        # test replace and update workflows
        tensor_search.add_documents(
            self.config, add_docs_params=AddDocsParams(
                docs=[{"_id": "123", "myfield": "mydata", "myfield2": "mydata2"}],
                auto_refresh=True, index_name=self.index_name_1, device="cpu"
            )
        )
        tensor_search.add_documents(
            self.config,
            add_docs_params=AddDocsParams(
                docs=[{"_id": "123", "myfield": "mydata"}],
                auto_refresh=True, index_name=self.index_name_1,
                non_tensor_fields=["myfield"], device="cpu"
            )
        )
        doc_w_facets = tensor_search.get_document_by_id(
            self.config, index_name=self.index_name_1, document_id='123', show_vectors=True)
        assert doc_w_facets[TensorField.tensor_facets] == []
        assert 'myfield2' not in doc_w_facets

    def test_no_tensor_field_on_empty_ix(self):
        tensor_search.add_documents(
            self.config, add_docs_params=AddDocsParams(
                docs=[{"_id": "123", "myfield": "mydata"}],
                auto_refresh=True, index_name=self.index_name_1,
                non_tensor_fields=["myfield"], device="cpu"
            )
        )
        doc_w_facets = tensor_search.get_document_by_id(
            self.config, index_name=self.index_name_1, document_id='123', show_vectors=True)
        assert doc_w_facets[TensorField.tensor_facets] == []
        assert 'myfield' in doc_w_facets

    def test_no_tensor_field_on_empty_ix_other_field(self):
        tensor_search.add_documents(
            self.config, add_docs_params=AddDocsParams(
                docs=[{"_id": "123", "myfield": "mydata", "myfield2": "mydata"}],
                auto_refresh=True, index_name=self.index_name_1,
                non_tensor_fields=["myfield"], device="cpu"
            )
        )
        doc_w_facets = tensor_search.get_document_by_id(
            self.config, index_name=self.index_name_1, document_id='123', show_vectors=True)
        assert len(doc_w_facets[TensorField.tensor_facets]) == 1
        assert 'myfield2' in doc_w_facets[TensorField.tensor_facets][0]
        assert 'myfield' not in doc_w_facets[TensorField.tensor_facets][0]
        assert 'myfield' in doc_w_facets
        assert 'myfield2' in doc_w_facets

    def test_various_image_count(self):
        hippo_url = 'https://raw.githubusercontent.com/marqo-ai/marqo-api-tests/mainline/assets/ai_hippo_realistic.png'

        def _check_get_docs(doc_count, some_field_value):
            approx_half = math.floor(doc_count/2)
            get_res = tensor_search.get_documents_by_ids(
                config=self.config, index_name=self.index_name_1,
                document_ids=[str(n) for n in (0, approx_half, doc_count - 1)],
                show_vectors=True
            )
            for d in get_res['results']:
                assert d['_found'] is True
                assert d['some_field'] == some_field_value
                assert d['location'] == hippo_url
                assert {'_embedding', 'location', 'some_field'} == functools.reduce(lambda x, y: x.union(y),
                                        [list(facet.keys()) for facet in d['_tensor_facets']], set())
                for facet in d['_tensor_facets']:
                    if 'location' in facet:
                        assert facet['location'] == hippo_url
                    elif 'some_field':
                        assert facet['some_field'] == some_field_value
                    assert isinstance(facet['_embedding'], list)
                    assert len(facet['_embedding']) > 0
            return True

        doc_counts = 1, 2, 25
        for c in doc_counts:
            try:
                tensor_search.delete_index(config=self.config, index_name=self.index_name_1)
            except IndexNotFoundError as s:
                pass
            tensor_search.create_vector_index(
                config=self.config, index_name=self.index_name_1,
                index_settings={
                    IndexSettingsField.index_defaults: {
                        IndexSettingsField.model: "random",
                        IndexSettingsField.treat_urls_and_pointers_as_images: True
                    }
                }
            )
            res1 = tensor_search.add_documents(
                self.config,
                add_docs_params=AddDocsParams(
                    docs=[{"_id": str(doc_num),
                           "location": hippo_url,
                           "some_field": "blah"} for doc_num in range(c)],
                    auto_refresh=True, index_name=self.index_name_1, device="cpu"
                )
            )
            assert c == tensor_search.get_stats(self.config,
                                                index_name=self.index_name_1)['numberOfDocuments']
            assert not res1['errors']
            assert _check_get_docs(doc_count=c, some_field_value='blah')
            res2 = tensor_search.add_documents(
                self.config,
                add_docs_params=AddDocsParams(
                    docs=[{"_id": str(doc_num),
                           "location": hippo_url,
                           "some_field": "blah2"} for doc_num in range(c)],
                    auto_refresh=True, index_name=self.index_name_1,
                    non_tensor_fields=["myfield"], device="cpu"
                )
            )
            assert not res2['errors']
            assert c == tensor_search.get_stats(self.config,
                                                index_name=self.index_name_1)['numberOfDocuments']
            assert _check_get_docs(doc_count=c, some_field_value='blah2')

    def test_images_non_tensor_fields_count(self):
        hippo_url = 'https://raw.githubusercontent.com/marqo-ai/marqo-api-tests/mainline/assets/ai_hippo_realistic.png'

        def _check_get_docs(doc_count, some_field_value):
            approx_half = math.floor(doc_count/2)
            get_res = tensor_search.get_documents_by_ids(
                config=self.config, index_name=self.index_name_1,
                document_ids=[str(n) for n in (0, approx_half, doc_count - 1)],
                show_vectors=True
            )
            for d in get_res['results']:
                assert d['_found'] is True
                assert d['some_field'] == some_field_value
                assert d['location'] == hippo_url
                # location is not present:
                assert {'_embedding', 'some_field'} == functools.reduce(lambda x, y: x.union(y),
                                        [list(facet.keys()) for facet in d['_tensor_facets']], set())
            return True

        doc_counts = 1, 20, 23
        for c in doc_counts:
            try:
                tensor_search.delete_index(config=self.config, index_name=self.index_name_1)
            except IndexNotFoundError as s:
                pass
            tensor_search.create_vector_index(
                config=self.config, index_name=self.index_name_1,
                index_settings={
                    IndexSettingsField.index_defaults: {
                        IndexSettingsField.model: "random",
                        IndexSettingsField.treat_urls_and_pointers_as_images: True
                    }
                }
            )
            res1 = tensor_search.add_documents(
                self.config,
                add_docs_params=AddDocsParams(
                    docs=[{"_id": str(doc_num),
                           "location": hippo_url,
                           "some_field": "blah"} for doc_num in range(c)],
                    auto_refresh=True, index_name=self.index_name_1,
                    non_tensor_fields=["location"], device="cpu"
            ))
            assert c == tensor_search.get_stats(self.config,
                                                index_name=self.index_name_1)['numberOfDocuments']
            assert not res1['errors']
            assert _check_get_docs(doc_count=c, some_field_value='blah')
            res2 = tensor_search.add_documents(
                self.config,
                add_docs_params=AddDocsParams(
                    docs=[{"_id": str(doc_num),
                           "location": hippo_url,
                           "some_field": "blah2"} for doc_num in range(c)],
                    auto_refresh=True, index_name=self.index_name_1,
                    non_tensor_fields=["location"], device="cpu"
                )
            )
            assert not res2['errors']
            assert c == tensor_search.get_stats(self.config,
                                                index_name=self.index_name_1)['numberOfDocuments']
            assert _check_get_docs(doc_count=c, some_field_value='blah2')

    def test_image_download_timeout(self):
        mock_get = mock.MagicMock()
        mock_get.side_effect = requests.exceptions.RequestException

        @mock.patch('requests.get', mock_get)
        def run():
            image_repo = dict()
            add_docs.threaded_download_images(
                allocated_docs=[
                    {"Title": "frog", "Desc": "blah"}, {"Title": "Dog", "Loc": "https://google.com/my_dog.png"}],
                image_repo=image_repo,
                non_tensor_fields=(),
                image_download_headers={}
            )
            assert list(image_repo.keys()) == ['https://google.com/my_dog.png']
            assert isinstance(image_repo['https://google.com/my_dog.png'], PIL.UnidentifiedImageError)
            return True

        assert run()

    def test_image_download(self):
        image_repo = dict()
        good_url ='https://raw.githubusercontent.com/marqo-ai/marqo-api-tests/mainline/assets/ai_hippo_realistic.png'
        test_doc = {
            'field_1': 'https://google.com/my_dog.png',  # error because such an image doesn't exist
            'field_2': good_url
        }

        add_docs.threaded_download_images(
            allocated_docs=[test_doc],
            image_repo=image_repo,
            non_tensor_fields=(),
            image_download_headers={}
        )
        assert len(image_repo) == 2
        assert isinstance(image_repo['https://google.com/my_dog.png'], PIL.UnidentifiedImageError)
        assert isinstance(image_repo[good_url], types.ImageType)

    def test_threaded_download_images_non_tensor_field(self):
        """Tests add_docs.threaded_download_images(). URLs in non_tensor_fields should not be downloaded """
        good_url ='https://raw.githubusercontent.com/marqo-ai/marqo-api-tests/mainline/assets/ai_hippo_realistic.png'
        bad_url = 'https://google.com/my_dog.png'
        examples = [
            ([{
                'field_1': bad_url,
                'field_2': good_url
            }], {
                bad_url: PIL.UnidentifiedImageError,
                good_url: types.ImageType
            }),
            ([{
                'nt_1': bad_url,
                'nt_2': good_url
            }], {}),
            ([{
                'field_1': bad_url,
                'nt_1': good_url
            }], {
                 bad_url: PIL.UnidentifiedImageError,
             }),
            ([{
                'nt_2': bad_url,
                'field_2': good_url
            }], {
                 good_url: types.ImageType
             }),
        ]
        for docs, expected_repo_structure in examples:
            image_repo = dict()
            add_docs.threaded_download_images(
                allocated_docs=docs,
                image_repo=image_repo,
                non_tensor_fields=('nt_1', 'nt_2'),
                image_download_headers={}
            )
            assert len(expected_repo_structure) == len(image_repo)
            for k in expected_repo_structure:
                assert isinstance(image_repo[k],expected_repo_structure[k])

    def test_download_images_non_tensor_field(self):
        """tests add_docs.download_images(). URLs in non_tensor_fields should not be downloaded """
        good_url ='https://raw.githubusercontent.com/marqo-ai/marqo-api-tests/mainline/assets/ai_hippo_realistic.png'
        bad_url = 'https://google.com/my_dog.png'
        examples = [
            ([{
                'field_1': bad_url,
                'field_2': good_url
            }], {
                bad_url: PIL.UnidentifiedImageError,
                good_url: types.ImageType
            }),
            ([{
                'nt_1': bad_url,
                'nt_2': good_url
            }], {}),
            ([{
                'field_1': bad_url,
                'nt_1': good_url
            }], {
                 bad_url: PIL.UnidentifiedImageError,
             }),
            ([{
                'nt_2': bad_url,
                'field_2': good_url
            }], {
                 good_url: types.ImageType
             }),
        ]
        for docs, expected_repo_structure in examples:
            image_repo = add_docs.download_images(
                docs=docs,
                thread_count=20,
                non_tensor_fields=('nt_1', 'nt_2'),
                image_download_headers={}
            )
            assert len(expected_repo_structure) == len(image_repo)
            for k in expected_repo_structure:
                assert isinstance(image_repo[k], expected_repo_structure[k])<|MERGE_RESOLUTION|>--- conflicted
+++ resolved
@@ -709,298 +709,7 @@
                 for field in bad_fields:
                     assert field not in customer_props
                     assert field not in reduced_vector_props
-<<<<<<< HEAD
-            tensor_search.delete_index(config=self.config, index_name=self.index_name_1)
-
-    def patch_documents_tests(self, docs_, update_docs, get_docs):
-        tensor_search.add_documents(config=self.config, add_docs_params=AddDocsParams(
-            index_name=self.index_name_1, docs=docs_, auto_refresh=True
-        ))
-        update_res = tensor_search.add_documents(
-            config=self.config, add_docs_params=AddDocsParams(
-                index_name=self.index_name_1, docs=update_docs,
-                auto_refresh=True, update_mode='update'
-        ))
-        for doc_id, check_dict in get_docs.items():
-            updated_doc = tensor_search.get_document_by_id(
-                config=self.config, index_name=self.index_name_1, document_id=doc_id
-            )
-
-            for field, expected_value in check_dict.items():
-                assert updated_doc[field] == expected_value
-
-            updated_raw_doc = requests.get(
-                url=F"{self.endpoint}/{self.index_name_1}/_doc/{doc_id}",
-                verify=False
-            )
-            check_dict_no_id = copy.deepcopy(check_dict)
-            try:
-                del check_dict_no_id['_id']
-            except KeyError:
-                pass
-            # make sure that the chunks have been updated
-            for ch in updated_raw_doc.json()['_source']['__chunks']:
-                assert '_id' not in ch
-                for field, expected_value in check_dict_no_id.items():
-                    assert ch[field] == expected_value
-        return True
-
-    def test_put_documents(self):
-        docs_ = [
-            {"_id": "123", "Title": "Story of Joe Blogs", "Description": "Joe was a great farmer."},
-            {"_id": "789", "Title": "Story of Alice Appleseed", "Description": "Alice grew up in Houston, Texas."}
-        ]
-        assert self.patch_documents_tests(
-            docs_=docs_, update_docs=[{"_id": "789", "Title": "Story of Alex Appleseed"}], get_docs=
-            {"789": {"Description": "Alice grew up in Houston, Texas.",
-                     "Title": "Story of Alex Appleseed"}}
-        )
-
-    def test_put_documents_multiple(self):
-        docs_ = [
-            {"_id": "123", "Title": "Story of Joe Blogs", "Description": "Joe was a great farmer."},
-            {"_id": "789", "Title": "Story of Alice Appleseed", "Description": "Alice grew up in Houston, Texas."}
-        ]
-        assert self.patch_documents_tests(
-            docs_=docs_, update_docs=[{"_id": "789", "Title": "Story of Alex Appleseed"},
-                                      {"_id": "789", "Title": "Woohoo", "Mega": "Coool"},
-                                      {"_id": "789", "Luminosity": "Extreme"},
-                                      {"_id": "789", "Temp": 12.5},
-                                      ], get_docs=
-            {"789": {"Description": "Alice grew up in Houston, Texas.",
-                     "Title": "Woohoo", "Mega": "Coool", "Luminosity": "Extreme", "Temp": 12.5}}
-        )
-
-    def test_put_documents_multiple_docs(self):
-        """multiple docs updated at once"""
-        docs_ = [
-            {"_id": "123", "Title": "Story of Joe Blogs", "Description": "Joe was a great farmer."},
-            {"_id": "789", "Title": "Story of Alice Appleseed", "Description": "Alice grew up in Houston, Texas."}
-        ]
-        assert self.patch_documents_tests(
-            docs_=docs_, update_docs=[{"_id": "789", "Title": "Story of Alex Appleseed"},
-                                      {"_id": "789", "Title": "Woohoo", "Mega": "Coool"},
-                                      {"_id": "789", "Luminosity": "Extreme"},
-                                      {'_id': '123', 'Title': "Never know", "thing1": 9844},
-                                      {"_id": "789", "Temp": 12.5},
-                                      ], get_docs=
-            {"789": {"Description": "Alice grew up in Houston, Texas.",
-                     "Title": "Woohoo", "Mega": "Coool", "Luminosity": "Extreme", "Temp": 12.5},
-             '123': {'_id': '123', 'Title': "Never know", "thing1": 9844, "Description": "Joe was a great farmer."}}
-        )
-
-    def test_put_documents_new_field(self):
-        docs_ = [
-            {"_id": "123", "Title": "Story of Joe Blogs", "Description": "Joe was a great farmer."},
-            {"_id": "789", "Title": "Story of Alice Appleseed", "Description": "Alice grew up in Houston, Texas."}
-        ]
-        assert self.patch_documents_tests(
-            docs_=docs_,
-            update_docs=[{"_id": "789", "Backstory": "The thing about Alice, was that she was created, "
-                                                                  "not born."}],
-            get_docs=
-            {"789": {"Backstory": "The thing about Alice, was that she was created, not born.",
-                     "Title": "Story of Alice Appleseed"}}
-        )
-
-    def test_put_documents_int(self):
-        docs_ = [
-            {"_id": "123", "int_field": 9814, "Description": "Joe was a great farmer."},
-            {"_id": "789", "Title": "Story of Alice Appleseed", "Description": "Alice grew up in Houston, Texas."}
-        ]
-        assert self.patch_documents_tests(
-            docs_=docs_, update_docs=[{"_id": "123", "int_field": 88489}], get_docs=
-            {"123": {"Description": "Joe was a great farmer.", "int_field": 88489}}
-        )
-
-    def test_put_documents_floats(self):
-        docs_ = [
-            {"_id": "123", "fl_field": 12.5, "Description": "Joe was a great farmer."},
-            {"_id": "789", "Title": "Story of Alice Appleseed", "Description": "Alice grew up in Houston, Texas."}
-        ]
-        assert self.patch_documents_tests(
-            docs_=docs_, update_docs=[{"_id": "123", "fl_field": 4122.2221}], get_docs=
-            {"123": {"Description": "Joe was a great farmer.", "fl_field": 4122.2221}}
-        )
-
-    def test_put_documents_bools(self):
-        docs_ = [
-            {"_id": "123", "bl": True, "Description": "Joe was a great farmer."},
-            {"_id": "789", "Title": "Story of Alice Appleseed", "Description": "Alice grew up in Houston, Texas."}
-        ]
-        assert self.patch_documents_tests(
-            docs_=docs_, update_docs=[{"_id": "123", "bl": False}], get_docs=
-            {"123": {"Description": "Joe was a great farmer.", "bl": False}}
-        )
-
-    def test_put_documents_upsert(self):
-        docs_ = [
-            {"_id": "123", "bl": True, "Description": "Joe was a great farmer."},
-            {"_id": "789", "Title": "Story of Alice Appleseed", "Description": "Alice grew up in Houston, Texas."}
-        ]
-        assert self.patch_documents_tests(
-            docs_=docs_, update_docs=[{"_id": "123", "bl": False}, {"_id": "new_doc", "blah": "hehehe"}],
-            get_docs={
-                "123": {"Description": "Joe was a great farmer.", "bl": False},
-                "new_doc": {"blah": "hehehe"}
-            }
-        )
-
-    def test_put_documents_no_outdated_chunks(self):
-        """Ensure there are no chunks left over
-
-        We have to ensure that
-            1) each chunk's copy of the document is updated (the fields used for filtering)
-            2) the vectors are updated
-            3) there are no dangling chunks
-        """
-        docs_ = [{"_id": "789", "Title": "Story of Alice Appleseed", "Description": "Alice grew up in Houston, Texas."}]
-        tensor_search.add_documents(config=self.config, add_docs_params=AddDocsParams(
-                index_name=self.index_name_1, docs=docs_, auto_refresh=True))
-        original_doc = requests.get(
-            url=F"{self.endpoint}/{self.index_name_1}/_doc/789",
-            verify=False
-        )
-        original_number_of_chunks = len(original_doc.json()['_source']['__chunks'])
-        description_chunk = [chunk for chunk in original_doc.json()['_source']['__chunks']
-                             if chunk['__field_name'] == 'Description'][0]
-        update_res = tensor_search.add_documents(
-            config=self.config, add_docs_params=AddDocsParams(
-                index_name=self.index_name_1, docs=[{
-                    "_id": "789", "Title": "Story of Alice Appleseed",
-                    "Description": "Alice grew up in Rooster, Texas."}],
-                auto_refresh=True, update_mode='update'
-            )
-        )
-        updated_doc = requests.get(
-            url=F"{self.endpoint}/{self.index_name_1}/_doc/789",
-            verify=False
-        )
-        new_description_chunk = [chunk for chunk in updated_doc.json()['_source']['__chunks']
-                                 if chunk['__field_name'] == 'Description'][0]
-        assert len(updated_doc.json()['_source']['__chunks']) == original_number_of_chunks
-
-        # check the vectors aren't the same:
-        assert not np.allclose(description_chunk[TensorField.marqo_knn_field], new_description_chunk[TensorField.marqo_knn_field])
-        # check the field content has been updated
-        assert new_description_chunk[TensorField.field_content] == "Alice grew up in Rooster, Texas."
-        # check fields used for filtering are updated
-        for chunk in updated_doc.json()['_source']['__chunks']:
-            assert chunk['Description'] == "Alice grew up in Rooster, Texas."
-
-    def test_put_documents_search(self):
-        """Can we search with the new vectors
-        """
-        docs_ = [{"_id": "789", "Title": "Story of Alice Appleseed", "Description": "Alice grew up in Houston, Texas."}]
-        tensor_search.add_documents(config=self.config, add_docs_params=AddDocsParams(
-                index_name=self.index_name_1, docs=docs_, auto_refresh=True))
-        search_str = "Who is an alien?"
-        first_search = tensor_search.search(config=self.config, index_name=self.index_name_1, text=search_str)
-        tensor_search.add_documents(config=self.config, add_docs_params=AddDocsParams(
-                index_name=self.index_name_1,
-                docs=[
-                    {
-                        "_id": "789", "Title": "Story of Alice Appleseed",
-                        "Description": "Unbeknownst to most, Alice is actually an alien in disguise. "
-                                       "She uses a UFO to commute to work."
-                    }
-                ],
-                auto_refresh=True, update_mode='update'
-            )
-        )
-        second_search = tensor_search.search(config=self.config, index_name=self.index_name_1, text=search_str)
-        assert not np.isclose(first_search["hits"][0]["_score"], second_search["hits"][0]["_score"])
-        assert second_search["hits"][0]["_score"] > first_search["hits"][0]["_score"]
-
-    def test_put_documents_search_new_fields(self):
-        """Can we search with the new field?
-        """
-        docs_ = [{"_id": "789", "Title": "Story of Alice Appleseed", "Description": "Alice grew up in Houston, Texas."}]
-        tensor_search.add_documents(config=self.config, add_docs_params=AddDocsParams(
-                index_name=self.index_name_1, docs=docs_, auto_refresh=True))
-        tensor_search.add_documents(config=self.config,
-            add_docs_params=AddDocsParams(
-                index_name=self.index_name_1, docs=[
-                    {"_id": "789", "Title": "Story of Alice Appleseed", "Favourite Wavelength": "2 microns"}],
-                auto_refresh=True, update_mode='update'
-            )
-        )
-        searched = tensor_search.search(
-            config=self.config, index_name=self.index_name_1, text="A very small length",
-            searchable_attributes=['Favourite Wavelength']
-        )
-        assert len(searched['hits']) == 1
-        assert searched["hits"][0]['_id'] == '789'
-
-    def patch_documents_filtering_test(self, original_add_docs, update_add_docs, filter_string, expected_ids: set):
-        """Helper for filtering tests"""
-        tensor_search.add_documents(config=self.config, add_docs_params=AddDocsParams(
-            index_name=self.index_name_1, docs=original_add_docs, auto_refresh=True))
-        res = tensor_search.add_documents(config=self.config, add_docs_params=AddDocsParams(
-            index_name=self.index_name_1, docs=update_add_docs, auto_refresh=True, update_mode='update'
-        ))
-
-        abc = requests.get(
-            url=F"{self.endpoint}/{self.index_name_1}/_doc/789",
-            verify=False
-        )
-        for search_method in (SearchMethod.LEXICAL, SearchMethod.TENSOR):
-            searched = tensor_search.search(
-                config=self.config, index_name=self.index_name_1, filter=filter_string, text='',
-                search_method=search_method
-            )
-            assert {h['_id'] for h in searched['hits']} == expected_ids
-        return True
-
-    def test_put_documents_filtering_text(self):
-        assert self.patch_documents_filtering_test(
-            original_add_docs=[
-                {"_id": "101", "Red": "Herring"},
-                {"_id": "789", "Title": "Story of Alice Appleseed", "Description": "Alice grew up in Houston, Texas."}],
-            update_add_docs=[
-                {"_id": "789", "Mother_tongue": "Elvish"}],
-            filter_string="Mother_tongue:Elvish",
-            expected_ids={'789'}
-        )
-
-    def test_put_documents_filtering_float(self):
-        """  - ints, bools """
-        assert self.patch_documents_filtering_test(
-            original_add_docs=[
-                {"_id": "101", "Red": "Herring"},
-                {"_id": "789", "Title": "Story of Alice Appleseed", "Description": "Alice grew up in Houston, Texas."}],
-            update_add_docs=[
-                {"_id": "789", "Accuracy": -19.34}],
-            filter_string="Accuracy:[-100 TO -1.8]",
-            expected_ids={'789'}
-        )
-
-    def test_put_documents_filtering_bool(self):
-        """  - ints, bools """
-        assert self.patch_documents_filtering_test(
-            original_add_docs=[
-                {"_id": "101", "Red": "Herring"},
-                {"_id": "789", "Title": "Story of Alice Appleseed", "Description": "Alice grew up in Houston, Texas."}],
-            update_add_docs=[
-                {"_id": "789", "am": True}],
-            filter_string="am:true",
-            expected_ids={'789'}
-        )
-
-    def test_put_documents_filtering_int(self):
-        """  - ints, bools """
-        assert self.patch_documents_filtering_test(
-            original_add_docs=[
-                {"_id": "101", "Red": "Herring"},
-                {"_id": "789", "Title": "Story of Alice Appleseed", "Description": "Alice grew up in Houston, Texas."}],
-            update_add_docs=[
-                {"_id": "789", "my_int": 1234}],
-            filter_string="my_int:[0 TO 10000]",
-            expected_ids={'789'}
-        )
-=======
             tensor_search.delete_index(config=self.config, index_name=self.index_name_2)
->>>>>>> 56ff881e
 
     def test_put_document_override_non_tensor_field(self):
         docs_ = [{"_id": "789", "Title": "Story of Alice Appleseed", "Description": "Alice grew up in Houston, Texas."}]
