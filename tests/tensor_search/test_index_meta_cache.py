import copy
import os
import datetime
import threading
import time
import requests
from marqo.tensor_search.models.add_docs_objects import AddDocsParams
from marqo.tensor_search import tensor_search
from marqo.tensor_search import index_meta_cache
from marqo.config import Config
from marqo.errors import MarqoError, MarqoApiError, IndexNotFoundError
from marqo.tensor_search import utils
from marqo.tensor_search.enums import TensorField, SearchMethod, IndexSettingsField
from marqo.tensor_search import configs
from tests.marqo_test import MarqoTestCase
from unittest import mock
from marqo import errors


class TestIndexMetaCache(MarqoTestCase):

    def setUp(self) -> None:
        self.generic_header = {"Content-type": "application/json"}
        self.index_name_1 = "my-test-index-1"
        self.index_name_2 = "my-test-index-2"
        self.index_name_3 = "my-test-index-3" # for tests where index must be created as part of the test
        self.config = Config(self.authorized_url)
        self._delete_testing_indices()
        self._create_test_indices()

        # Any tests that call add_documents_orchestrator, search, bulk_search need this env var
        self.device_patcher = mock.patch.dict(os.environ, {"MARQO_BEST_AVAILABLE_DEVICE": "cpu"})
        self.device_patcher.start()

    def tearDown(self):
        self.device_patcher.stop()

    def _delete_testing_indices(self):
        for ix in [self.index_name_1, self.index_name_2, self.index_name_3]:
            try:
                tensor_search.delete_index(config=self.config, index_name=ix)
            except IndexNotFoundError as s:
                pass

    def _create_test_indices(self, indices=None):
        if indices is None or not indices:
            ix_to_create = [self.index_name_1, self.index_name_2]
        else:
            ix_to_create = indices
        for ix_name in ix_to_create:
            tensor_search.create_vector_index(config=self.config, index_name=ix_name)

    @staticmethod
    def strip_marqo_fields(doc, strip_id=False):
        """Strips Marqo fields from a returned doc to get the original doc"""
        copied = copy.deepcopy(doc)

        strip_fields = ["_highlights", "_score"]
        if strip_id:
            strip_fields += ["_id"]

        for to_strip in strip_fields:
            try:
                del copied[to_strip]
            except KeyError:
                pass
        return copied

    def test_search_works_on_cache_clear(self):
        try:
            # reset the cache, too:
            index_meta_cache.empty_cache()
            # there needs to be an error because the index doesn't exist yet
            tensor_search.search(config=self.config, text="some text", index_name=self.index_name_3)
        except IndexNotFoundError as s:
            pass

        tensor_search.create_vector_index(config=self.config, index_name=self.index_name_3)
        # no error, because there is an index, and the cache is updated:
        tensor_search.search(config=self.config, text="some text", index_name=self.index_name_3)
        # emptying the cache:
        index_meta_cache.empty_cache()
        # no error is thrown because the index is search, and the cache is updated
        tensor_search.search(config=self.config, text="some text", index_name=self.index_name_3)
        assert self.index_name_3 in index_meta_cache.get_cache()

    def test_add_new_fields_preserves_index_cache(self):
        add_doc_res_1 = tensor_search.add_documents(
            config=self.config,
            add_docs_params=AddDocsParams(index_name=self.index_name_1, docs=[{"abc": "def"}], auto_refresh=True, device="cpu")
        )
        add_doc_res_2 = tensor_search.add_documents(
            config=self.config, add_docs_params=AddDocsParams(
                index_name=self.index_name_1, docs=[{"cool field": "yep yep", "haha": "heheh"}],
                auto_refresh=True, device="cpu"
            )
        )
        index_info_t0 = index_meta_cache.get_cache()[self.index_name_1]
        # reset cache:
        index_meta_cache.empty_cache()
        add_doc_res_3 = tensor_search.add_documents(
            config=self.config, add_docs_params=AddDocsParams(
                index_name=self.index_name_1, docs=[{"newer field": "ndewr content",
                                                                     "goblin": "paradise"}],
                auto_refresh=True, device="cpu"
            )
        )
        for field in ["newer field", "goblin", "cool field", "abc", "haha"]:
            assert utils.generate_vector_name(field) \
                   in index_meta_cache.get_cache()[self.index_name_1].properties[TensorField.chunks]["properties"]

    def test_delete_removes_index_from_cache(self):
        """note the implicit index creation"""
        add_doc_res_1 = tensor_search.add_documents(
            config=self.config, add_docs_params=AddDocsParams(
                index_name=self.index_name_1, docs=[{"abc": "def"}], auto_refresh=True, device="cpu"
            )
        )
        add_doc_res_2 = tensor_search.add_documents(
            config=self.config, add_docs_params=AddDocsParams(
                index_name=self.index_name_2, docs=[{"abc": "def"}], auto_refresh=True, device="cpu"
            )
        )
        assert self.index_name_1 in index_meta_cache.get_cache()
        tensor_search.delete_index(index_name=self.index_name_1, config=self.config)
        assert self.index_name_1 not in index_meta_cache.get_cache()
        assert self.index_name_2 in index_meta_cache.get_cache()

    def test_create_index_updates_cache(self):
        index_meta_cache.empty_cache()
        tensor_search.create_vector_index(index_name=self.index_name_3, config=self.config)
        assert TensorField.field_name \
               in index_meta_cache.index_info_cache[self.index_name_3].properties[TensorField.chunks]["properties"]

    def test_lexical_search_caching(self):
        d0 = {
            "d-one": "marqo", "_id": "abc1234",
            "the big field": "very unlikely theory. marqo is pretty awesom, in the field",
        }
        d1 = {"some doc 1": "some 2 marqo", "field abc": "robodog is not a cat", "_id": "Jupyter_12"}
        d2 = {"exclude me": "marqo"}
        tensor_search.add_documents(
            config=self.config, add_docs_params=AddDocsParams(
                index_name=self.index_name_1, auto_refresh=True, docs=[d0, d1, d2], device="cpu")
        )
        # reset cache
        index_meta_cache.empty_cache()
        search_res =tensor_search._lexical_search(
            config=self.config, index_name=self.index_name_1, text="Marqo",
            searchable_attributes=["some doc 1", "d-one"])
        assert len(search_res['hits']) == 2
        assert d1 in [self.strip_marqo_fields(res) for res in search_res['hits']]
        assert d0 in [self.strip_marqo_fields(res) for res in search_res['hits']]

    def test_get_documents_caching(self):
        d0 = {
            "d-one": "marqo", "_id": "abc1234",
            "the big field": "very unlikely theory. marqo is pretty awesom, in the field",
        }
        d1 = {"some doc 1": "some 2 marqo", "field abc": "robodog is not a cat", "_id": "Jupyter_12"}
        d2 = {"exclude me": "marqo"}
        tensor_search.add_documents(
            config=self.config, add_docs_params=AddDocsParams(
                index_name=self.index_name_1, auto_refresh=True,
                docs=[d0, d1, d2 ], device="cpu")
        )
        # reset cache
        index_meta_cache.empty_cache()
        search_res = tensor_search.get_document_by_id(
            config=self.config, index_name=self.index_name_1, document_id="Jupyter_12")
        assert d1 == search_res

    def test_empty_cache(self):
        assert len(index_meta_cache.get_cache()) > 0
        index_meta_cache.empty_cache()
        assert len(index_meta_cache.get_cache()) == 0

    def _simulate_externally_added_docs(self, index_name, docs, check_only_in_external_cache: str = None):
        """helper function to simulate another client adding docs

        Args:
            docs: list of docs to add with add_documents()
            check_only_in_external_cache: a string to check ends up in the simulated
                external cache, but not in the local cache (it should be a field in
                'docs' but not previously indexed).
        """
        if check_only_in_external_cache is not None:
            assert check_only_in_external_cache not in \
                   index_meta_cache.get_cache()[index_name].properties[TensorField.chunks]["properties"]
            assert check_only_in_external_cache not in \
                   index_meta_cache.get_cache()[index_name].properties

        # save the state of the cache:
        cache_t0 = copy.deepcopy(index_meta_cache.get_cache())
        # mock external party indexing something:
        tensor_search.add_documents(
<<<<<<< HEAD
            config=self.config, add_docs_params=AddDocsParams(index_name=index_name,
                docs=docs, auto_refresh=True))
=======
            config=self.config, add_docs_params=AddDocsParams(index_name=self.index_name_1,
                docs=docs, auto_refresh=True, device="cpu"))
>>>>>>> 41de2fb1

        if check_only_in_external_cache is not None:
            assert (
                    check_only_in_external_cache
                    in index_meta_cache.get_cache()[index_name].properties[TensorField.chunks]["properties"]
                   ) or (
                    check_only_in_external_cache
                    in index_meta_cache.get_cache()[index_name].properties
            )
        # set cache to t0 state:
        index_meta_cache.index_info_cache = copy.deepcopy(cache_t0)
        # search refreshes index cache every 2 seconds
        time.sleep(2.1)
        if check_only_in_external_cache is not None:
            assert check_only_in_external_cache not in \
                   index_meta_cache.get_cache()[index_name].properties[TensorField.chunks]["properties"]
            assert check_only_in_external_cache not in \
                   index_meta_cache.get_cache()[index_name].properties

    def test_search_lexical_externally_created_field(self):
        """ search (search_method=SearchMethod.lexical)
        after the first cache hit is empty, it should be updated.
        """
        tensor_search.add_documents(
            config=self.config, add_docs_params=AddDocsParams(index_name=self.index_name_1,
                docs=[{"some field": "Plane 1"}], auto_refresh=True, device="cpu"))
        self._simulate_externally_added_docs(
            self.index_name_1, [{"brand new field": "a line of text", "_id": "1234"}], "brand new field")
        result = tensor_search.search(
            index_name=self.index_name_1, config=self.config, text="a line of text",
             search_method=SearchMethod.LEXICAL)
        assert len(result["hits"]) == 0
        # REFRESH INTERVAL IS 2 seconds
        time.sleep(4)
        result_2 = tensor_search.search(
            index_name=self.index_name_1, config=self.config, text="a line of text",
             search_method=SearchMethod.LEXICAL)
        assert result_2["hits"][0]["_id"] == "1234"

    def test_search_vectors_externally_created_field(self):
        """ search (search_method=SearchMethod.chunk_embeddings)
        """
        tensor_search.add_documents(
            config=self.config, add_docs_params=AddDocsParams(
                index_name=self.index_name_1, docs=[{"some field": "Plane 1"}], auto_refresh=True, device="cpu"))
        self._simulate_externally_added_docs(
            self.index_name_1, [{"brand new field": "a line of text", "_id": "1234"}], "brand new field")
        result = tensor_search.search(
            index_name=self.index_name_1, config=self.config, text="a line of text",
             search_method=SearchMethod.TENSOR)
        assert "1234" not in [h["_id"] for h in result["hits"]]
        assert len([h["_id"] for h in result["hits"]]) > 0
        result_2 = tensor_search.search(
            index_name=self.index_name_1, config=self.config, text="a line of text",
             search_method=SearchMethod.TENSOR)
        assert result_2["hits"][0]["_id"] == "1234"

    def test_search_vectors_externally_created_field_attributes(self):
        tensor_search.add_documents(
            config=self.config, add_docs_params=AddDocsParams(index_name=self.index_name_1,
                docs=[{"some field": "Plane 1"}], auto_refresh=True, device="cpu"))
        self._simulate_externally_added_docs(
            self.index_name_1, [{"brand new field": "a line of text", "_id": "1234"}], "brand new field")
        assert "brand new field" not in index_meta_cache.get_cache()
        result = tensor_search.search(
            index_name=self.index_name_1, config=self.config, text="a line of text",
            searchable_attributes=["brand new field"],
             search_method=SearchMethod.TENSOR)
        assert result['hits'] == []

    def test_search_lexical_externally_created_field_attributes(self):
        """lexical search doesn't need an up-to-date cache to work"""
        index_meta_cache.empty_cache()
        tensor_search.create_vector_index(
            config=self.config, index_name=self.index_name_3)
        tensor_search.add_documents(
<<<<<<< HEAD
            config=self.config, add_docs_params=AddDocsParams(index_name=self.index_name_3,
                docs=[{"some field": "Plane 1"}], auto_refresh=True))
=======
            config=self.config, add_docs_params=AddDocsParams(index_name=self.index_name_1,
                docs=[{"some field": "Plane 1"}], auto_refresh=True, device="cpu"))
>>>>>>> 41de2fb1
        self._simulate_externally_added_docs(
            self.index_name_3, [{"brand new field": "a line of text", "_id": "1234"}], "brand new field")
        assert "brand new field" not in index_meta_cache.get_cache()
        result = tensor_search.search(
            index_name=self.index_name_3, config=self.config, text="a line of text",
            searchable_attributes=["brand new field"],
             search_method=SearchMethod.LEXICAL)
        assert result["hits"][0]["_id"] == "1234"
        result_2 = tensor_search.search(
            index_name=self.index_name_3, config=self.config, text="a line of text",
            searchable_attributes=["brand new field"],
             search_method=SearchMethod.LEXICAL)
        assert result_2["hits"][0]["_id"] == "1234"

    def test_vector_search_non_existent_field(self):
        tensor_search.add_documents(
            config=self.config, add_docs_params=AddDocsParams(index_name=self.index_name_1,
                docs=[{"some field": "Plane 1"}], auto_refresh=True, device="cpu"))
        assert "brand new field" not in index_meta_cache.get_cache()
        result = tensor_search.search(
            index_name=self.index_name_1, config=self.config, text="a line of text",
            searchable_attributes=["brand new field"],
             search_method=SearchMethod.TENSOR)
        assert result['hits'] == []

    def test_lexical_search_non_existent_field(self):
        """"""
        tensor_search.add_documents(
            config=self.config, add_docs_params=AddDocsParams(index_name=self.index_name_1,
                docs=[{"some field": "Plane 1"}], auto_refresh=True, device="cpu"))
        assert "brand new field" not in index_meta_cache.get_cache()
        # no error:
        result = tensor_search.search(
            index_name=self.index_name_1, config=self.config, text="sftstsbtdts",
            searchable_attributes=["brand new field"],
             search_method=SearchMethod.LEXICAL)

    def test_search_vectors_externally_created_field_attributes_cache_update(self):
        """The cache should update after getting no hits at first"""
        tensor_search.add_documents(
            config=self.config, add_docs_params=AddDocsParams(index_name=self.index_name_1,
                docs=[{"some field": "Plane 1"}], auto_refresh=True, device="cpu"))
        time.sleep(2.5)
        self._simulate_externally_added_docs(
            self.index_name_1, [{"brand new field": "a line of text", "_id": "1234"}], "brand new field")
        assert "brand new field" not in index_meta_cache.get_cache()
        result = tensor_search.search(
            index_name=self.index_name_1, config=self.config, text="a line of text",
            searchable_attributes=["brand new field"],
             search_method=SearchMethod.TENSOR)
        assert result['hits'] == []
        time.sleep(0.5)
        if self.config.cluster_is_remote:
            # Allow extra time if using a remote cluster
            time.sleep(3)
        result_2 = tensor_search.search(
            index_name=self.index_name_1, config=self.config, text="a line of text",
            searchable_attributes=["brand new field"],
             search_method=SearchMethod.TENSOR)
        assert result_2["hits"][0]["_id"] == "1234"

    def test_populate_cache(self):
        index_meta_cache.empty_cache()
        assert len(index_meta_cache.get_cache()) == 0
        index_meta_cache.populate_cache(config=self.config)
        assert self.index_name_1 in index_meta_cache.get_cache()

    def test_default_settings_appears_after_ix_creation(self):
        index_meta_cache.empty_cache()
        assert self.index_name_1 not in index_meta_cache.get_cache()
        tensor_search.create_vector_index(
            config=self.config, index_name=self.index_name_3)
        ix_info = index_meta_cache.get_index_info(config=self.config, index_name=self.index_name_3)
        assert ix_info.index_settings == configs.get_default_index_settings()

    def test_index_settings_after_cache_refresh(self):
        expected_index_settings = configs.get_default_index_settings()
        expected_index_settings[IndexSettingsField.index_defaults][IndexSettingsField.model] = "special_model_1"

        index_meta_cache.empty_cache()
        assert self.index_name_3 not in index_meta_cache.get_cache()
        tensor_search.create_vector_index(
            config=self.config, index_name=self.index_name_3, index_settings={
                IndexSettingsField.index_defaults: {IndexSettingsField.model: "special_model_1"}}
        )
        ix_info = index_meta_cache.get_index_info(config=self.config, index_name=self.index_name_3)
        assert ix_info.index_settings == expected_index_settings

        index_meta_cache.empty_cache()
        assert self.index_name_3 not in index_meta_cache.get_cache()

        index_meta_cache.refresh_index(config=self.config, index_name=self.index_name_3)
        ix_refreshed_info = index_meta_cache.get_index_info(config=self.config, index_name=self.index_name_3)
        assert ix_refreshed_info.index_settings == expected_index_settings

    def test_index_refresh_on_interval_multi_threaded(self):
        """ This test involves spinning up 5 threads or so. these threads
            try to refresh the cache every 0.1 seconds. Despite this, the
            last_refresh_time ensures we only actually push out a mappings
            request once per second.
            Because checking the last_refresh_time isn't threadsafe, this
            test may occasionally fail. Enabling log output, and allowing
            more log output increases risk of test failure. However, most
            the time it should pass.

        """
        mock_get = mock.MagicMock()
        @mock.patch('marqo._httprequests.ALLOWED_OPERATIONS', {mock_get})
        @mock.patch('requests.get', mock_get)
        def run():
            N_seconds = 3
            REFRESH_INTERVAL_SECONDS = 1
            start_time = datetime.datetime.now()
            num_threads = 5
            total_loops = [0] * num_threads
            sleep_time = 0.1

            def threaded_while(thread_num, loop_record):
                thread_loops = 0
                while datetime.datetime.now() - start_time < datetime.timedelta(seconds=N_seconds):
                    cache_update_thread = threading.Thread(
                        target=index_meta_cache.refresh_index_info_on_interval,
                        args=(self.config, self.index_name_1, REFRESH_INTERVAL_SECONDS))
                    cache_update_thread.start()
                    time.sleep(sleep_time)
                    thread_loops += 1
                loop_record[thread_num] = thread_loops

            threads = [threading.Thread(target=threaded_while, args=(i, total_loops)) for i in range(num_threads)]
            for th in threads:
                th.start()

            for th in threads:
                th.join()
            estimated_loops = round((N_seconds/sleep_time) * num_threads)
            assert sum(total_loops) in range(estimated_loops - num_threads, estimated_loops + 1)
            time.sleep(0.5)  # let remaining thread complete, if needed

            assert mock_get.call_count == N_seconds
            return True
        assert run()

    def test_index_refresh_on_interval_multi_threaded_no_index(self):
        """ If we encounter NonTensorIndexError/ IndexNotExists error
        while refreshing the index info, it is considered a successful
        refresh and the refresh happens on the intervals as usual.

        isn't threadsafe, this test may occasionally fail.

        """
        mock_get = mock.MagicMock()
        mock_response = requests.Response()
        mock_response.status_code = 200
        mock_response.json = lambda: '{"a":"b"}'

        # mock_get.return_value = mock_response
        @mock.patch('marqo._httprequests.ALLOWED_OPERATIONS', {mock_get})
        @mock.patch('requests.get', mock_get)
        def run(error):
            def use_error(*args, **kwargs):
                raise error('')
            mock_get.side_effect = use_error

            N_seconds = 3
            REFRESH_INTERVAL_SECONDS = 1
            start_time = datetime.datetime.now()
            num_threads = 5
            total_loops = [0] * num_threads
            sleep_time = 0.1

            def threaded_while(thread_num, loop_record):
                thread_loops = 0
                while datetime.datetime.now() - start_time < datetime.timedelta(seconds=N_seconds):
                    cache_update_thread = threading.Thread(
                        target=index_meta_cache.refresh_index_info_on_interval,
                        args=(self.config, self.index_name_1, REFRESH_INTERVAL_SECONDS))
                    cache_update_thread.start()
                    time.sleep(sleep_time)
                    thread_loops += 1
                loop_record[thread_num] = thread_loops

            threads = [threading.Thread(target=threaded_while, args=(i, total_loops)) for i in range(num_threads)]
            for th in threads:
                th.start()

            for th in threads:
                th.join()
            estimated_loops = round((N_seconds/sleep_time) * num_threads)
            assert sum(total_loops) in range(estimated_loops - num_threads, estimated_loops + 1)
            time.sleep(0.5)  # let remaining thread complete, if needed
            assert mock_get.call_count == N_seconds
            return True
        assert run(error=errors.NonTensorIndexError)
        mock_get.reset_mock()
        assert run(error=errors.IndexNotFoundError)

    def test_index_refresh_on_interval_multi_threaded_errors(self):
        """ If we encounter any error besides
        NonTensorIndexError/ IndexNotExists we this is considered a
        failed refresh, which doesn't prevent other threads from
        trying to update it.

        This is not threadsafe and may occassionally fail

        """
        mock_get = mock.MagicMock()
        mock_response = requests.Response()
        mock_response.status_code = 200
        mock_response.json = lambda: '{"a":"b"}'

        # mock_get.return_value = mock_response
        @mock.patch('marqo._httprequests.ALLOWED_OPERATIONS', {mock_get})
        @mock.patch('requests.get', mock_get)
        def run(error):
            def use_error(*args, **kwargs):
                raise error('')

            mock_get.side_effect = use_error

            N_seconds = 3
            REFRESH_INTERVAL_SECONDS = 1
            start_time = datetime.datetime.now()
            num_threads = 5
            total_loops = [0] * num_threads
            sleep_time = 0.1

            def threaded_while(thread_num, loop_record):
                thread_loops = 0
                while datetime.datetime.now() - start_time < datetime.timedelta(seconds=N_seconds):
                    cache_update_thread = threading.Thread(
                        target=index_meta_cache.refresh_index_info_on_interval,
                        args=(self.config, self.index_name_1, REFRESH_INTERVAL_SECONDS))
                    cache_update_thread.start()
                    time.sleep(sleep_time)
                    thread_loops += 1
                loop_record[thread_num] = thread_loops

            threads = [threading.Thread(target=threaded_while, args=(i, total_loops)) for i in range(num_threads)]
            for th in threads:
                th.start()

            for th in threads:
                th.join()
            estimated_loops = round((N_seconds / sleep_time) * num_threads)
            assert sum(total_loops) in range(estimated_loops - num_threads, estimated_loops + 1)
            time.sleep(0.5)  # let remaining thread complete, if needed
            # because we get these failures we set the last_refresh_time back to the original
            # allowing other threads to refresh index_info
            assert mock_get.call_count in range(estimated_loops - num_threads, estimated_loops + 1)
            return True

        assert run(error=ValueError)
        mock_get.reset_mock()
        assert run(error=requests.ConnectionError)

    def test_search_index_refresh_on_interval_multi_threaded(self):
        """ Same as test_index_refresh_on_interval_multi_threaded() ,
        but using the search endpoint.

        The same caveat applies: Because checking the last_refresh_time
        isn't threadsafe, this test may occasionally fail.
        """

        mock_get = mock.Mock()
        mock_response = requests.Response()
        mock_response.status_code = 200
        mock_response.json = lambda: '{"a":"b"}'
        mock_get.return_value = mock_response

        # we need to search it once, to get something in the cache, otherwise
        # the threads will see an empty cache and try to fill it
        try:
            tensor_search.add_documents(
                config=self.config, add_docs_params=AddDocsParams(
                    index_name=self.index_name_1, docs=[{"hi": "hello"}],
                    auto_refresh=False, device="cpu"))
        except IndexNotFoundError:
            pass
        @mock.patch('marqo._httprequests.ALLOWED_OPERATIONS', {mock_get})
        @mock.patch('marqo._httprequests.requests.get', mock_get)
        def run():

            # requests.get('23456')
            N_seconds = 4
            # the following is hard coded in search()
            REFRESH_INTERVAL_SECONDS = 2
            start_time = time.perf_counter_ns()
            num_threads = 5
            total_loops = [0] * num_threads
            sleep_time = 0.1

            def threaded_while(thread_num, loop_record):
                thread_loops = 0
                while time.perf_counter_ns() - start_time < (N_seconds * 1e9):
                    cache_update_thread = threading.Thread(
                        target=tensor_search.search,
                        kwargs={"config": self.config, "index_name": self.index_name_1, "text": "hello" })
                    cache_update_thread.start()
                    time.sleep(sleep_time)
                    thread_loops += 1
                loop_record[thread_num] = thread_loops
            threads = [threading.Thread(target=threaded_while, args=(i, total_loops)) for i in range(num_threads)]
            for th in threads:
                th.start()
            for th in threads:
                th.join()

            estimated_loops = round((N_seconds/sleep_time) * num_threads)
            assert sum(total_loops) in range(estimated_loops - (2 * num_threads), estimated_loops + 1)
            time.sleep(0.5)  # let remaining thread complete, if needed
            mappings_call_count = len([c for c in mock_get.mock_calls if '_mapping' in str(c)])
            # for the refresh interal hardcoded in search(), which is 2 seconds, we expect a total
            # of only 2 calls to the mappings endpoint, even though there are a lot more search requests
            assert mappings_call_count == round(N_seconds/REFRESH_INTERVAL_SECONDS)
            return True
        assert run()

    def test_add_documents_to_unknown_index(self):
        """This happens when: halfway through the add_documents process, another thread deletes the index.
        When the add_documents process completes, it attempts to update mappings, but when it tries to get
        the existing info, it is no longer there.
        """
        # we need to rename this prevent infinite recursion inside mock_validate_doc
        from marqo.tensor_search.validation import validate_doc as og_validate_doc

        def mock_validate_doc(*args, **kwargs):
            # we want to slow this down slightly, so that the other thread can manipulate the index meta cache
            # validate_doc is between the initial get_index call and
            time.sleep(0.1)
            return og_validate_doc(*args, **kwargs)

        def clear_cache():
            """This will sleep briefly, allowing add_dcuments to start. When it runs it should be between
            both index_info calls.
            """
            time.sleep(0.1)
            index_meta_cache.empty_cache()

        @mock.patch("marqo.tensor_search.validation.validate_doc", mock_validate_doc)
        def run():
            tensor_search.create_vector_index(config=self.config, index_name=self.index_name_3,
                                              index_settings={"index_defaults": {"model": "random"}})
            clear_cache_thread = threading.Thread(target=clear_cache)
            clear_cache_thread.start()
            tensor_search.add_documents(
                config=self.config,
                add_docs_params=AddDocsParams(
                    **{
<<<<<<< HEAD
                        "index_name": self.index_name_3, "auto_refresh": True,
=======
                        "index_name": self.index_name_1, "auto_refresh": True, "device":"cpu",
>>>>>>> 41de2fb1
                        "docs": [
                            {"Title": "Blah"}, {"Title": "blah2"},
                            {"Title": "Blah3"}, {"Title": "Blah4"}]
                })
            )
            return True
        assert run()

    def test_add_documents_to_non_existent_index(self):
        """Same as test_add_documents_to_unknown_index but the other thread deletes the index.
        Instead of a 500 error, it should be an "index not found" error
        """
        # we need to rename this prevent infinite recursion inside mock_validate_doc
        from marqo.tensor_search.validation import validate_doc as og_validate_doc

        def mock_validate_doc(*args, **kwargs):
            # we want to slow this down slightly, so that the other thread can manipulate the index meta cache
            # validate_doc is between the initial get_index call and
            time.sleep(0.1)
            return og_validate_doc(*args, **kwargs)

        def delete_index():
            """This will sleep briefly, allowing add_documents to start. When it runs it should be between
            both index_info calls.
            """
            time.sleep(0.1)
            tensor_search.delete_index(config=self.config, index_name=self.index_name_3)

        @mock.patch("marqo.tensor_search.validation.validate_doc", mock_validate_doc)
        def run():
            tensor_search.create_vector_index(config=self.config, index_name=self.index_name_3,
                                              index_settings={"index_defaults": {"model": "random"}})
            clear_cache_thread = threading.Thread(target=delete_index)
            clear_cache_thread.start()
            try:
                tensor_search.add_documents(
                    **{"config": self.config},
                    add_docs_params=AddDocsParams(
                        **{
<<<<<<< HEAD
                            "index_name": self.index_name_3, "auto_refresh": True,
=======
                            "index_name": self.index_name_1, "auto_refresh": True, "device":"cpu",
>>>>>>> 41de2fb1
                            "docs": [
                                {"Title": "Blah"}, {"Title": "blah2"},
                                {"Title": "Blah3"}, {"Title": "Blah4"}]
                        })
                )
                raise AssertionError
            except errors.IndexNotFoundError:
                pass
            return True

        assert run()<|MERGE_RESOLUTION|>--- conflicted
+++ resolved
@@ -194,13 +194,8 @@
         cache_t0 = copy.deepcopy(index_meta_cache.get_cache())
         # mock external party indexing something:
         tensor_search.add_documents(
-<<<<<<< HEAD
             config=self.config, add_docs_params=AddDocsParams(index_name=index_name,
-                docs=docs, auto_refresh=True))
-=======
-            config=self.config, add_docs_params=AddDocsParams(index_name=self.index_name_1,
                 docs=docs, auto_refresh=True, device="cpu"))
->>>>>>> 41de2fb1
 
         if check_only_in_external_cache is not None:
             assert (
@@ -277,13 +272,8 @@
         tensor_search.create_vector_index(
             config=self.config, index_name=self.index_name_3)
         tensor_search.add_documents(
-<<<<<<< HEAD
-            config=self.config, add_docs_params=AddDocsParams(index_name=self.index_name_3,
+            config=self.config, add_docs_params=AddDocsParams(index_name=self.index_name_1,
                 docs=[{"some field": "Plane 1"}], auto_refresh=True))
-=======
-            config=self.config, add_docs_params=AddDocsParams(index_name=self.index_name_1,
-                docs=[{"some field": "Plane 1"}], auto_refresh=True, device="cpu"))
->>>>>>> 41de2fb1
         self._simulate_externally_added_docs(
             self.index_name_3, [{"brand new field": "a line of text", "_id": "1234"}], "brand new field")
         assert "brand new field" not in index_meta_cache.get_cache()
@@ -632,11 +622,7 @@
                 config=self.config,
                 add_docs_params=AddDocsParams(
                     **{
-<<<<<<< HEAD
-                        "index_name": self.index_name_3, "auto_refresh": True,
-=======
                         "index_name": self.index_name_1, "auto_refresh": True, "device":"cpu",
->>>>>>> 41de2fb1
                         "docs": [
                             {"Title": "Blah"}, {"Title": "blah2"},
                             {"Title": "Blah3"}, {"Title": "Blah4"}]
@@ -676,11 +662,7 @@
                     **{"config": self.config},
                     add_docs_params=AddDocsParams(
                         **{
-<<<<<<< HEAD
-                            "index_name": self.index_name_3, "auto_refresh": True,
-=======
-                            "index_name": self.index_name_1, "auto_refresh": True, "device":"cpu",
->>>>>>> 41de2fb1
+                            "index_name": self.index_name_1, "auto_refresh": True,  "device":"cpu",
                             "docs": [
                                 {"Title": "Blah"}, {"Title": "blah2"},
                                 {"Title": "Blah3"}, {"Title": "Blah4"}]
