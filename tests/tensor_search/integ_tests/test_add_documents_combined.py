--- conflicted
+++ resolved
@@ -3,28 +3,23 @@
 import uuid
 from unittest import mock
 from unittest.mock import patch
-<<<<<<< HEAD
+
+import PIL
+import numpy as np
 
 import numpy as np
 import pytest
 
-=======
->>>>>>> 9477e80b
 
 import PIL
-import numpy as np
-import pytest
 import requests
 import torch
 from more_itertools import flatten
 from torch import Tensor
-<<<<<<< HEAD
+
 import unittest.mock
 
 from marqo.core.models.marqo_get_documents_by_id_response import MarqoGetDocumentsByIdsResponse
-=======
-
->>>>>>> 9477e80b
 from marqo.core.models.marqo_index import *
 from marqo.core.models.marqo_index_request import FieldRequest
 from marqo.s2_inference import types
@@ -34,11 +29,8 @@
 from marqo.tensor_search import tensor_search
 from marqo.core.models.add_docs_params import AddDocsParams, BatchVectorisationMode
 from tests.marqo_test import MarqoTestCase, TestImageUrls
-<<<<<<< HEAD
 from marqo.s2_inference.multimodal_model_load import infer_modality
 from marqo.tensor_search import streaming_media_processor
-=======
->>>>>>> 9477e80b
 
 
 class TestAddDocumentsCombined(MarqoTestCase):
@@ -139,7 +131,6 @@
             treat_urls_and_pointers_as_media=True
         )
 
-<<<<<<< HEAD
         unstructured_image_index_request = cls.unstructured_marqo_index_request(
             name="unstructured_image_index" + str(uuid.uuid4()).replace('-', ''),
             model=Model(name="open_clip/ViT-B-32/laion2b_s34b_b79k"),
@@ -153,7 +144,8 @@
             treat_urls_and_pointers_as_images=True,
             treat_urls_and_pointers_as_media=True,
             marqo_version='2.12.0'
-=======
+        )
+
         unstructured_image_index_request_unnormalized = cls.unstructured_marqo_index_request(
             name="unstructured_image_index_unnormalised" + str(uuid.uuid4()).replace('-', ''),
             model=Model(name="open_clip/ViT-B-32/laion2b_s34b_b79k"),
@@ -166,39 +158,30 @@
             model=Model(name="hf/e5-base-v2"),
             normalize_embeddings=False,
             distance_metric=DistanceMetric.DotProduct
->>>>>>> 9477e80b
         )
 
         cls.indexes = cls.create_indexes([
             structured_image_index_request,
-<<<<<<< HEAD
             semi_structured_image_index_request,
             unstructured_image_index_request,
+
             structured_languagebind_index_request,
             semi_structured_languagebind_index_request,
-            unstructured_languagebind_index_request
-=======
-            structured_languagebind_index_request,
+            unstructured_languagebind_index_request,
+
+            unstructured_image_index_request_unnormalized,
+            unstructured_text_index_request_unnormalized
             structured_image_index_request_unnormalized,
             structured_text_index_request_unnormalized,
-
-            unstructured_image_index_request,
-            unstructured_languagebind_index_request,
-            unstructured_image_index_request_unnormalized,
-            unstructured_text_index_request_unnormalized
->>>>>>> 9477e80b
         ])
 
         cls.structured_marqo_index_name = structured_image_index_request.name
         cls.structured_languagebind_index_name = structured_languagebind_index_request.name
-<<<<<<< HEAD
         cls.semi_structured_marqo_index_name = semi_structured_image_index_request.name
         cls.semi_structured_languagebind_index_name = semi_structured_languagebind_index_request.name
-=======
         cls.structured_image_index_unnormalized_name = structured_image_index_request_unnormalized.name
         cls.structured_text_index_unnormalized_name = structured_text_index_request_unnormalized.name
 
->>>>>>> 9477e80b
         cls.unstructured_marqo_index_name = unstructured_image_index_request.name
         cls.unstructured_languagebind_index_name = unstructured_languagebind_index_request.name
         cls.unstructured_image_index_unnormalized_name = unstructured_image_index_request_unnormalized.name
@@ -921,7 +904,6 @@
         modality = infer_modality(image_url_no_extension)
         self.assertEqual(modality, streaming_media_processor.Modality.IMAGE)
 
-<<<<<<< HEAD
     def test_different_batching_strategy_adds_the_same_documents(self):
         test_docs = [
             {
@@ -1010,7 +992,8 @@
                 assert_get_documents_response_equals(
                     docs_added_using_per_field_strategy, docs_added_using_per_batch_strategy,
                     msg=f'per_field strategy differs from per_batch strategy for index type: {index.type}')
-=======
+
+
     def test_imageIndexEmbeddingsUnnormalised(self):
         """Test to ensure that the image embeddings are unnormalised when the index is unnormalised"""
         documents = [
@@ -1109,5 +1092,4 @@
 
                 embeddings = get_res['results'][0]['_tensor_facets'][0]['_embedding']
                 norm = np.linalg.norm(np.array(embeddings))
-                self.assertTrue(norm - 1.0 > 1e-5, f"Embedding norm is {norm}")
->>>>>>> 9477e80b
+                self.assertTrue(norm - 1.0 > 1e-5, f"Embedding norm is {norm}")