--- conflicted
+++ resolved
@@ -1249,8 +1249,7 @@
         for hit in tensor_search_result['hits']:
             self.assertIn("_highlights", hit)
             self.assertTrue(isinstance(hit["_highlights"], list))
-<<<<<<< HEAD
-            self.assertEqual(1, len(hit["_highlights"])) # We only have 1 highlight now
+            self.assertEqual(1, len(hit["_highlights"]))  # We only have 1 highlight now
             self.assertTrue(isinstance(hit["_highlights"][0], dict))
 
     def test_filter_on_large_integer_and_float(self):
@@ -1296,7 +1295,3 @@
                     )
                     self.assertEqual(1, len(res["hits"]))
                     self.assertEqual(expected_document_ids, res["hits"][0]["_id"])
-=======
-            self.assertEqual(1, len(hit["_highlights"]))  # We only have 1 highlight now
-            self.assertTrue(isinstance(hit["_highlights"][0], dict))
->>>>>>> 4f107741
