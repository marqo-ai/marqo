import os
import uuid
from unittest import mock

import marqo.core.exceptions as core_exceptions
from marqo.core.models.marqo_index import *
from marqo.core.models.marqo_index_request import FieldRequest
from marqo.core.models.hybrid_parameters import RetrievalMethod, RankingMethod, HybridParameters
from marqo.core.structured_vespa_index import common
from marqo.tensor_search import tensor_search
from marqo.tensor_search.enums import SearchMethod
from marqo.tensor_search.models.add_docs_objects import AddDocsParams
from tests.marqo_test import MarqoTestCase
from marqo import exceptions as base_exceptions
import unittest
from marqo.core.models.score_modifier import ScoreModifier, ScoreModifierType
from marqo.tensor_search.models.api_models import ScoreModifierLists
from marqo.tensor_search.models.search import SearchContext
from marqo.tensor_search import api
import numpy as np
from marqo.tensor_search.models.api_models import CustomVectorQuery


class TestHybridSearch(MarqoTestCase):
    """
    Combined tests for unstructured and structured hybrid search.
    """

    @classmethod
    def setUpClass(cls) -> None:
        super().setUpClass()
        # UNSTRUCTURED indexes
        unstructured_default_text_index = cls.unstructured_marqo_index_request(
            model=Model(name='sentence-transformers/all-MiniLM-L6-v2')
        )

        unstructured_default_image_index = cls.unstructured_marqo_index_request(
            model=Model(name='open_clip/ViT-B-32/laion400m_e31'),  # Used to be ViT-B/32 in old structured tests
            treat_urls_and_pointers_as_images=True
        )

        unstructured_index_with_no_model = cls.unstructured_marqo_index_request(
            model=Model(name="no_model", properties={"dimensions": 16, "type": "no_model"}, custom=True),
            normalize_embeddings=False
        )

        unstructured_index_2_10 = cls.unstructured_marqo_index_request(
            marqo_version="2.10.0"
        )

        # STRUCTURED indexes
        structured_default_image_index = cls.structured_marqo_index_request(
            model=Model(name='open_clip/ViT-B-32/laion400m_e31'),
            fields=[
                FieldRequest(name="text_field_1", type=FieldType.Text,
                             features=[FieldFeature.LexicalSearch, FieldFeature.Filter]),
                FieldRequest(name="text_field_2", type=FieldType.Text,
                             features=[FieldFeature.LexicalSearch, FieldFeature.Filter]),
                FieldRequest(name="text_field_3", type=FieldType.Text,
                             features=[FieldFeature.LexicalSearch, FieldFeature.Filter]),
                FieldRequest(name="image_field_1", type=FieldType.ImagePointer),
                FieldRequest(name="image_field_2", type=FieldType.ImagePointer),
                FieldRequest(name="list_field_1", type=FieldType.ArrayText,
                             features=[FieldFeature.Filter]),
            ],
            tensor_fields=["text_field_1", "text_field_2", "text_field_3", "image_field_1", "image_field_2"]
        )

        structured_text_index_score_modifiers = cls.structured_marqo_index_request(
            model=Model(name="sentence-transformers/all-MiniLM-L6-v2"),
            fields=[
                FieldRequest(name="text_field_1", type=FieldType.Text,
                             features=[FieldFeature.LexicalSearch, FieldFeature.Filter]),
                FieldRequest(name="text_field_2", type=FieldType.Text,
                             features=[FieldFeature.LexicalSearch, FieldFeature.Filter]),
                FieldRequest(name="text_field_3", type=FieldType.Text,
                             features=[FieldFeature.LexicalSearch, FieldFeature.Filter]),
                FieldRequest(name="add_field_1", type=FieldType.Float,
                             features=[FieldFeature.ScoreModifier]),
                FieldRequest(name="add_field_2", type=FieldType.Float,
                             features=[FieldFeature.ScoreModifier]),
                FieldRequest(name="mult_field_1", type=FieldType.Float,
                             features=[FieldFeature.ScoreModifier]),
                FieldRequest(name="mult_field_2", type=FieldType.Float,
                             features=[FieldFeature.ScoreModifier]),
            ],
            tensor_fields=["text_field_1", "text_field_2", "text_field_3"]
        )

        structured_index_with_no_model = cls.structured_marqo_index_request(
            model=Model(name="no_model", properties={"dimensions": 16, "type": "no_model"}, custom=True),
            fields=[
                FieldRequest(name='text_field_1', type=FieldType.Text, features=[FieldFeature.LexicalSearch]),
                FieldRequest(name='image_field_1', type=FieldType.ImagePointer),
                FieldRequest(name="custom_field_1", type=FieldType.CustomVector)
            ],
            tensor_fields=["text_field_1", "image_field_1", "custom_field_1"],
            normalize_embeddings=False
        )

        structured_index_empty = cls.structured_marqo_index_request(
            model=Model(name="sentence-transformers/all-MiniLM-L6-v2"),
            fields=[],
            tensor_fields=[]
        )

        structured_index_2_9 = cls.structured_marqo_index_request(
            marqo_version="2.9.0",
            fields=[],
            tensor_fields=[]
        )

        cls.indexes = cls.create_indexes([
            unstructured_default_text_index,
            unstructured_default_image_index,
            unstructured_index_with_no_model,
            unstructured_index_2_10,
            structured_default_image_index,
            structured_text_index_score_modifiers,
            structured_index_with_no_model,
            structured_index_empty,
            structured_index_2_9
        ])

        # Assign to objects so they can be used in tests
        cls.unstructured_default_text_index = cls.indexes[0]
        cls.unstructured_default_image_index = cls.indexes[1]
        cls.unstructured_index_with_no_model = cls.indexes[2]
        cls.unstructured_index_2_10 = cls.indexes[3]

        cls.structured_default_image_index = cls.indexes[4]
        cls.structured_text_index_score_modifiers = cls.indexes[5]
        cls.structured_index_with_no_model = cls.indexes[6]
        cls.structured_index_empty = cls.indexes[7]
        cls.structured_index_2_9 = cls.indexes[8]

    def setUp(self) -> None:
        super().setUp()

        self.docs_list = [
            # similar semantics to dogs
            {"_id": "doc1", "text_field_1": "dogs"},
            {"_id": "doc2", "text_field_1": "puppies"},
            {"_id": "doc3", "text_field_1": "canines", "add_field_1": 2.0, "mult_field_1": 3.0},
            {"_id": "doc4", "text_field_1": "huskies"},
            {"_id": "doc5", "text_field_1": "four-legged animals"},

            # shares lexical token with dogs
            {"_id": "doc6", "text_field_1": "hot dogs"},
            {"_id": "doc7", "text_field_1": "dogs is a word"},
            {"_id": "doc8", "text_field_1": "something something dogs", "add_field_1": 1.0, "mult_field_1": 2.0},
            {"_id": "doc9", "text_field_1": "dogs random words"},
            {"_id": "doc10", "text_field_1": "dogs dogs dogs"},

            {"_id": "doc11", "text_field_2": "dogs but wrong field"},
            {"_id": "doc12", "text_field_2": "puppies puppies", "add_field_1": -1.0, "mult_field_1": 0.5},
            {"_id": "doc13", "text_field_2": "canines canines"},
        ]

        # Any tests that call add_documents, search, bulk_search need this env var
        self.device_patcher = mock.patch.dict(os.environ, {"MARQO_BEST_AVAILABLE_DEVICE": "cpu"})
        self.device_patcher.start()

    def tearDown(self) -> None:
        super().tearDown()
        self.device_patcher.stop()

    def test_hybrid_search_calls_correct_vespa_query(self):
        """
        Test all hybrid search calls the correct vespa queries.
        """

        for index in [self.structured_text_index_score_modifiers, self.unstructured_default_text_index]:
            with self.subTest(index=index.name):
                original_query = self.config.vespa_client.query
                def pass_through_query(*arg, **kwargs):
                    return original_query(*arg, **kwargs)

                mock_vespa_client_query = unittest.mock.MagicMock()
                mock_vespa_client_query.side_effect = pass_through_query

                @unittest.mock.patch("marqo.vespa.vespa_client.VespaClient.query", mock_vespa_client_query)
                def run():
                    res = tensor_search.search(
                        config=self.config,
                        index_name=index.name,
                        text="dogs",
                        search_method="HYBRID",
                        hybrid_parameters=HybridParameters(
                            retrievalMethod="disjunction",
                            rankingMethod="rrf",
                            alpha=0.6,
                            rrfK=61,
                            searchableAttributesLexical=["text_field_1", "text_field_2"] \
                                if isinstance(index, StructuredMarqoIndex) else None,
                            searchableAttributesTensor=["text_field_2", "text_field_3"] \
                                if isinstance(index, StructuredMarqoIndex) else None,
                            scoreModifiersLexical={
                                "multiply_score_by": [
                                    {"field_name": "mult_field_1", "weight": 1.0},
                                    {"field_name": "mult_field_2", "weight": 1.0}
                                ]
                            },
                            scoreModifiersTensor={
                                "multiply_score_by": [
                                    {"field_name": "mult_field_1", "weight": 1.0}
                                ],
                                "add_to_score": [
                                    {"field_name": "add_field_1", "weight": 1.0}
                                ]
                            }

                        )
                    )
                    return res

                res = run()

                call_args = mock_vespa_client_query.call_args_list
                self.assertEqual(len(call_args), 1)

                vespa_query_kwargs = call_args[0][1]
                self.assertIn("PLACEHOLDER. WILL NOT BE USED IN HYBRID SEARCH.", vespa_query_kwargs["yql"])
                self.assertEqual(vespa_query_kwargs["marqo__hybrid.retrievalMethod"], RetrievalMethod.Disjunction)
                self.assertEqual(vespa_query_kwargs["marqo__hybrid.rankingMethod"], RankingMethod.RRF)
                self.assertEqual(vespa_query_kwargs["marqo__hybrid.tensorScoreModifiersPresent"], True)
                self.assertEqual(vespa_query_kwargs["marqo__hybrid.lexicalScoreModifiersPresent"], True)
                self.assertEqual(vespa_query_kwargs["marqo__hybrid.alpha"], 0.6)
                self.assertEqual(vespa_query_kwargs["marqo__hybrid.rrf_k"], 61)

                self.assertEqual(vespa_query_kwargs["ranking"], "hybrid_custom_searcher")
                self.assertEqual(vespa_query_kwargs["marqo__ranking.lexical.lexical"], "bm25")
                self.assertEqual(vespa_query_kwargs["marqo__ranking.tensor.tensor"], "embedding_similarity")
                self.assertEqual(vespa_query_kwargs["marqo__ranking.lexical.tensor"], "hybrid_bm25_then_embedding_similarity")
                self.assertEqual(vespa_query_kwargs["marqo__ranking.tensor.lexical"], "hybrid_embedding_similarity_then_bm25")

                self.assertEqual(vespa_query_kwargs["query_features"]["marqo__mult_weights_lexical"],
                                 {'mult_field_1': 1.0, 'mult_field_2': 1.0})
                self.assertEqual(vespa_query_kwargs["query_features"]["marqo__add_weights_lexical"], {})
                self.assertEqual(vespa_query_kwargs["query_features"]["marqo__mult_weights_tensor"],
                                 {'mult_field_1': 1.0})
                self.assertEqual(vespa_query_kwargs["query_features"]["marqo__add_weights_tensor"],
                                 {'add_field_1': 1.0})

                if isinstance(index, StructuredMarqoIndex):
                    self.assertIn("(({targetHits:3, approximate:True, hnsw.exploreAdditionalHits:1997}"
                                  "nearestNeighbor(marqo__embeddings_text_field_2, marqo__query_embedding)) OR "
                                  "({targetHits:3, approximate:True, hnsw.exploreAdditionalHits:1997}"
                                  "nearestNeighbor(marqo__embeddings_text_field_3, marqo__query_embedding)))",
                                  vespa_query_kwargs["marqo__yql.tensor"])
                    self.assertIn(
                        "marqo__lexical_text_field_1 contains \"dogs\" OR marqo__lexical_text_field_2 contains \"dogs\"",
                        vespa_query_kwargs["marqo__yql.lexical"])
                    self.assertEqual(vespa_query_kwargs["query_features"]["marqo__fields_to_rank_lexical"],
                                     {'marqo__lexical_text_field_1': 1, 'marqo__lexical_text_field_2': 1})
                    self.assertEqual(vespa_query_kwargs["query_features"]["marqo__fields_to_rank_tensor"],
                                     {'marqo__embeddings_text_field_2': 1, 'marqo__embeddings_text_field_3': 1})

                elif isinstance(index, UnstructuredMarqoIndex):
                    self.assertIn("({targetHits:3, approximate:True, hnsw.exploreAdditionalHits:1997}"
                                  "nearestNeighbor(marqo__embeddings, marqo__query_embedding))",
                                  vespa_query_kwargs["marqo__yql.tensor"])
                    self.assertIn(
                        "default contains \"dogs\"",
                        vespa_query_kwargs["marqo__yql.lexical"])
                    self.assertEqual(vespa_query_kwargs["query_features"]["marqo__fields_to_rank_lexical"], {})
                    self.assertEqual(vespa_query_kwargs["query_features"]["marqo__fields_to_rank_tensor"], {})

                # TODO: For lexical/tensor and tensor/lexical. Check fields to rank specifically.
                # TODO: with and without score modifiers
                # Make sure results are retrieved
                self.assertIn("hits", res)

    def test_hybrid_search_structured_with_custom_vector_query(self):
        """
        Tests that using a custom vector query sends the correct arguments to vespa
        Structured. Uses searchable attributes.
        """
        sample_vector = [0.5 for _ in range(16)]

        original_query = self.config.vespa_client.query
        def pass_through_query(*arg, **kwargs):
            return original_query(*arg, **kwargs)

        mock_vespa_client_query = unittest.mock.MagicMock()
        mock_vespa_client_query.side_effect = pass_through_query

        with self.subTest("Custom vector query, with content, no context"):
            @unittest.mock.patch("marqo.vespa.vespa_client.VespaClient.query", mock_vespa_client_query)
            def run():
                res = tensor_search.search(
                    config=self.config,
                    index_name=self.structured_index_with_no_model.name,
                    text=CustomVectorQuery(
                        customVector=CustomVectorQuery.CustomVector(
                            content= "sample",
                            vector=sample_vector
                        )
                    ),
                    search_method="HYBRID",
                    hybrid_parameters=HybridParameters(
                        searchableAttributesLexical=["text_field_1"],
                        searchableAttributesTensor=["text_field_1"]
                    ),
                    result_count=3
                )
                return res

            res = run()

            call_args = mock_vespa_client_query.call_args_list

            vespa_query_kwargs = call_args[-1][1]
            self.assertIn("{targetHits:3, approximate:True, hnsw.exploreAdditionalHits:1997}"
                          "nearestNeighbor(marqo__embeddings_text_field_1, marqo__query_embedding)",
                          vespa_query_kwargs["marqo__yql.tensor"])
            # Lexical yql has content text, but Tensor uses the sample vector
            self.assertIn("marqo__lexical_text_field_1 contains \"sample\"", vespa_query_kwargs["marqo__yql.lexical"])
            self.assertEqual(vespa_query_kwargs["query_features"]["marqo__query_embedding"],
                             sample_vector)
            self.assertIn("hits", res)

        with self.subTest("Custom vector query, with context, with content"):
            @unittest.mock.patch("marqo.vespa.vespa_client.VespaClient.query", mock_vespa_client_query)
            def run():
                res = tensor_search.search(
                    config=self.config,
                    index_name=self.structured_index_with_no_model.name,
                    text=CustomVectorQuery(
                        customVector=CustomVectorQuery.CustomVector(
                            content= "sample",
                            vector=sample_vector
                        )
                    ),
                    search_method="HYBRID",
                    hybrid_parameters=HybridParameters(
                        searchableAttributesLexical=["text_field_1"],
                        searchableAttributesTensor=["text_field_1"]
                    ),
                    context=SearchContext(**{"tensor": [{"vector": [i*2 for i in sample_vector],     # Double the sample vector
                                                                      "weight": 1}], })
                )
                return res

            res = run()

            call_args = mock_vespa_client_query.call_args_list

            vespa_query_kwargs = call_args[-1][1]
            self.assertIn("{targetHits:3, approximate:True, hnsw.exploreAdditionalHits:1997}"
                          "nearestNeighbor(marqo__embeddings_text_field_1, marqo__query_embedding)",
                          vespa_query_kwargs["marqo__yql.tensor"])
            # Lexical yql has content text, but Tensor uses the sample vector with context
            self.assertIn("marqo__lexical_text_field_1 contains \"sample\"",
                          vespa_query_kwargs["marqo__yql.lexical"])
            self.assertEqual(vespa_query_kwargs["query_features"]["marqo__query_embedding"],
                             [i*1.5 for i in sample_vector])    # Should average the query & context vectors
            self.assertIn("hits", res)

        with self.subTest("Custom vector query, no content, no context, tensor/tensor"):
            @unittest.mock.patch("marqo.vespa.vespa_client.VespaClient.query", mock_vespa_client_query)
            def run():
                res = tensor_search.search(
                    config=self.config,
                    index_name=self.structured_index_with_no_model.name,
                    text=CustomVectorQuery(
                        customVector=CustomVectorQuery.CustomVector(
                            content=None,
                            vector=sample_vector
                        )
                    ),
                    search_method="HYBRID",
                    hybrid_parameters=HybridParameters(
                        retrievalMethod="tensor",
                        rankingMethod="tensor",
                        searchableAttributesTensor=["text_field_1"]
                    ),
                    result_count=3
                )
                return res

            res = run()

            call_args = mock_vespa_client_query.call_args_list

            vespa_query_kwargs = call_args[-1][1]
            self.assertIn("{targetHits:3, approximate:True, hnsw.exploreAdditionalHits:1997}"
                          "nearestNeighbor(marqo__embeddings_text_field_1, marqo__query_embedding)",
                          vespa_query_kwargs["marqo__yql.tensor"])
            self.assertEqual(vespa_query_kwargs["query_features"]["marqo__query_embedding"],
                             sample_vector)
            self.assertIn("hits", res)

    def test_hybrid_search_unstructured_with_custom_vector_query(self):
        """
        Tests that using a custom vector query sends the correct arguments to vespa
        Unstructured. Does not use searchable attributes.
        """
        sample_vector = [0.5 for _ in range(16)]

        original_query = self.config.vespa_client.query
        def pass_through_query(*arg, **kwargs):
            return original_query(*arg, **kwargs)

        mock_vespa_client_query = unittest.mock.MagicMock()
        mock_vespa_client_query.side_effect = pass_through_query

        with self.subTest("Custom vector query, with content, no context"):
            @unittest.mock.patch("marqo.vespa.vespa_client.VespaClient.query", mock_vespa_client_query)
            def run():
                res = tensor_search.search(
                    config=self.config,
                    index_name=self.unstructured_index_with_no_model.name,
                    text=CustomVectorQuery(
                        customVector=CustomVectorQuery.CustomVector(
                            content= "sample",
                            vector=sample_vector
                        )
                    ),
                    search_method="HYBRID",
                    hybrid_parameters=HybridParameters(
                        retrievalMethod="disjunction",
                        rankingMethod="rrf",
                    ),
                    result_count=3
                )
                return res

            res = run()

            call_args = mock_vespa_client_query.call_args_list

            vespa_query_kwargs = call_args[-1][1]
            self.assertIn("{targetHits:3, approximate:True, hnsw.exploreAdditionalHits:1997}"
                          "nearestNeighbor(marqo__embeddings, marqo__query_embedding)",
                          vespa_query_kwargs["marqo__yql.tensor"])
            # Lexical yql has content text, but Tensor uses the sample vector
            self.assertIn("default contains \"sample\"", vespa_query_kwargs["marqo__yql.lexical"])
            self.assertEqual(vespa_query_kwargs["query_features"]["marqo__query_embedding"],
                             sample_vector)
            self.assertIn("hits", res)

        with self.subTest("Custom vector query, with context, with content"):
            @unittest.mock.patch("marqo.vespa.vespa_client.VespaClient.query", mock_vespa_client_query)
            def run():
                res = tensor_search.search(
                    config=self.config,
                    index_name=self.unstructured_index_with_no_model.name,
                    text=CustomVectorQuery(
                        customVector=CustomVectorQuery.CustomVector(
                            content= "sample",
                            vector=sample_vector
                        )
                    ),
                    search_method="HYBRID",
                    hybrid_parameters=HybridParameters(
                        retrievalMethod="disjunction",
                        rankingMethod="rrf",
                    ),
                    context=SearchContext(**{"tensor": [{"vector": [i*2 for i in sample_vector],     # Double the sample vector
                                                                      "weight": 1}], })
                )
                return res

            res = run()

            call_args = mock_vespa_client_query.call_args_list

            vespa_query_kwargs = call_args[-1][1]
            self.assertIn("{targetHits:3, approximate:True, hnsw.exploreAdditionalHits:1997}"
                          "nearestNeighbor(marqo__embeddings, marqo__query_embedding)",
                          vespa_query_kwargs["marqo__yql.tensor"])
            # Lexical yql has content text, but Tensor uses the sample vector with context
            self.assertIn("default contains \"sample\"",
                          vespa_query_kwargs["marqo__yql.lexical"])
            self.assertEqual(vespa_query_kwargs["query_features"]["marqo__query_embedding"],
                             [i*1.5 for i in sample_vector])    # Should average the query & context vectors
            self.assertIn("hits", res)

        with self.subTest("Custom vector query, no content, no context, tensor/tensor"):
            @unittest.mock.patch("marqo.vespa.vespa_client.VespaClient.query", mock_vespa_client_query)
            def run():
                res = tensor_search.search(
                    config=self.config,
                    index_name=self.unstructured_index_with_no_model.name,
                    text=CustomVectorQuery(
                        customVector=CustomVectorQuery.CustomVector(
                            content=None,
                            vector=sample_vector
                        )
                    ),
                    search_method="HYBRID",
                    hybrid_parameters=HybridParameters(
                        retrievalMethod="tensor",
                        rankingMethod="tensor"
                    ),
                    result_count=3
                )
                return res

            res = run()

            call_args = mock_vespa_client_query.call_args_list

            vespa_query_kwargs = call_args[-1][1]
            self.assertIn("{targetHits:3, approximate:True, hnsw.exploreAdditionalHits:1997}"
                          "nearestNeighbor(marqo__embeddings, marqo__query_embedding)",
                          vespa_query_kwargs["marqo__yql.tensor"])
            self.assertEqual(vespa_query_kwargs["query_features"]["marqo__query_embedding"],
                             sample_vector)
            self.assertIn("hits", res)

    def test_hybrid_search_disjunction_rrf_zero_alpha_same_as_lexical(self):
        """
        Tests that hybrid search with:
        retrieval_method = "disjunction"
        ranking_method = "rrf"
        alpha = 0.0

        is the same as a lexical search (in terms of result order).
        """

        for index in [self.structured_text_index_score_modifiers, self.unstructured_default_text_index]:
            with self.subTest(index=index.name):
                # Add documents
                add_docs_res = tensor_search.add_documents(
                    config=self.config,
                    add_docs_params=AddDocsParams(
                        index_name=index.name,
                        docs=self.docs_list,
                        tensor_fields=["text_field_1", "text_field_2", "text_field_3"] \
                            if isinstance(index, UnstructuredMarqoIndex) else None
                    ),
                )

                hybrid_res = tensor_search.search(
                    config=self.config,
                    index_name=index.name,
                    text="dogs",
                    search_method="HYBRID",
                    hybrid_parameters=HybridParameters(
                        retrievalMethod=RetrievalMethod.Disjunction,
                        rankingMethod=RankingMethod.RRF,
                        alpha=0,
                        verbose=True
                    ),
                    result_count=10
                )

                lexical_res = tensor_search.search(
                    config=self.config,
                    index_name=index.name,
                    text="dogs",
                    search_method="LEXICAL",
                    result_count=10
                )

                self.assertEqual(len(hybrid_res["hits"]), len(lexical_res["hits"]))
                for i in range(len(hybrid_res["hits"])):
                    self.assertEqual(hybrid_res["hits"][i]["_id"], lexical_res["hits"][i]["_id"])
                    self.assertEqual(hybrid_res["hits"][i]["_lexical_score"], lexical_res["hits"][i]["_score"])


    def test_hybrid_search_disjunction_rrf_one_alpha_same_as_tensor(self):
        """
        Tests that hybrid search with:
        retrieval_method = "disjunction"
        ranking_method = "rrf"
        alpha = 1.0

        is the same as a tensor search (in terms of result order).
        """

        for index in [self.structured_text_index_score_modifiers, self.unstructured_default_text_index]:
            with self.subTest(index=index.name):
                # Add documents
                tensor_search.add_documents(
                    config=self.config,
                    add_docs_params=AddDocsParams(
                        index_name=index.name,
                        docs=self.docs_list,
                        tensor_fields=["text_field_1", "text_field_2", "text_field_3"] \
                            if isinstance(index, UnstructuredMarqoIndex) else None
                    )
                )

                hybrid_res = tensor_search.search(
                    config=self.config,
                    index_name=index.name,
                    text="dogs",
                    search_method="HYBRID",
                    hybrid_parameters=HybridParameters(
                        retrievalMethod=RetrievalMethod.Disjunction,
                        rankingMethod=RankingMethod.RRF,
                        alpha=1.0,
                        verbose=True
                    ),
                    result_count=10
                )

                tensor_res = tensor_search.search(
                    config=self.config,
                    index_name=index.name,
                    text="dogs",
                    search_method="TENSOR",
                    result_count=10
                )

                self.assertEqual(len(hybrid_res["hits"]), len(tensor_res["hits"]))
                for i in range(len(hybrid_res["hits"])):
                    self.assertEqual(hybrid_res["hits"][i]["_id"], tensor_res["hits"][i]["_id"])
                    self.assertEqual(hybrid_res["hits"][i]["_tensor_score"], tensor_res["hits"][i]["_score"])

    def test_hybrid_search_searchable_attributes(self):
        """
        Tests that searchable attributes work as expected for all methods
        TODO: Add unstructured index once searchable attributes are supported
        """

        for index in [self.structured_text_index_score_modifiers]:
            with self.subTest(index=index.name):
                # Add documents
                tensor_search.add_documents(
                    config=self.config,
                    add_docs_params=AddDocsParams(
                        index_name=index.name,
                        docs=self.docs_list
                    )
                )

                with self.subTest("retrieval: disjunction, ranking: rrf"):
                    hybrid_res = tensor_search.search(
                        config=self.config,
                        index_name=index.name,
                        text="puppies",
                        search_method="HYBRID",
                        hybrid_parameters=HybridParameters(
                            retrievalMethod=RetrievalMethod.Disjunction,
                            rankingMethod=RankingMethod.RRF,
                            alpha=0.5,
                            verbose=True,
                            searchableAttributesLexical=["text_field_2"],
                            searchableAttributesTensor=["text_field_2"],
                        ),
                        result_count=10
                    )
                    self.assertIn("hits", hybrid_res)
                    self.assertEqual(len(hybrid_res["hits"]), 3)            # Only 3 documents have text_field_2 at all
                    self.assertEqual(hybrid_res["hits"][0]["_id"], "doc12")   # puppies puppies in text field 2
                    self.assertEqual(hybrid_res["hits"][1]["_id"], "doc13")
                    self.assertEqual(hybrid_res["hits"][2]["_id"], "doc11")

                with self.subTest("retrieval: lexical, ranking: tensor"):
                    hybrid_res = tensor_search.search(
                        config=self.config,
                        index_name=index.name,
                        text="puppies",
                        search_method="HYBRID",
                        hybrid_parameters=HybridParameters(
                            retrievalMethod=RetrievalMethod.Lexical,
                            rankingMethod=RankingMethod.Tensor,
                            searchableAttributesLexical=["text_field_2"]
                        ),
                        result_count=10
                    )
                    self.assertIn("hits", hybrid_res)
                    self.assertEqual(len(hybrid_res["hits"]), 1)        # Only 1 document has puppies in text_field_2. Lexical retrieval will only get this one.
                    self.assertEqual(hybrid_res["hits"][0]["_id"], "doc12")

                with self.subTest("retrieval: tensor, ranking: lexical"):
                    hybrid_res = tensor_search.search(
                        config=self.config,
                        index_name=index.name,
                        text="puppies",
                        search_method="HYBRID",
                        hybrid_parameters=HybridParameters(
                            retrievalMethod=RetrievalMethod.Tensor,
                            rankingMethod=RankingMethod.Lexical,
                            searchableAttributesTensor=["text_field_2"]
                        ),
                        result_count=10
                    )
                    self.assertIn("hits", hybrid_res)
                    self.assertEqual(len(hybrid_res["hits"]), 3)    # Only 3 documents have text field 2. Tensor retrieval will get them all.
                    self.assertEqual(hybrid_res["hits"][0]["_id"], "doc12")
                    self.assertEqual(hybrid_res["hits"][1]["_id"], "doc11")
                    self.assertEqual(hybrid_res["hits"][2]["_id"], "doc13")

    def test_hybrid_search_score_modifiers(self):
        """
        Tests that score modifiers work as expected for all methods
        """

        for index in [self.structured_text_index_score_modifiers, self.unstructured_default_text_index]:
            with self.subTest(index=index.name):
                # Add documents
                tensor_search.add_documents(
                    config=self.config,
                    add_docs_params=AddDocsParams(
                        index_name=index.name,
                        docs=[
                            {"_id": "doc6", "text_field_1": "HELLO WORLD"},
                            {"_id": "doc7", "text_field_1": "HELLO WORLD", "add_field_1": 1.0},  # third
                            {"_id": "doc8", "text_field_1": "HELLO WORLD", "mult_field_1": 2.0},   # second highest score
                            {"_id": "doc9", "text_field_1": "HELLO WORLD", "mult_field_1": 3.0},  # highest score
                            {"_id": "doc10", "text_field_1": "HELLO WORLD", "mult_field_2": 3.0},    # lowest score
                        ],
                        tensor_fields=["text_field_1", "text_field_2", "text_field_3"] \
                            if isinstance(index, UnstructuredMarqoIndex) else None
                    )
                )

                with self.subTest("retrieval: lexical, ranking: tensor"):
                    hybrid_res = tensor_search.search(
                        config=self.config,
                        index_name=index.name,
                        text="HELLO WORLD",
                        search_method="HYBRID",
                        hybrid_parameters=HybridParameters(
                            retrievalMethod=RetrievalMethod.Lexical,
                            rankingMethod=RankingMethod.Tensor,
                            scoreModifiersTensor={
                                "multiply_score_by": [
                                    {"field_name": "mult_field_1", "weight": 10},
                                    {"field_name": "mult_field_2", "weight": -10}
                                ],
                                "add_to_score": [
                                    {"field_name": "add_field_1", "weight": 5}
                                ]
                            },
                            verbose=True
                        ),
                        result_count=10
                    )
                    self.assertIn("hits", hybrid_res)
                    self.assertEqual(hybrid_res["hits"][0]["_id"], "doc9")      # highest score (score*10*3)
                    self.assertEqual(hybrid_res["hits"][0]["_score"], 30.0)
                    self.assertEqual(hybrid_res["hits"][1]["_id"], "doc8")      # (score*10*2)
                    self.assertEqual(hybrid_res["hits"][1]["_score"], 20.0)
                    self.assertEqual(hybrid_res["hits"][2]["_id"], "doc7")      # (score + 5*1)
                    self.assertEqual(hybrid_res["hits"][2]["_score"], 6.0)
                    self.assertEqual(hybrid_res["hits"][3]["_id"], "doc6")      # (score)
                    self.assertEqual(hybrid_res["hits"][3]["_score"], 1.0)
                    self.assertEqual(hybrid_res["hits"][-1]["_id"], "doc10")    # lowest score (score*-10*3)
                    self.assertEqual(hybrid_res["hits"][-1]["_score"], -30.0)

                with self.subTest("retrieval: tensor, ranking: lexical"):
                    hybrid_res = tensor_search.search(
                        config=self.config,
                        index_name=index.name,
                        text="HELLO WORLD",
                        search_method="HYBRID",
                        hybrid_parameters=HybridParameters(
                            retrievalMethod=RetrievalMethod.Tensor,
                            rankingMethod=RankingMethod.Lexical,
                            scoreModifiersLexical={
                                "multiply_score_by": [
                                    {"field_name": "mult_field_1", "weight": 10},
                                    {"field_name": "mult_field_2", "weight": -10}
                                ],
                                "add_to_score": [
                                    {"field_name": "add_field_1", "weight": 2}
                                ]
                            },
                            verbose=True
                        ),
                        result_count=10,
                    )
                    self.assertIn("hits", hybrid_res)

                    base_lexical_score = hybrid_res["hits"][3]["_score"]
                    self.assertEqual(hybrid_res["hits"][0]["_id"], "doc9")  # highest score (score*10*3)
                    self.assertAlmostEqual(hybrid_res["hits"][0]["_score"], base_lexical_score * 10 * 3)
                    self.assertEqual(hybrid_res["hits"][1]["_id"], "doc8")  # second highest score (score*10*2)
                    self.assertAlmostEqual(hybrid_res["hits"][1]["_score"], base_lexical_score * 10 * 2)
                    self.assertEqual(hybrid_res["hits"][2]["_id"], "doc7")  # third highest score (score + 2*1)
                    self.assertAlmostEqual(hybrid_res["hits"][2]["_score"], base_lexical_score + 2*1)
                    self.assertEqual(hybrid_res["hits"][3]["_id"], "doc6")  # ORIGINAL SCORE
                    self.assertEqual(hybrid_res["hits"][-1]["_id"], "doc10")  # lowest score (score*-10*3)
                    self.assertAlmostEqual(hybrid_res["hits"][-1]["_score"], base_lexical_score * -10 * 3)

                with self.subTest("retrieval: disjunction, ranking: rrf"):
                    hybrid_res = tensor_search.search(
                        config=self.config,
                        index_name=index.name,
                        text="HELLO WORLD",
                        search_method="HYBRID",
                        hybrid_parameters=HybridParameters(
                            retrievalMethod=RetrievalMethod.Disjunction,
                            rankingMethod=RankingMethod.RRF,
                            scoreModifiersLexical={
                                "multiply_score_by": [
                                    {"field_name": "mult_field_1", "weight": 10},
                                    {"field_name": "mult_field_2", "weight": -10}
                                ],
                                "add_to_score": [
                                    {"field_name": "add_field_1", "weight": 5}
                                ]
                            },
                            scoreModifiersTensor={
                                "multiply_score_by": [
                                    {"field_name": "mult_field_1", "weight": 10},
                                    {"field_name": "mult_field_2", "weight": -10}
                                ],
                                "add_to_score": [
                                    {"field_name": "add_field_1", "weight": 5}
                                ]
                            },
                            verbose=True
                        ),
                        result_count=10
                    )
                    self.assertIn("hits", hybrid_res)

                    # Score without score modifiers
                    self.assertEqual(hybrid_res["hits"][3]["_id"], "doc6")  # (score)
                    base_lexical_score = hybrid_res["hits"][3]["_lexical_score"]
                    base_tensor_score = hybrid_res["hits"][3]["_tensor_score"]

                    self.assertEqual(hybrid_res["hits"][0]["_id"], "doc9")  # highest score (score*10*3)
                    self.assertAlmostEqual(hybrid_res["hits"][0]["_lexical_score"], base_lexical_score * 10 * 3)
                    self.assertEqual(hybrid_res["hits"][0]["_tensor_score"], base_tensor_score * 10 * 3)

                    self.assertEqual(hybrid_res["hits"][1]["_id"], "doc8")  # (score*10*2)
                    self.assertAlmostEqual(hybrid_res["hits"][1]["_lexical_score"], base_lexical_score * 10 * 2)
                    self.assertAlmostEqual(hybrid_res["hits"][1]["_tensor_score"], base_tensor_score * 10 * 2)

                    self.assertEqual(hybrid_res["hits"][2]["_id"], "doc7")  # (score + 5*1)
                    self.assertAlmostEqual(hybrid_res["hits"][2]["_lexical_score"], base_lexical_score + 5*1)
                    self.assertAlmostEqual(hybrid_res["hits"][2]["_tensor_score"], base_tensor_score + 5*1)

                    self.assertEqual(hybrid_res["hits"][-1]["_id"], "doc10")  # lowest score (score*-10*3)
                    self.assertAlmostEqual(hybrid_res["hits"][-1]["_lexical_score"], base_lexical_score * -10 * 3)
                    self.assertAlmostEqual(hybrid_res["hits"][-1]["_tensor_score"], base_tensor_score * -10 * 3)


    def test_hybrid_search_same_retrieval_and_ranking_matches_original_method(self):
        """
        Tests that hybrid search with:
        retrieval_method = "lexical", ranking_method = "lexical" and
        retrieval_method = "tensor", ranking_method = "tensor"

        Results must be the same as lexical search and tensor search respectively.
        """

        for index in [self.structured_text_index_score_modifiers, self.unstructured_default_text_index]:
            with self.subTest(index=index.name):
                # Add documents
                tensor_search.add_documents(
                    config=self.config,
                    add_docs_params=AddDocsParams(
                        index_name=index.name,
                        docs=self.docs_list,
                        tensor_fields=["text_field_1", "text_field_2", "text_field_3"] \
                            if isinstance(index, UnstructuredMarqoIndex) else None
                    )
                )

                test_cases = [
                    (RetrievalMethod.Lexical, RankingMethod.Lexical),
                    (RetrievalMethod.Tensor, RankingMethod.Tensor)
                ]

                for retrieval_method, ranking_method in test_cases:
                    with self.subTest(retrieval=retrieval_method, ranking=ranking_method):
                        hybrid_res = tensor_search.search(
                            config=self.config,
                            index_name=index.name,
                            text="dogs",
                            search_method="HYBRID",
                            hybrid_parameters=HybridParameters(
                                retrievalMethod=retrieval_method,
                                rankingMethod=ranking_method,
                                verbose=True
                            ),
                            result_count=10
                        )

                        base_res = tensor_search.search(
                            config=self.config,
                            index_name=index.name,
                            text="dogs",
                            search_method=retrieval_method,     # will be either lexical or tensor
                            result_count=10
                        )

                        self.assertIn("hits", hybrid_res)
                        self.assertIn("hits", base_res)
                        self.assertEqual(len(hybrid_res["hits"]), len(base_res["hits"]))
                        for i in range(len(hybrid_res["hits"])):
                            self.assertEqual(hybrid_res["hits"][i]["_id"], base_res["hits"][i]["_id"])
                            self.assertEqual(hybrid_res["hits"][i]["_score"], base_res["hits"][i]["_score"])

    def test_hybrid_search_with_filter(self):
        """
        Tests that filter is applied correctly in hybrid search.
        TODO: Fix
        """

        for index in [self.structured_text_index_score_modifiers, self.unstructured_default_text_index]:
            with self.subTest(index=index.name):
                # Add documents
                tensor_search.add_documents(
                    config=self.config,
                    add_docs_params=AddDocsParams(
                        index_name=index.name,
                        docs=self.docs_list,
                        tensor_fields=["text_field_1", "text_field_2", "text_field_3"] \
                            if isinstance(index, UnstructuredMarqoIndex) else None
                    )
                )

                test_cases = [
                    (RetrievalMethod.Disjunction, RankingMethod.RRF),
                    (RetrievalMethod.Lexical, RankingMethod.Lexical),
                    (RetrievalMethod.Tensor, RankingMethod.Tensor)
                ]

                for retrieval_method, ranking_method in test_cases:
                    with self.subTest(retrieval=retrieval_method, ranking=ranking_method):
                        hybrid_res = tensor_search.search(
                            config=self.config,
                            index_name=index.name,
                            text="dogs something",
                            search_method="HYBRID",
                            filter="text_field_1:(something something dogs)",
                            hybrid_parameters=HybridParameters(
                                retrievalMethod=retrieval_method,
                                rankingMethod=ranking_method,
                                verbose=True
                            ),
                            result_count=10
                        )

                        self.assertIn("hits", hybrid_res)
                        self.assertEqual(len(hybrid_res["hits"]), 1)
                        self.assertEqual(hybrid_res["hits"][0]["_id"], "doc8")

    def test_hybrid_search_with_images(self):
        """
        Tests that hybrid search is accurate with images, both in query and in documents.
        """

        for index in [self.structured_default_image_index, self.unstructured_default_image_index]:
            with self.subTest(index=index.name):
                # Add documents
                tensor_search.add_documents(
                    config=self.config,
                    add_docs_params=AddDocsParams(
                        index_name=index.name,
                        docs=[
                            {"_id": "hippo image", "image_field_1": "https://raw.githubusercontent.com/marqo-ai/marqo-api-tests/mainline/assets/ai_hippo_realistic.png"},
                            {"_id": "random image", "image_field_1": "https://raw.githubusercontent.com/marqo-ai/marqo/mainline/examples/ImageSearchGuide/data/image2.jpg"},
                            {"_id": "hippo text", "text_field_1": "hippo"},
                            {"_id": "hippo text low relevance", "text_field_1": "hippo text text random"},
                            {"_id": "random text", "text_field_1": "random text"}
                        ],
                        tensor_fields=["text_field_1", "image_field_1"] \
                            if isinstance(index, UnstructuredMarqoIndex) else None
                    )
                )

                with self.subTest("disjunction text search"):
                    hybrid_res = tensor_search.search(
                        config=self.config,
                        index_name=index.name,
                        text="hippo",
                        search_method="HYBRID",
                        hybrid_parameters=HybridParameters(
                            retrievalMethod="disjunction",
                            rankingMethod="rrf",
                            verbose=True
                        ),
                        result_count=4
                    )

                    self.assertIn("hits", hybrid_res)
                    self.assertEqual(hybrid_res["hits"][0]["_id"], "hippo text")
                    self.assertEqual(hybrid_res["hits"][1]["_id"], "hippo text low relevance")
                    # TODO: Fix, lexical score doesn't get set for images

                with self.subTest("disjunction image search"):
                    hybrid_res = tensor_search.search(
                        config=self.config,
                        index_name=index.name,
                        text="https://raw.githubusercontent.com/marqo-ai/marqo-api-tests/mainline/assets/ai_hippo_realistic.png",
                        search_method="HYBRID",
                        hybrid_parameters=HybridParameters(
                            retrievalMethod="disjunction",
                            rankingMethod="rrf",
                            verbose=True
                        ),
                        result_count=4
                    )

                    # TODO: Fix unstructured timeout issue
                    self.assertIn("hits", hybrid_res)
                    self.assertEqual(hybrid_res["hits"][0]["_id"], "hippo image")
                    self.assertEqual(hybrid_res["hits"][1]["_id"], "random image")
                    self.assertEqual(hybrid_res["hits"][2]["_id"], "hippo text")

    def test_hybrid_search_opposite_retrieval_and_ranking(self):
        """
        Tests that hybrid search with:
        retrievalMethod = "lexical", rankingMethod = "tensor" and
        retrievalMethod = "tensor", rankingMethod = "lexical"

        have expected results. The documents themselves should exactly match retrieval method, but the scores
        should match the ranking method. This is only consistent for single-field search, as retrieval top k will
        match the ranking top k.
        """

        # TODO: Add unstructured index but without searchable attributes
        for index in [self.structured_text_index_score_modifiers]:
            with self.subTest(index=index.name):
                # Add documents
                tensor_search.add_documents(
                    config=self.config,
                    add_docs_params=AddDocsParams(
                        index_name=index.name,
                        docs=self.docs_list,
                        tensor_fields=["text_field_1", "text_field_2", "text_field_3"] \
                            if isinstance(index, UnstructuredMarqoIndex) else None
                    )
                )

                # Reference results
                tensor_res_all_docs = tensor_search.search(  # To get tensor scores of every doc, for reference
                    config=self.config,
                    index_name=index.name,
                    text="dogs",
                    search_method="TENSOR",
                    searchable_attributes=["text_field_1"],
                    result_count=20,
                )
                lexical_res = tensor_search.search(
                    config=self.config,
                    index_name=index.name,
                    text="dogs",
                    search_method="LEXICAL",
                    searchable_attributes=["text_field_1"],
                    result_count=10,
                )
                tensor_res = tensor_search.search(
                    config=self.config,
                    index_name=index.name,
                    text="dogs",
                    search_method="TENSOR",
                    result_count=10,
                    searchable_attributes=["text_field_1"]
                )

                # Lexical retrieval with Tensor ranking
                with self.subTest(retrievalMethod=RetrievalMethod.Lexical, rankingMethod=RankingMethod.Tensor):
                    hybrid_res = tensor_search.search(
                        config=self.config,
                        index_name=index.name,
                        text="dogs",
                        search_method="HYBRID",
                        hybrid_parameters=HybridParameters(
                            retrievalMethod=RetrievalMethod.Lexical,
                            rankingMethod=RankingMethod.Tensor,
                            searchableAttributesLexical=["text_field_1"],
                            searchableAttributesTensor=["text_field_1"],
                            verbose=True
                        ),
                        result_count=10
                    )
                    self.assertIn("hits", hybrid_res)

                    # RETRIEVAL: 10 documents must match the 10 from lexical search (order may differ)
                    self.assertEqual(len(hybrid_res["hits"]), len(lexical_res["hits"]))
                    lexical_res_ids = [doc["_id"] for doc in lexical_res["hits"]]
                    for hybrid_hit in hybrid_res["hits"]:
                        self.assertIn(hybrid_hit["_id"], lexical_res_ids)

                    # RANKING: scores must match the tensor search scores
                    for hybrid_hit in hybrid_res["hits"]:
                        tensor_hit = next(doc for doc in tensor_res_all_docs["hits"] if doc["_id"] == hybrid_hit["_id"])
                        self.assertEqual(hybrid_hit["_score"], tensor_hit["_score"])

                # Tensor retrieval with Lexical ranking
                with self.subTest(retrievalMethod=RetrievalMethod.Tensor, rankingMethod=RankingMethod.Lexical):
                    hybrid_res = tensor_search.search(
                        config=self.config,
                        index_name=index.name,
                        text="dogs",
                        search_method="HYBRID",
                        hybrid_parameters=HybridParameters(
                            retrievalMethod=RetrievalMethod.Tensor,
                            rankingMethod=RankingMethod.Lexical,
                            searchableAttributesLexical=["text_field_1"],
                            searchableAttributesTensor=["text_field_1"],
                            verbose=True
                        ),
                        result_count=10
                    )

                    self.assertIn("hits", hybrid_res)

                    # RETRIEVAL: 10 documents must match the 10 from tensor search (order may differ)
                    self.assertEqual(len(hybrid_res["hits"]), len(tensor_res["hits"]))
                    tensor_res_ids = [doc["_id"] for doc in tensor_res["hits"]]
                    for hybrid_hit in hybrid_res["hits"]:
                        self.assertIn(hybrid_hit["_id"], tensor_res_ids)

                    # RANKING: scores must match the lexical search scores
                    for hybrid_hit in hybrid_res["hits"]:
                        if hybrid_hit["_score"] > 0:
                            # Score should match its counterpart in lexical search
                            lexical_hit = next(doc for doc in lexical_res["hits"] if doc["_id"] == hybrid_hit["_id"])
                            self.assertEqual(hybrid_hit["_score"], lexical_hit["_score"])
                        else:
                            # If score is 0, it should not be in lexical search results
                            self.assertNotIn(hybrid_hit["_id"], [doc["_id"] for doc in lexical_res["hits"]])

    def test_hybrid_search_invalid_parameters_fails(self):
        test_cases = [
            ({
                 "alpha": 0.6,
                 "rankingMethod": "tensor"
             }, "can only be defined for 'rrf'"),
            ({
                 "rrfK": 61,
                 "rankingMethod": "normalize_linear"
             }, "can only be defined for 'rrf'"),
            ({
                 "rrfK": 60.1,
             }, "must be an integer"),
            ({
                "alpha": 1.1
            }, "between 0 and 1"),
            ({
                 "rrfK": -1
             }, "greater than or equal to 0"),
            ({
                "retrievalMethod": "disjunction",
                "rankingMethod": "lexical"
            }, "rankingMethod must be: rrf"),
            ({
                 "retrievalMethod": "tensor",
                 "rankingMethod": "rrf"
             }, "rankingMethod must be: tensor or lexical"),
            ({
                 "retrievalMethod": "lexical",
                 "rankingMethod": "rrf"
             }, "rankingMethod must be: tensor or lexical"),
            # Score modifiers need to match ranking method
            ({
                 "retrievalMethod": "tensor",
                 "rankingMethod": "tensor",
                 "scoreModifiersLexical": {
                     "multiply_score_by": [
                         {"field_name": "mult_field_1", "weight": 1.0}
                     ]
                 },
             }, "can only be defined for 'lexical',"),
            ({
                 "retrievalMethod": "lexical",
                 "rankingMethod": "lexical",
                 "scoreModifiersTensor": {
                    "multiply_score_by": [
                        {"field_name": "mult_field_1", "weight": 1.0}
                    ]
                 }
             }, "can only be defined for 'tensor',"),
            # Non-existent retrieval method
            ({"retrievalMethod": "something something"},
                "not a valid enumeration member"),
            # Non-existent ranking method
            ({"rankingMethod": "something something"},
                "not a valid enumeration member")
        ]

        for index in [self.structured_text_index_score_modifiers, self.unstructured_default_text_index]:
            with self.subTest(index=index.name):
                if isinstance(index, StructuredMarqoIndex):
                    final_test_cases = test_cases + [
                        # Searchable attributes need to match retrieval method
                        ({
                             "retrievalMethod": "tensor",
                             "rankingMethod": "tensor",
                             "searchableAttributesLexical": ["text_field_1"]
                         }, "can only be defined for 'lexical',"),
                        ({
                             "retrievalMethod": "lexical",
                             "rankingMethod": "lexical",
                             "searchableAttributesTensor": ["text_field_1"]
                         }, "can only be defined for 'tensor',")
                    ]
                else:
                    # Unstructured hybrid search cannot have searchable attributes
                    final_test_cases = test_cases

                for hybrid_parameters, error_message in final_test_cases:
                    with self.subTest(hybrid_parameters=hybrid_parameters):
                        with self.assertRaises(ValueError) as e:
                            tensor_search.search(
                                config=self.config,
                                index_name=index.name,
                                text="dogs",
                                search_method="HYBRID",
                                hybrid_parameters=HybridParameters(**hybrid_parameters)
                            )
                        self.assertIn(error_message, str(e.exception))

    def test_hybrid_search_conflicting_parameters_fails(self):
        """
        Ensure that searchable_attributes and score_modifiers cannot be set in hybrid search.
        """

        for index in [self.structured_text_index_score_modifiers, self.unstructured_default_text_index]:
            with self.subTest(index=index.name):
                with self.subTest("searchable_attributes active"):
                    with self.assertRaises(ValueError) as e:
                        tensor_search.search(
                            config=self.config,
                            index_name=index.name,
                            text="dogs",
                            search_method="HYBRID",
                            searchable_attributes=["text_field_1"]
                        )
                    self.assertIn("'searchableAttributes' cannot be used for hybrid", str(e.exception))

                with self.subTest("score_modifiers active"):
                    with self.assertRaises(ValueError) as e:
                        tensor_search.search(
                            config=self.config,
                            index_name=index.name,
                            text="dogs",
                            search_method="HYBRID",
                            score_modifiers=ScoreModifierLists(
                                multiply_score_by=[
                                    {"field_name": "mult_field_1", "weight": 1.0}
                                ],
                                add_to_score=[
                                    {"field_name": "add_field_1", "weight": 1.0}
                                ]
                            ),
                        )
                    self.assertIn("'scoreModifiers' cannot be used for hybrid", str(e.exception))

    def test_hybrid_search_structured_invalid_fields_fails(self):
        """
        If searching with HYBRID, searchableAttributesLexical must only have lexical fields, and
        searchableAttributesTensor must only have tensor fields.
        """
        # Non-lexical field
        test_cases = [
            ("disjunction", "rrf"),
            ("lexical", "lexical"),
            ("lexical", "tensor")
        ]
        for retrieval_method, ranking_method in test_cases:
            with self.subTest(retrieval=retrieval_method, ranking=ranking_method):
                with self.assertRaises(core_exceptions.InvalidFieldNameError) as e:
                    tensor_search.search(
                        config=self.config,
                        index_name=self.structured_text_index_score_modifiers.name,
                        text="dogs",
                        search_method="HYBRID",
                        hybrid_parameters=HybridParameters(
                            retrievalMethod=retrieval_method,
                            rankingMethod=ranking_method,
                            searchableAttributesLexical=["text_field_1", "add_field_1"]
                        )
                    )
                self.assertIn("has no lexically searchable field add_field_1", str(e.exception))

        # Non-tensor field
        test_cases = [
            ("disjunction", "rrf"),
            ("tensor", "tensor"),
            ("tensor", "lexical")
        ]
        for retrieval_method, ranking_method in test_cases:
            with self.subTest(retrieval=retrieval_method, ranking=ranking_method):
                with self.assertRaises(core_exceptions.InvalidFieldNameError) as e:
                    tensor_search.search(
                        config=self.config,
                        index_name=self.structured_text_index_score_modifiers.name,
                        text="dogs",
                        search_method="HYBRID",
                        hybrid_parameters=HybridParameters(
                            searchableAttributesTensor=["mult_field_1", "text_field_1"]
                        )
                    )
                self.assertIn("has no tensor field mult_field_1", str(e.exception))

    def test_hybrid_search_default_parameters(self):
        """
        Test hybrid search when no hybrid parameters are provided.
        """

        for index in [self.structured_text_index_score_modifiers, self.unstructured_default_text_index]:
            with self.subTest(index=index.name):
                original_query = self.config.vespa_client.query
                def pass_through_query(*arg, **kwargs):
                    return original_query(*arg, **kwargs)

                mock_vespa_client_query = unittest.mock.MagicMock()
                mock_vespa_client_query.side_effect = pass_through_query

                @unittest.mock.patch("marqo.vespa.vespa_client.VespaClient.query", mock_vespa_client_query)
                def run():
                    res = tensor_search.search(
                        config=self.config,
                        index_name=index.name,
                        text="dogs",
                        search_method="HYBRID",
                    )
                    return res

                res = run()

                call_args = mock_vespa_client_query.call_args_list
                self.assertEqual(len(call_args), 1)

                vespa_query_kwargs = call_args[0][1]
                self.assertEqual(vespa_query_kwargs["marqo__hybrid.retrievalMethod"], RetrievalMethod.Disjunction)
                self.assertEqual(vespa_query_kwargs["marqo__hybrid.rankingMethod"], RankingMethod.RRF)
                self.assertEqual(vespa_query_kwargs["marqo__hybrid.alpha"], 0.5)
                self.assertEqual(vespa_query_kwargs["marqo__hybrid.rrf_k"], 60)

                # Make sure results are retrieved
                self.assertIn("hits", res)

    def test_hybrid_search_structured_index_has_no_hybrid_rank_profile_fails(self):
        """
        If an index does not have both lexical and tensor fields, it will have no hybrid rank profile.
        If hybrid search is done on such an index, it should fail with 400.

        Tests for lexical and tensor search methods as well.
        """

        # Lexical search
        with self.subTest("lexical search"):
            with self.assertRaises(core_exceptions.InvalidArgumentError) as cm:
                res = tensor_search.search(
                    config=self.config,
                    index_name=self.structured_index_empty.name,
                    text="dogs",
                    search_method="LEXICAL",
                    result_count=10
                )
            self.assertIn("no lexically searchable fields", str(cm.exception))

        # Tensor search
        with self.subTest("tensor search"):
            with self.assertRaises(core_exceptions.InvalidArgumentError) as cm:
                res = tensor_search.search(
                    config=self.config,
                    index_name=self.structured_index_empty.name,
                    text="dogs",
                    search_method="TENSOR",
                    result_count=10
                )
            self.assertIn("no tensor fields", str(cm.exception))

        # Hybrid search
        with self.subTest("hybrid search"):
            with self.assertRaises(core_exceptions.InvalidArgumentError) as cm:
                res = tensor_search.search(
                    config=self.config,
                    index_name=self.structured_index_empty.name,
                    text="dogs",
                    search_method="HYBRID",
                    result_count=10
                )
            self.assertIn("either has no tensor fields or no lexically searchable fields", str(cm.exception))

    def test_hybrid_search_none_query_wrong_retrieval_or_ranking_fails(self):
        """
        Test that hybrid search with a None query and wrong retrieval or ranking method fails.
        """
        custom_vector = [0.655 for _ in range(16)]
        test_cases = [
            (RetrievalMethod.Disjunction, RankingMethod.RRF),
            (RetrievalMethod.Tensor, RankingMethod.Lexical),
            (RetrievalMethod.Lexical, RankingMethod.Tensor),
            (RetrievalMethod.Lexical, RankingMethod.Lexical)
        ]

        for index in [self.structured_index_with_no_model, self.unstructured_index_with_no_model]:
            with self.subTest(index=index.name):
                for retrieval_method, ranking_method in test_cases:
                    with self.subTest(retrieval=retrieval_method, ranking=ranking_method):
                        with self.assertRaises(InvalidArgumentError) as e:
                            tensor_search.search(
                                config=self.config,
                                index_name=index.name,
                                text=None,
                                search_method="HYBRID",
                                hybrid_parameters=HybridParameters(
                                    retrievalMethod=retrieval_method,
                                    rankingMethod=ranking_method,
                                    verbose=True
                                )
                            )
                        self.assertIn("unless retrieval_method and ranking_method are both 'tensor'", str(e.exception))

    def test_hybrid_search_none_query_with_context_vectors_passes(self):
        """Test to ensure that context vectors work with no_model by setting query as None and providing context
        vectors in search method. Uses hybrid search.
        """

        custom_vector = [0.655 for _ in range(16)]

        docs = [
            {
                "_id": "1",
                "custom_field_1":
                    {
                        "content": "test custom field content_1",
                        "vector": np.random.rand(16).tolist()
                    }
            },
            {
                "_id": "2",
                "custom_field_1":
                    {
                        "content": "test custom field content_2",
                        "vector": custom_vector
                    }
            }
        ]

        for index in [self.structured_index_with_no_model, self.unstructured_index_with_no_model]:
            with (self.subTest(index_name=index.name)):
                add_docs_params = AddDocsParams(index_name=index.name,
                                                docs=docs,
                                                tensor_fields=["custom_field_1"] \
                                                    if isinstance(index, UnstructuredMarqoIndex) else None,
                                                mappings={"custom_field_1": {"type": "custom_vector"}} \
                                                    if isinstance(index, UnstructuredMarqoIndex) else None)
                _ = tensor_search.add_documents(config=self.config,
                                                add_docs_params=add_docs_params)

                r = tensor_search.search(config=self.config, index_name=index.name, text=None,
                                         search_method="hybrid",
                                         hybrid_parameters=HybridParameters(retrievalMethod=RetrievalMethod.Tensor,
                                                                            rankingMethod=RankingMethod.Tensor,
                                                                            verbose=True),
                                         context=SearchContext(**{"tensor": [{"vector": custom_vector,
                                                                              "weight": 1}], }))
                self.assertEqual(2, len(r["hits"]))
                self.assertEqual("2", r["hits"][0]["_id"])
                self.assertAlmostEqual(1, r["hits"][0]["_score"], places=1)

                self.assertEqual("1", r["hits"][1]["_id"])
                self.assertTrue(r["hits"][1]["_score"], r["hits"][0]["_score"])

<<<<<<< HEAD
    def test_hybrid_search_unstructured_searchable_attributes_fails(self):
=======
    def test_hybrid_search_with_old_version_fails(self):
        """
        Hybrid search on an index below version 2.10.0 should fail
        """
        index = mock.MagicMock()
        index.parsed_marqo_version.return_value = semver.VersionInfo.parse("2.9.0")
        with mock.patch("marqo.tensor_search.index_meta_cache.get_index", return_value=index):
            with self.assertRaises(core_exceptions.InvalidArgumentError) as e:
                tensor_search.search(
                    config=self.config,
                    index_name="index_name",
                    text="dogs",
                    search_method="HYBRID"
                )
            self.assertIn(f"Marqo 2.10.0 or later. "
                          f"This index was created with", str(e.exception))

    def test_hybrid_parameters_with_wrong_search_method_fails(self):
        """
        Test that hybrid parameters with wrong search method fails.
        """

        # TODO: Use api.search() instead of tensor_search.search()
        # Covered in API tests
        pass

    # TODO: Remove when unstructured index is supported
    def test_hybrid_search_on_unstructured_index_fails(self):
>>>>>>> 97a57a51
        """
        Test that hybrid search with unstructured index and searchable attributes fails.
        TODO: Remove when this is supported
        """

        with self.assertRaises(core_exceptions.UnsupportedFeatureError) as e:
            tensor_search.search(
                config=self.config,
                index_name=self.unstructured_default_text_index.name,
                text="dogs",
                search_method="HYBRID",
                hybrid_parameters=HybridParameters(
                    retrievalMethod=RetrievalMethod.Disjunction,
                    rankingMethod=RankingMethod.RRF,
                    searchableAttributesLexical=["text_field_1"]
                )
            )
        self.assertIn("does not support `searchableAttributesTensor` or `searchableAttributesLexical`",
                      str(e.exception))

        with self.assertRaises(core_exceptions.UnsupportedFeatureError) as e:
            tensor_search.search(
                config=self.config,
                index_name=self.unstructured_default_text_index.name,
                text="dogs",
                search_method="HYBRID",
                hybrid_parameters=HybridParameters(
                    retrievalMethod=RetrievalMethod.Tensor,
                    rankingMethod=RankingMethod.Tensor,
                    searchableAttributesTensor=["text_field_1"]
                )
            )
        self.assertIn("does not support `searchableAttributesTensor` or `searchableAttributesLexical`",
                      str(e.exception))

    def test_hybrid_search_unstructured_with_2_10_fails(self):
        """
        Test that hybrid search with unstructured index with version 2.10.0 fails (version is below the minimum).
        """

        with self.assertRaises(core_exceptions.UnsupportedFeatureError) as e:
            tensor_search.search(
                config=self.config,
                index_name=self.unstructured_index_2_10.name,
                text="dogs",
                search_method="HYBRID",
            )
        self.assertIn("only supported for Marqo unstructured indexes with version >= 2.11.0",
                      str(e.exception))

    def test_hybrid_search_structured_with_2_9_fails(self):
        """
        Test that hybrid search with structured index with version 2.9.0 fails (version is below the minimum).
        """

        with self.assertRaises(core_exceptions.UnsupportedFeatureError) as e:
            tensor_search.search(
                config=self.config,
                index_name=self.structured_index_2_9.name,
                text="dogs",
                search_method="HYBRID",
            )
        self.assertIn("only supported for Marqo structured indexes with version >= 2.10.0",
                      str(e.exception))

    def test_hybrid_parameters_with_wrong_search_method_fails(self):
        """
        Test that hybrid parameters with wrong search method fails.
        """

        # TODO: Use api.search() instead of tensor_search.search()
        # Covered in API tests
        pass<|MERGE_RESOLUTION|>--- conflicted
+++ resolved
@@ -1450,9 +1450,6 @@
                 self.assertEqual("1", r["hits"][1]["_id"])
                 self.assertTrue(r["hits"][1]["_score"], r["hits"][0]["_score"])
 
-<<<<<<< HEAD
-    def test_hybrid_search_unstructured_searchable_attributes_fails(self):
-=======
     def test_hybrid_search_with_old_version_fails(self):
         """
         Hybrid search on an index below version 2.10.0 should fail
@@ -1471,17 +1468,6 @@
                           f"This index was created with", str(e.exception))
 
     def test_hybrid_parameters_with_wrong_search_method_fails(self):
-        """
-        Test that hybrid parameters with wrong search method fails.
-        """
-
-        # TODO: Use api.search() instead of tensor_search.search()
-        # Covered in API tests
-        pass
-
-    # TODO: Remove when unstructured index is supported
-    def test_hybrid_search_on_unstructured_index_fails(self):
->>>>>>> 97a57a51
         """
         Test that hybrid search with unstructured index and searchable attributes fails.
         TODO: Remove when this is supported
