import psutil
import torch.cuda

from marqo.api.exceptions import ModelNotInCacheError, HardwareCompatabilityError
from marqo.s2_inference.reranking.model_utils import load_owl_vit
from marqo.s2_inference.s2_inference import validate_model_properties, \
<<<<<<< HEAD
    _create_model_cache_key, _update_available_models, get_available_models, clear_loaded_models
from marqo.tensor_search.tensor_search import eject_model, get_cuda_info, get_loaded_models, get_cpu_info
=======
    _create_model_cache_key, _update_available_models, available_models, clear_loaded_models
from marqo.tensor_search.tensor_search import eject_model, get_loaded_models, get_cpu_info
>>>>>>> 48940e54
from tests.marqo_test import MarqoTestCase


def load_model(model_name: str, device: str, model_properteis: dict = None) -> None:
    validated_model_properties = validate_model_properties(model_name, model_properteis)
    model_cache_key = _create_model_cache_key(model_name, device, validated_model_properties)
    _update_available_models(model_cache_key, model_name, validated_model_properties, device, True)


class TestModelCacheManagement(MarqoTestCase):
    def setUp(self) -> None:
        # We pre-define 2 dummy models for testing purpose
        self.MODEL_1 = "ViT-B/32"
        self.MODEL_2 = "hf/all-MiniLM-L6-v2"
        self.MODEL_LIST = [self.MODEL_1, self.MODEL_2]
        self.CUDA_FLAG = torch.cuda.is_available()

        # load several models into cache for setting up
        for model_name in self.MODEL_LIST:
            load_model(model_name, "cpu")

        if self.CUDA_FLAG:
            for model_name in self.MODEL_LIST:
                load_model(model_name, "cuda")

        # We loaded 6 models (3 in cuda, 3 in cpu) as initial setup
        if self.CUDA_FLAG:
            assert len(get_available_models()) >= 4
        else:
            assert len(get_available_models()) >= 2

    def tearDown(self) -> None:
        clear_loaded_models()

    def test_eject_model_cpu(self):
        for model_name in self.MODEL_LIST:
            res = eject_model(model_name, "cpu")
            assert res["message"] == f"successfully eject model_name `{model_name}` from device `cpu`"
            if (model_name, "cpu") in get_available_models():
                raise AssertionError

        my_test_model_1 = "test-model-1"
        my_test_model_2 = "test-model-2"

        try:
            eject_model(my_test_model_1, "cpu")
            raise AssertionError
        except ModelNotInCacheError:
            pass

        try:
            eject_model(my_test_model_2, "cpu")
            raise AssertionError
        except ModelNotInCacheError:
            pass

    def test_eject_model_cuda(self):
        if self.CUDA_FLAG:
            # check if we can eject the models
            for model_name in self.MODEL_LIST:
                res = eject_model(model_name, "cuda")
                assert res["message"] == f"successfully eject model_name `{model_name}` from device `cuda`"
                if (model_name, "cuda") in get_available_models():
                    raise AssertionError

            my_test_model_1 = "test-model-1"
            my_test_model_2 = "test-model-2"

            try:
                eject_model(my_test_model_1, "cuda")
                raise AssertionError
            except ModelNotInCacheError:
                pass

            try:
                eject_model(my_test_model_2, "cuda")
                raise AssertionError
            except ModelNotInCacheError:
                pass
        else:
            pass

<<<<<<< HEAD
    def test_cuda_info(self):
        if self.CUDA_FLAG is True:
            res = get_cuda_info()
            if "cuda_devices" not in res:
                raise AssertionError
        else:
            try:
                get_cuda_info()
            except HardwareCompatabilityError:
                pass

=======
>>>>>>> 48940e54
    def test_get_cpu_info(self) -> None:
        res = get_cpu_info()

        if "cpu_usage_percent" not in res:
            raise AssertionError

        if "memory_used_percent" not in res:
            raise AssertionError

        if "memory_used_gb" not in res:
            raise AssertionError

    def test_loaded_models(self):

        loaded_models = get_loaded_models()["models"]
        loaded_models_keys = [_create_model_cache_key(dic["model_name"], dic["model_device"],
                                                      validate_model_properties(dic["model_name"], None)) for dic in
                              loaded_models]
        assert loaded_models_keys == list(get_available_models().keys())

    def test_edge_case_cuda(self):
        if self.CUDA_FLAG:
            test_iterations = 10
            # Note this is a time consuming test.

            for i in range(test_iterations):
                eject_model(self.MODEL_1, "cuda")
                load_model(self.MODEL_1, "cuda")

                for _device_id in range(torch.cuda.device_count()):
                    # cuda usage
                    assert torch.cuda.memory_allocated(_device_id) < torch.cuda.get_device_properties(
                        _device_id).total_memory
                # cpu usage
                assert psutil.cpu_percent(1) < 100.0
                # memory usage
                assert psutil.virtual_memory()[2] < 100.0
        else:
            pass

    def test_edge_case_cpu(self):
        test_iterations = 10
        # Note this is a time consuming test.

        for i in range(test_iterations):
            eject_model(self.MODEL_1, "cpu")
            load_model(self.MODEL_1, "cpu")
            # cpu usage
            assert psutil.cpu_percent(1) < 100.0
            # memory usage
            assert psutil.virtual_memory()[2] < 100.0

    def test_generic_model(self):
        clear_loaded_models()
        assert len(get_available_models()) == 0
        generic_model_1 = {
            "model_name": "sentence-transformers/multi-qa-MiniLM-L6-cos-v1",
            "model_properties": {
                "name": "sentence-transformers/multi-qa-MiniLM-L6-cos-v1",
                "dimensions": 384,
                "tokens": 128,
                "type": "sbert",
            }
        }

        generic_model_2 = {
            "model_name": "sentence-transformers/multi-qa-distilbert-cos-v1",
            "model_properties": {
                "name": "sentence-transformers/multi-qa-distilbert-cos-v1",
                "dimensions": 768,
                "tokens": 512,
                "type": "sbert",
            }
        }

        generic_model_3 = {
            "model_name": "sentence-transformers/paraphrase-MiniLM-L3-v2",
            "model_properties": {
                "name": "sentence-transformers/paraphrase-MiniLM-L3-v2",
                "dimensions": 384,
                "tokens": 128,
                "type": "sbert",
            }
        }

        generic_model_list = [generic_model_1, generic_model_2, generic_model_3]

        for generic_model in generic_model_list:
            load_model(generic_model["model_name"], model_properteis=generic_model["model_properties"], device="cpu")

        assert len(get_available_models()) == 3

        for generic_model in generic_model_list:
            eject_model(generic_model["model_name"], device="cpu")
        assert len(get_available_models()) == 0

        if self.CUDA_FLAG == True:
            for generic_model in generic_model_list:
                load_model(generic_model["model_name"], model_properteis=generic_model["model_properties"],
                           device="cuda")

            assert len(get_available_models()) == 3

            for generic_model in generic_model_list:
                eject_model(generic_model["model_name"], device="cuda")
            assert len(get_available_models()) == 0

    def test_overall_eject_and_load_model(self):
        clear_loaded_models()
        if len(get_available_models()) != 0:
            raise AssertionError

        for model_name in self.MODEL_LIST:
            validated_model_properties = validate_model_properties(model_name, None)
            model_cache_key = _create_model_cache_key(model_name, "cpu", validated_model_properties)
            _update_available_models(model_cache_key, model_name, validated_model_properties,
                                     "cpu", True)

            if model_cache_key not in get_available_models():
                raise AssertionError

            # the res is a list of dict with {"model_name" : model_name, "model_device" : device}
            # since we only have one model, we only test index 0.
            res = get_loaded_models()["models"][0]
            assert res["model_name"] == model_name
            assert res["model_device"] == "cpu"

            eject_model(model_name, "cpu")

            if model_cache_key in get_available_models():
                raise AssertionError

        if self.CUDA_FLAG is True:
            for model_name in self.MODEL_LIST:
                validated_model_properties = validate_model_properties(model_name, None)
                model_cache_key = _create_model_cache_key(model_name, "cuda", validated_model_properties)
                _update_available_models(model_cache_key, model_name, validated_model_properties, "cuda", True)

                if model_cache_key not in get_available_models():
                    raise AssertionError

                res = get_loaded_models()["models"][0]
                assert res["model_name"] == model_name
                assert res["model_device"] == "cuda"

                eject_model(model_name, "cuda")

                if model_cache_key in get_available_models():
                    raise AssertionError

    def test_model_cache_management_with_text_reranker(self):
        model_name = 'google/owlvit-base-patch32'

        _ = load_owl_vit('google/owlvit-base-patch32', "cpu")
        model_cache_key = _create_model_cache_key(model_name, "cpu", model_properties=None)

        self.assertIn(model_cache_key, get_available_models())
        eject_model(model_name, "cpu")
        self.assertNotIn(model_cache_key, get_available_models())<|MERGE_RESOLUTION|>--- conflicted
+++ resolved
@@ -4,13 +4,8 @@
 from marqo.api.exceptions import ModelNotInCacheError, HardwareCompatabilityError
 from marqo.s2_inference.reranking.model_utils import load_owl_vit
 from marqo.s2_inference.s2_inference import validate_model_properties, \
-<<<<<<< HEAD
-    _create_model_cache_key, _update_available_models, get_available_models, clear_loaded_models
-from marqo.tensor_search.tensor_search import eject_model, get_cuda_info, get_loaded_models, get_cpu_info
-=======
-    _create_model_cache_key, _update_available_models, available_models, clear_loaded_models
+    _create_model_cache_key, _update_available_models, clear_loaded_models, get_available_models
 from marqo.tensor_search.tensor_search import eject_model, get_loaded_models, get_cpu_info
->>>>>>> 48940e54
 from tests.marqo_test import MarqoTestCase
 
 
@@ -93,20 +88,6 @@
         else:
             pass
 
-<<<<<<< HEAD
-    def test_cuda_info(self):
-        if self.CUDA_FLAG is True:
-            res = get_cuda_info()
-            if "cuda_devices" not in res:
-                raise AssertionError
-        else:
-            try:
-                get_cuda_info()
-            except HardwareCompatabilityError:
-                pass
-
-=======
->>>>>>> 48940e54
     def test_get_cpu_info(self) -> None:
         res = get_cpu_info()
 
