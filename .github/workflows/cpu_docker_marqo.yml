name: cpu_docker_marqo_API_tests
# runs API Tests on CPU instance with Vespa and Marqo in the same docker container

on:
  workflow_call:
  workflow_dispatch:
    inputs:
      py_marqo_branch:
        required: false
        default: marqo
        description: >
          The "py-marqo" branch this test is running against.
          This is optional. If left as the default value "marqo", we run the test based on the  
          latest release of py-marqo on pypi. Otherwise, the specified branch is tested. For example "mainline"
      api_tests_branch:
        required: false
        default: mainline
        description: >
          The "api-tests" branch this test is running against.
          This is optional. If left as the default value "mainline", we run the api tests based at branch
          "mainline". Otherwise, the specified branch is tested. For example "li/test-xx"
      image_to_test:
        required: false
        # This is the name of the docker image that is built by the build script:
        default: marqo_docker_0
        description: >
          This is optional. If left as the default value "marqo_docker_0", the docker image built from this branch is tested.
          Otherwise, the specified docker image is tested. For example "marqoai/marqo:test"
  push:
    branches:
      - mainline
    paths-ignore:
      - '**.md'

permissions:
  contents: read

jobs:
  Start-Runner:
    name: Start self-hosted EC2 runner
    runs-on: ubuntu-latest
    outputs:
      label: ${{ steps.start-ec2-runner.outputs.label }}
      ec2-instance-id: ${{ steps.start-ec2-runner.outputs.ec2-instance-id }}
    steps:
      - name: Configure AWS credentials
        uses: aws-actions/configure-aws-credentials@v1
        with:
          aws-access-key-id: ${{ secrets.AWS_ACCESS_KEY_ID }}
          aws-secret-access-key: ${{ secrets.AWS_SECRET_ACCESS_KEY }}
          aws-region: ${{ secrets.AWS_REGION }}
      - name: Start EC2 runner
        id: start-ec2-runner
        uses: machulav/ec2-github-runner@v2
        with:
          mode: start
          github-token: ${{ secrets.GH_PERSONAL_ACCESS_TOKEN }}
          ec2-image-id:  ${{ secrets.AMD_EC2_IMAGE_ID }}
          ec2-instance-type: t3.xlarge
          subnet-id: ${{ secrets.AMD_SUBNET_ID }}
          security-group-id: ${{ secrets.AMD_SECURITY_GROUP_ID }}

  Test-Marqo:
    name: Run CPU Docker Marqo API Tests
    needs: Start-Runner # required to start the main job when the runner is ready
    runs-on: ${{ needs.start-runner.outputs.label }} # run the job on the newly created runner
                
    environment: marqo-test-suite 
    
    steps:
       
      - name: Checkout marqo repo
        uses: actions/checkout@v3
        with:
          fetch-depth: 0

      - name: Set up Python 3.8
        uses: actions/setup-python@v3
        with:
          python-version: "3.8"
          cache: "pip"
          
      - name: Install Dependencies
        run: |
          #pip install -r requirements.txt
          pip install tox==3.26
          pip install flake8
      
      # linting here

      - name: Set MQ_PY_MARQO_BRANCH variable
        run: |
          if [[ "${{ inputs.py_marqo_branch }}" == "marqo" ]] || [[ "${{ inputs.py_marqo_branch }}" == "" ]]; then
            echo "MQ_PY_MARQO_BRANCH=marqo" >> $GITHUB_ENV
          else
            echo "MQ_PY_MARQO_BRANCH=git+https://github.com/marqo-ai/py-marqo.git@${{ inputs.py_marqo_branch }}" >> $GITHUB_ENV
          fi
<<<<<<< HEAD
        env:
          PY_MQ_API_TEST_BRANCH: ${{ inputs.py_marqo_branch }}
=======
>>>>>>> 4f107741
  
      - name: Checkout marqo-api-tests repo
        uses: actions/checkout@v3
        with:
          repository: marqo-ai/marqo-api-tests
          ref: ${{ github.event.inputs.api_tests_branch }}
          
      - name: Set up Docker Buildx
        uses: docker/setup-buildx-action@v2
          
      - name: Set up Environment
        run: |
          # Set up conf file
          echo 'export MARQO_API_TESTS_ROOT="${{ github.workspace }}"' >> conf
          
      - name: Run Integration Tests - CPU Docker Marqo
        run: |
          export MQ_API_TEST_BRANCH=$(echo "${GITHUB_REF}" | cut -d'/' -f3-)
          CUSTOM_TEST_IMG="${{ github.event.inputs.image_to_test }}"
          export MQ_API_TEST_IMG=${CUSTOM_TEST_IMG:-"marqo_docker_0"}
          tox -e py3-docker_marqo
  
  Stop-Runner:
    name: Stop self-hosted EC2 runner
    needs:
      - Start-Runner # required to get output from the start-runner job
      - Test-Marqo # required to wait when the main job is done
    runs-on: ubuntu-latest
    if: ${{ always() }} # required to stop the runner even if the error happened in the previous jobs
    steps:
      - name: Configure AWS credentials
        uses: aws-actions/configure-aws-credentials@v1
        with:
          aws-access-key-id: ${{ secrets.AWS_ACCESS_KEY_ID }}
          aws-secret-access-key: ${{ secrets.AWS_SECRET_ACCESS_KEY }}
          aws-region: ${{ secrets.AWS_REGION }}
      - name: Stop EC2 runner
        uses: machulav/ec2-github-runner@v2
        with:
          mode: stop
          github-token: ${{ secrets.GH_PERSONAL_ACCESS_TOKEN }}
          label: ${{ needs.start-runner.outputs.label }}
          ec2-instance-id: ${{ needs.start-runner.outputs.ec2-instance-id }}<|MERGE_RESOLUTION|>--- conflicted
+++ resolved
@@ -95,11 +95,6 @@
           else
             echo "MQ_PY_MARQO_BRANCH=git+https://github.com/marqo-ai/py-marqo.git@${{ inputs.py_marqo_branch }}" >> $GITHUB_ENV
           fi
-<<<<<<< HEAD
-        env:
-          PY_MQ_API_TEST_BRANCH: ${{ inputs.py_marqo_branch }}
-=======
->>>>>>> 4f107741
   
       - name: Checkout marqo-api-tests repo
         uses: actions/checkout@v3
