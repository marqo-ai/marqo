--- conflicted
+++ resolved
@@ -28,11 +28,7 @@
           Otherwise, the specified docker image is tested. For example "marqoai/marqo:test"
   push:
     branches:
-<<<<<<< HEAD
-      mainline
-=======
       - mainline
->>>>>>> 2e9e1c55
     paths-ignore:
       - '**.md'
 
