name: arm64_docker_marqo_API_tests
# runs API Tests on ARM64 machine with Vespa and Marqo in the same docker container
on:
  workflow_call:
  workflow_dispatch:
    inputs:
      py_marqo_branch:
        required: false
        default: marqo
        description: >
          The "py-marqo" branch this test is running against.
          This is optional. If left as the default value "marqo", we run the test based on the  
          latest release of py-marqo on pypi. Otherwise, the specified branch is tested. For example "mainline"
      api_tests_branch:
        required: false
        default: mainline
        description: >
          The "api-tests" branch this test is running against.
          This is optional. If left as the default value "mainline", we run the api tests based at branch
          "mainline". Otherwise, the specified branch is tested. For example "li/test-xx"
      image_to_test:
        required: false
        # This is the name of the docker image that is built by the build script:
        default: marqo_docker_0
        description: >
          This is optional. If left as the default value "marqo_docker_0", the docker image built from this branch is tested.
          Otherwise, the specified docker image is tested. For example "marqoai/marqo:test"
  push:
    branches:
      - mainline
    paths-ignore:
      - '**.md'

permissions:
  contents: read

jobs:
  Start-Runner:
    name: Start self-hosted EC2 runner
    runs-on: ubuntu-latest
    outputs:
      label: ${{ steps.start-ec2-runner.outputs.label }}
      ec2-instance-id: ${{ steps.start-ec2-runner.outputs.ec2-instance-id }}
    steps:
      - name: Configure AWS credentials
        uses: aws-actions/configure-aws-credentials@v1
        with:
          aws-access-key-id: ${{ secrets.AWS_ACCESS_KEY_ID }}
          aws-secret-access-key: ${{ secrets.AWS_SECRET_ACCESS_KEY }}
          aws-region: ${{ secrets.AWS_REGION }}
      - name: Start EC2 runner
        id: start-ec2-runner
        uses: machulav/ec2-github-runner@v2
        with:
          mode: start
          github-token: ${{ secrets.GH_PERSONAL_ACCESS_TOKEN }}

          # ARM Runner Image
          ec2-image-id: ${{ secrets.ARM_EC2_IMAGE_ID }}
          ec2-instance-type: t4g.xlarge
          subnet-id: ${{ secrets.ARM_SUBNET_ID }}
          security-group-id: ${{ secrets.ARM_SECURITY_GROUP_ID }}

  Test-Marqo:
    name: Run ARM64 Docker Maqo API Tests
    needs: Start-Runner # required to start the main job when the runner is ready
    runs-on: ${{ needs.start-runner.outputs.label }} # run the job on the newly created runner
                
    environment: marqo-test-suite 
    
    steps:
       
      - name: Checkout marqo repo
        uses: actions/checkout@v3
        with:
          fetch-depth: 0

      - name: Set up Python 3.9   # TODO: Check if 3.9 is okay instead of 3.8. So far, so good
        run:  |
          apt-get -y update
          apt-get -y install python3.9
          apt-get -y install pip
  
      - name: Install Dependencies
        run: |
          #pip install -r requirements.txt
          pip install tox==3.26
          pip install flake8
      
      # TODO: linting here
  
      - name: Checkout marqo-api-tests repo
        uses: actions/checkout@v3
        with:
          repository: marqo-ai/marqo-api-tests
          ref: ${{ github.event.inputs.api_tests_branch }}

      - name: Set MQ_PY_MARQO_BRANCH variable
        run: |
          if [[ "${{ inputs.py_marqo_branch }}" == "marqo" ]] || [[ "${{ inputs.py_marqo_branch }}" == "" ]]; then
            echo "MQ_PY_MARQO_BRANCH=marqo" >> $GITHUB_ENV
          else
            echo "MQ_PY_MARQO_BRANCH=git+https://github.com/marqo-ai/py-marqo.git@${{ inputs.py_marqo_branch }}" >> $GITHUB_ENV
          fi
<<<<<<< HEAD
        env:
          PY_MQ_API_TEST_BRANCH: ${{ inputs.py_marqo_branch }}
          
=======

>>>>>>> 4f107741
      - name: Set up Docker Buildx
        uses: docker/setup-buildx-action@v2
          
      - name: Set up Environment
        run: |
          # Set up conf file
          echo 'export MARQO_API_TESTS_ROOT="${{ github.workspace }}"' >> conf
<<<<<<< HEAD

=======
          
>>>>>>> 4f107741
      - name: Run Integration Tests - ARM64 Docker Marqo
        run: |
          export MQ_API_TEST_BRANCH=$(echo "${GITHUB_REF}" | cut -d'/' -f3-)
          CUSTOM_TEST_IMG="${{ github.event.inputs.image_to_test }}"
          export MQ_API_TEST_IMG=${CUSTOM_TEST_IMG:-"marqo_docker_0"}
          tox -e py3-docker_marqo
  
  Stop-Runner:
    name: Stop self-hosted EC2 runner
    needs:
      - Start-Runner # required to get output from the start-runner job
      - Test-Marqo # required to wait when the main job is done
    runs-on: ubuntu-latest
    if: ${{ always() }} # required to stop the runner even if the error happened in the previous jobs
    steps:
      - name: Configure AWS credentials
        uses: aws-actions/configure-aws-credentials@v1
        with:
          aws-access-key-id: ${{ secrets.AWS_ACCESS_KEY_ID }}
          aws-secret-access-key: ${{ secrets.AWS_SECRET_ACCESS_KEY }}
          aws-region: ${{ secrets.AWS_REGION }}
      - name: Stop EC2 runner
        uses: machulav/ec2-github-runner@v2
        with:
          mode: stop
          github-token: ${{ secrets.GH_PERSONAL_ACCESS_TOKEN }}
          label: ${{ needs.start-runner.outputs.label }}
          ec2-instance-id: ${{ needs.start-runner.outputs.ec2-instance-id }}<|MERGE_RESOLUTION|>--- conflicted
+++ resolved
@@ -102,13 +102,7 @@
           else
             echo "MQ_PY_MARQO_BRANCH=git+https://github.com/marqo-ai/py-marqo.git@${{ inputs.py_marqo_branch }}" >> $GITHUB_ENV
           fi
-<<<<<<< HEAD
-        env:
-          PY_MQ_API_TEST_BRANCH: ${{ inputs.py_marqo_branch }}
-          
-=======
 
->>>>>>> 4f107741
       - name: Set up Docker Buildx
         uses: docker/setup-buildx-action@v2
           
@@ -116,11 +110,7 @@
         run: |
           # Set up conf file
           echo 'export MARQO_API_TESTS_ROOT="${{ github.workspace }}"' >> conf
-<<<<<<< HEAD
-
-=======
           
->>>>>>> 4f107741
       - name: Run Integration Tests - ARM64 Docker Marqo
         run: |
           export MQ_API_TEST_BRANCH=$(echo "${GITHUB_REF}" | cut -d'/' -f3-)
