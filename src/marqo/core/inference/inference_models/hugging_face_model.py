--- conflicted
+++ resolved
@@ -96,13 +96,8 @@
         except (OSError, ValueError, RuntimeError) as e:
             raise InvalidModelPropertiesError(
                 f"Marqo encountered an error loading the private Hugging Face model, modelProperties={self.model_properties}. "
-<<<<<<< HEAD
-                f"Please ensure that the model is a valid Hugging Face model and you have provided the right token. "
-                f"Original error message = {e}") from e
-=======
                 f"Please ensure that the model is a valid Hugging Face model and retry.\n"
                 f" Original error message = {e}") from e
->>>>>>> 835f6bc5
         return model, tokenizer
 
     def _load_from_hugging_face_repo(self) -> Tuple:
