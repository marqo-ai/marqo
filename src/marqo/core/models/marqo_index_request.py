--- conflicted
+++ resolved
@@ -4,13 +4,8 @@
 from pydantic import root_validator, validator
 
 import marqo.core.models.marqo_index as marqo_index
-<<<<<<< HEAD
-from marqo.core.models.strict_base_model import StrictBaseModel
-from pydantic import validator
+from marqo.core.models.strict_base_model import StrictBaseModel, ImmutableStrictBaseModel
 from marqo import errors
-=======
-from marqo.core.models.strict_base_model import StrictBaseModel, ImmutableStrictBaseModel
->>>>>>> fd8c9e6e
 
 
 class MarqoIndexRequest(ImmutableStrictBaseModel, ABC):
@@ -38,12 +33,6 @@
     def validate_name(cls, name):
         marqo_index.validate_index_name(name)
         return name
-
-    @validator('name', pre=True)
-    def validate_index_name(cls, value):
-        if "-" in value:
-            raise errors.InvalidIndexNameError("Index name cannot contain '-'")
-        return value
 
 
 class UnstructuredMarqoIndexRequest(MarqoIndexRequest):
