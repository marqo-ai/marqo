import textwrap

from marqo.core.models import UnstructuredMarqoIndex
from marqo.core.models.marqo_index_request import UnstructuredMarqoIndexRequest
from marqo.core.unstructured_vespa_index import common as unstructured_common
from marqo.core.vespa_schema import VespaSchema


class UnstructuredVespaSchema(VespaSchema):
    _FIELD_ID = unstructured_common.VESPA_FIELD_ID

    _STRINGS = unstructured_common.STRINGS
    _SHORT_STRINGS_FIELDS = unstructured_common.SHORT_STRINGS_FIELDS
    _LONGS_STRINGS_FIELDS = unstructured_common.LONGS_STRINGS_FIELDS
    _STRING_ARRAY = unstructured_common.STRING_ARRAY

    _INT_FIELDS = unstructured_common.INT_FIELDS
    _FLOAT_FIELDS = unstructured_common.FLOAT_FIELDS
    _BOOL_FIELDS = unstructured_common.BOOL_FIELDS

    _SCORE_MODIFIERS = unstructured_common.SCORE_MODIFIERS

    _CHUNKS = unstructured_common.VESPA_DOC_CHUNKS
    _EMBEDDINGS = unstructured_common.VESPA_DOC_EMBEDDINGS

    _RANK_PROFILE_EMBEDDING_SIMILARITY = "embedding_similarity"
    _RANK_PROFILE_EMBEDDING_SIMILARITY_MODIFIERS = unstructured_common.RANK_PROFILE_EMBEDDING_SIMILARITY_MODIFIERS

    _QUERY_INPUT_EMBEDDING = "embedding_query"

    _SUMMARY_ALL_NON_VECTOR = 'all-non-vector-summary'
    _SUMMARY_ALL_VECTOR = 'all-vector-summary'

    def __init__(self, index_request: UnstructuredMarqoIndexRequest):
        self._index_request = index_request

    def generate_schema(self) -> (str, UnstructuredMarqoIndex):
        schema_name = self._get_vespa_schema_name(self._index_request.name)
        marqo_index = self._generate_unstructured_marqo_index(schema_name)
        unstructured_schema = self._generate_unstructured_schema(marqo_index)

        return unstructured_schema, marqo_index

    def _generate_unstructured_marqo_index(self, schema_name: str) -> UnstructuredMarqoIndex:
        """This function converts the attribute self._index_request: UnstructuredMarqoIndexRequest
        into an instance of UnstructuredMarqoIndex.
        """
        return UnstructuredMarqoIndex(
            name=self._index_request.name,
            schema_name=schema_name,
            model=self._index_request.model,
            normalize_embeddings=self._index_request.normalize_embeddings,
            text_preprocessing=self._index_request.text_preprocessing,
            image_preprocessing=self._index_request.image_preprocessing,
            distance_metric=self._index_request.distance_metric,
            vector_numeric_type=self._index_request.vector_numeric_type,
            hnsw_config=self._index_request.hnsw_config,
            marqo_version=self._index_request.marqo_version,
            created_at=self._index_request.created_at,
            updated_at=self._index_request.updated_at,
            treat_urls_and_pointers_as_images=self._index_request.treat_urls_and_pointers_as_images,
            filter_string_max_length=self._index_request.filter_string_max_length,
        )

    @classmethod
    def _generate_unstructured_schema(cls, marqo_index: UnstructuredMarqoIndex) -> str:
        """This function generates the Vespa schema for an unstructured Marqo index."""
        dimension = str(marqo_index.model.get_dimension())

        return textwrap.dedent(
            f"""
            schema {marqo_index.schema_name} {{
                document {{
                    field {cls._FIELD_ID} type string {{
                        indexing: attribute | summary
                        attribute: fast-search
                        rank: filter
                    }}

                    field {cls._STRINGS} type array<string>{{
                        indexing: index
                        index: enable-bm25
                    }}

                    field {cls._LONGS_STRINGS_FIELDS} type map<string, string> {{
                        indexing: summary
                    }}

                    field {cls._SHORT_STRINGS_FIELDS} type map<string, string> {{
                        indexing: summary
                        struct-field key {{ indexing : attribute
                                           attribute: fast-search
                                           rank: filter }}
                        struct-field value {{ indexing : attribute
                                              attribute: fast-search
                                              rank: filter }}
                    }}

                    field {cls._STRING_ARRAY} type array<string> {{
                        indexing: attribute | summary
                        attribute: fast-search
                        rank: filter
                    }}
                    
                    field {unstructured_common.VESPA_DOC_MULTIMODAL_PARAMS} type map<string, string> {{
                        indexing: summary
                    }}

                    field {cls._INT_FIELDS} type map<string, long> {{
                        indexing: summary
                        struct-field key {{ indexing : attribute
                                           attribute: fast-search
                                           rank: filter }}
                        struct-field value {{ indexing : attribute
                                           attribute: fast-search
                                           rank: filter }}
                    }}
                    
                    field {cls._BOOL_FIELDS} type map<string, byte> {{
                        indexing: summary
                        struct-field key {{ indexing : attribute
                                            attribute: fast-search
                                            rank: filter }}
                        struct-field value {{ indexing : attribute
                                              attribute: fast-search
                                              rank: filter }}
                        }}
                                                    
                    field {cls._FLOAT_FIELDS} type map<string, double> {{
                        indexing: summary
                        struct-field key {{ indexing : attribute
                                           attribute: fast-search
                                           rank: filter }}

                        struct-field value {{ indexing : attribute
                                           attribute: fast-search
                                           rank: filter }}
                    }}

                    field {cls._SCORE_MODIFIERS} type tensor<float>(p{{}}) {{
                        indexing: attribute | summary
                    }}

                    field {cls._CHUNKS} type array<string> {{
                        indexing: summary
                    }}
                    
                    field {unstructured_common.FIELD_VECTOR_COUNT} type int {{
                        indexing: attribute | summary
                    }}
                    
                    field {cls._EMBEDDINGS} type tensor<float>(p{{}}, x[{dimension}]) {{
                        indexing: attribute | index | summary
                        attribute {{
                            distance-metric: prenormalized-angular
                        }}
                        index {{
                            hnsw {{
                                max-links-per-node: {marqo_index.hnsw_config.m}
                                neighbors-to-explore-at-insert: {marqo_index.hnsw_config.ef_construction}
                            }}
                        }}
                    }}
                }}

                fieldset default {{
                    fields: {cls._STRINGS}
                }}

                rank-profile {cls._RANK_PROFILE_EMBEDDING_SIMILARITY} inherits default {{
                    inputs {{
                        query({cls._QUERY_INPUT_EMBEDDING}) tensor<float>(x[{dimension}])
                    }}
                    first-phase {{
                        expression: closeness(field, {cls._EMBEDDINGS})
                    }}
                    match-features: closest({cls._EMBEDDINGS})
                }}

                rank-profile {unstructured_common.RANK_PROFILE_BM25} inherits default {{
                    first-phase {{
                    expression: bm25({cls._STRINGS})
                    }}
                }}
                
                rank-profile modifiers inherits default {{
                    inputs {{
                        query(marqo__mult_weights) tensor<float>(p{{}})
                        query(marqo__add_weights) tensor<float>(p{{}})
                    }}
                    function modify(score) {{
                        expression: if (count(query(marqo__mult_weights)) == 0, 1, reduce(query(marqo__mult_weights) * attribute(marqo__score_modifiers), prod)) * score + reduce(query(marqo__add_weights) * attribute(marqo__score_modifiers), sum)
                   }}
                }}
                
                rank-profile {unstructured_common.RANK_PROFILE_BM25_MODIFIERS} inherits modifiers {{
                    inputs {{
                        query(marqo__mult_weights) tensor<float>(p{{}})
                        query(marqo__add_weights) tensor<float>(p{{}})
                    }}
                    first-phase {{
                        expression: modify(bm25({cls._STRINGS}))
                    }}
                }}
                
                rank-profile {cls._RANK_PROFILE_EMBEDDING_SIMILARITY_MODIFIERS} inherits modifiers {{
                    inputs {{
                        query(marqo__mult_weights) tensor<float>(p{{}})
                        query(marqo__add_weights) tensor<float>(p{{}})
                        query({cls._QUERY_INPUT_EMBEDDING}) tensor<float>(x[{dimension}])
                    }}
                    first-phase {{
                        expression: modify(closeness(field, {cls._EMBEDDINGS}))
                    }}
                    match-features: closest({cls._EMBEDDINGS})
                }}

                document-summary {cls._SUMMARY_ALL_NON_VECTOR} {{
                    summary {cls._FIELD_ID} type string {{}}
                    summary {cls._STRINGS} type array<string> {{}}
                    summary {cls._LONGS_STRINGS_FIELDS} type map<string, string> {{}}
                    summary {cls._SHORT_STRINGS_FIELDS} type map<string, string> {{}}
                    summary {cls._STRING_ARRAY} type array<string> {{}}
<<<<<<< HEAD
                    summary {cls._BOOL_FIELDS} type map<string, byte> {{}}
                    summary {cls._INT_FIELDS} type map<string, int> {{}}
                    summary {cls._FLOAT_FIELDS} type map<string, float> {{}}
=======
                    summary {cls._INT_FIELDS} type map<string, long> {{}}
                    summary {cls._FLOAT_FIELDS} type map<string, double> {{}}
>>>>>>> edcb9fd4
                    summary {cls._CHUNKS} type array<string> {{}}
                }}

                document-summary {cls._SUMMARY_ALL_VECTOR} {{
                    summary {cls._FIELD_ID} type string {{}}
                    summary {cls._STRINGS} type array<string> {{}}
                    summary {cls._LONGS_STRINGS_FIELDS} type map<string, string> {{}}
                    summary {cls._SHORT_STRINGS_FIELDS} type map<string, string> {{}}
                    summary {cls._STRING_ARRAY} type array<string> {{}}
<<<<<<< HEAD
                    summary {cls._BOOL_FIELDS} type map<string, byte> {{}}
                    summary {cls._INT_FIELDS} type map<string, int> {{}}
                    summary {cls._FLOAT_FIELDS} type map<string, float> {{}}
=======
                    summary {cls._INT_FIELDS} type map<string, long> {{}}
                    summary {cls._FLOAT_FIELDS} type map<string, double> {{}}
>>>>>>> edcb9fd4
                    summary {cls._CHUNKS} type array<string> {{}}
                    summary {cls._EMBEDDINGS} type tensor<float>(p{{}}, x[{dimension}]) {{}}
                }}
            }}
            """
        )<|MERGE_RESOLUTION|>--- conflicted
+++ resolved
@@ -221,14 +221,9 @@
                     summary {cls._LONGS_STRINGS_FIELDS} type map<string, string> {{}}
                     summary {cls._SHORT_STRINGS_FIELDS} type map<string, string> {{}}
                     summary {cls._STRING_ARRAY} type array<string> {{}}
-<<<<<<< HEAD
                     summary {cls._BOOL_FIELDS} type map<string, byte> {{}}
                     summary {cls._INT_FIELDS} type map<string, int> {{}}
                     summary {cls._FLOAT_FIELDS} type map<string, float> {{}}
-=======
-                    summary {cls._INT_FIELDS} type map<string, long> {{}}
-                    summary {cls._FLOAT_FIELDS} type map<string, double> {{}}
->>>>>>> edcb9fd4
                     summary {cls._CHUNKS} type array<string> {{}}
                 }}
 
@@ -238,14 +233,9 @@
                     summary {cls._LONGS_STRINGS_FIELDS} type map<string, string> {{}}
                     summary {cls._SHORT_STRINGS_FIELDS} type map<string, string> {{}}
                     summary {cls._STRING_ARRAY} type array<string> {{}}
-<<<<<<< HEAD
                     summary {cls._BOOL_FIELDS} type map<string, byte> {{}}
-                    summary {cls._INT_FIELDS} type map<string, int> {{}}
-                    summary {cls._FLOAT_FIELDS} type map<string, float> {{}}
-=======
                     summary {cls._INT_FIELDS} type map<string, long> {{}}
                     summary {cls._FLOAT_FIELDS} type map<string, double> {{}}
->>>>>>> edcb9fd4
                     summary {cls._CHUNKS} type array<string> {{}}
                     summary {cls._EMBEDDINGS} type tensor<float>(p{{}}, x[{dimension}]) {{}}
                 }}
