from typing import Dict, Optional, List

import jsonschema

from marqo.api import exceptions as errors
from marqo.tensor_search import enums
<<<<<<< HEAD
from marqo.core.models.marqo_index import validate_field_name as common_validate_name
=======
from marqo.tensor_search.models.mappings_object import mappings_schema, multimodal_combination_schema
>>>>>>> 473747d2

_FILTER_STRING_BOOL_VALUES = ["true", "false"]
_RESERVED_FIELD_SUBSTRING = "::"
_SUPPORTED_FIELD_CONTENT_TYPES = [str, int, float, bool, list]


def validate_mappings_object_format(mappings: Dict) -> None:
    """Validate the format of the mappings object
    Args: mappings: the mappings object
    Raises InvalidArgError if the object is badly formatted, and this should terminate the add_document process
    """
    try:
        jsonschema.validate(instance=mappings, schema=mappings_schema)
        for field_name, configuration in mappings.items():
            if configuration["type"] == enums.MappingsObjectType.multimodal_combination:
                _validate_multimodal_combination_field_name(field_name)
                _validate_multimodal_combination_configuration_format(configuration)
    except jsonschema.ValidationError as e:
        raise errors.InvalidArgError(
            f"Error validating mappings object. Reason: {str(e)}. "
            f"Read about the mappings object here: https://docs.marqo.ai/0.0.15/API-Reference/mappings/"
        )


def _validate_multimodal_combination_field_name(multimodal_field_name: str):
    validate_field_name(multimodal_field_name)
    # This error will never be raised because _id can't be a tensor_fields
    # TODO check if there are other validations needed for multimodal_field_name
    if multimodal_field_name == "_id":
        raise errors.InvalidArgError("multimodal field name can not be _id")


def _validate_multimodal_combination_configuration_format(configuration: Dict):
    try:
        jsonschema.validate(instance=configuration, schema=multimodal_combination_schema)
    except jsonschema.ValidationError as e:
        raise errors.InvalidArgError(
            f"Error validating multimodal combination mappings object. Reason: \n{str(e)}"
            f"\n Read about the mappings object here: https://docs.marqo.ai/1.4.0/API-Reference/Documents/mappings/"
        )


def validate_field_name(field_name: str) -> None:
    """Validate the field name.

    We reuse the validation function from structured index, but add some extra validations for unstructured index."""
    try:
        common_validate_name(field_name)
    except ValueError as e:
        raise errors.InvalidFieldNameError(str(e))
    # Some extra validations for unstructured index
    if _RESERVED_FIELD_SUBSTRING in field_name:
        raise errors.InvalidFieldNameError(
            f"Field name {field_name} contains the reserved substring {_RESERVED_FIELD_SUBSTRING}. This is a "
            f"reserved substring and cannot be used in field names for unstructured marqo index."
        )


def validate_coupling_of_mappings_and_doc(doc: Dict, mappings: Dict, multimodal_sub_fields: List):
    """Validate the coupling of mappings object and doc"""
    if not mappings:
        return

    multimodal_fields = [field_name for field_name, configuration in mappings.items()
                         if configuration["type"] == enums.MappingsObjectType.multimodal_combination]

    if multimodal_fields:
        _validate_conflicts_fields(multimodal_fields, doc)
        _validate_multimodal_sub_fields_content(doc, multimodal_sub_fields)


def _validate_multimodal_sub_fields_content(doc: Dict, multimodal_sub_fields: List):
    for sub_field in multimodal_sub_fields:
        if sub_field in doc:
            sub_content = doc[sub_field]
            if not isinstance(sub_content, str):
                raise errors.InvalidArgError(
                    f"Multimodal subfields must be strings representing text or image pointer, "
                    f"received {sub_field}:{sub_content}, which is of type {type(sub_content).__name__}")


def _validate_conflicts_fields(multimodal_fields: List[str], doc: Dict):
    mappings_fields = set(multimodal_fields)
    doc_fields = set(doc.keys())
    if mappings_fields.intersection(doc_fields):
        raise errors.InvalidArgError(
            f"Document and mappings object have conflicting fields: {mappings_fields.intersection(doc_fields)}")


def validate_tensor_fields(tensor_fields: Optional[List[str]]) -> None:
    """Validate the tensor fields
    Args:
        tensor_fields: the tensor fields
    Raises InvalidArgError if the tensor fields are invalid, and this should terminate the add_document process
    """
    if tensor_fields is None:
        raise errors.BadRequestError("tensor_fields must be explicitly provided as a list for unstructured index. "
                                     "If you don't want to vectorise any field, please provide an empty list [].")
    if "_id" in tensor_fields:
        raise errors.BadRequestError(message="`_id` field cannot be a tensor field.")<|MERGE_RESOLUTION|>--- conflicted
+++ resolved
@@ -4,11 +4,8 @@
 
 from marqo.api import exceptions as errors
 from marqo.tensor_search import enums
-<<<<<<< HEAD
-from marqo.core.models.marqo_index import validate_field_name as common_validate_name
-=======
 from marqo.tensor_search.models.mappings_object import mappings_schema, multimodal_combination_schema
->>>>>>> 473747d2
+from marqo.core.models.marqo_index import validate_field_name as common_validate_field_name
 
 _FILTER_STRING_BOOL_VALUES = ["true", "false"]
 _RESERVED_FIELD_SUBSTRING = "::"
@@ -56,7 +53,7 @@
 
     We reuse the validation function from structured index, but add some extra validations for unstructured index."""
     try:
-        common_validate_name(field_name)
+        common_validate_field_name(field_name)
     except ValueError as e:
         raise errors.InvalidFieldNameError(str(e))
     # Some extra validations for unstructured index
