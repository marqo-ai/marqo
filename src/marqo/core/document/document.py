--- conflicted
+++ resolved
@@ -17,10 +17,7 @@
         """Deletes all documents in the given index"""
         if not self.index_management.index_exists(index_name):
             raise IndexNotFoundError(f"Index {index_name} does not exist")
-<<<<<<< HEAD
-=======
 
->>>>>>> c3952c74
         marqo_index = self.index_management.get_index(index_name)
         res: DeleteAllDocumentsResponse = self.vespa_client.delete_all_docs(marqo_index.schema_name)
 
