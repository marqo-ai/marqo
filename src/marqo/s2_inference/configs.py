import os
from marqo.tensor_search import utils

class ModelCache:
    """
    Class to store the cache paths for different models
    We categorize the cache path based on the model type
    E.g., if a open_clip model is downloaded from HuggingFace repo, it will be stored under clip_cache_path
          if a HuggingFace sbert model is downloaded from S3, it will be stored under hf_cache_path
    """
    onnx_cache_path = os.environ.get('ONNX_SAVE_PATH', f'{utils.get_marqo_root_from_env()}/cache/models_onnx/')
    torch_cache_path = os.getenv('SENTENCE_TRANSFORMERS_HOME', f'{utils.get_marqo_root_from_env()}/cache/models/')
    clip_cache_path = os.getenv('CLIP_SAVE_PATH', f'{utils.get_marqo_root_from_env()}/cache/clip/')
    # The hf_cache_path is managed by the hf_hub_download function
    hf_cache_path = os.getenv('HF_SAVE_PATH', f'{utils.get_marqo_root_from_env()}/cache/hf/')

<<<<<<< HEAD
    languagebind_cache_path = os.getenv('LANGUAGEBIND_CACHE_PATH', f'{utils.get_marqo_root_from_env()}/cache/languagebind/')
=======
    @classmethod
    def get_all_cache_paths(cls):
        return [
            cls.onnx_cache_path,
            cls.torch_cache_path,
            cls.clip_cache_path,
            cls.hf_cache_path
        ]
>>>>>>> 3f21efbc

class BaseTransformerModels:

    names = ('albert-base-v1', 'albert-base-v2', 'albert-large-v1', 'albert-large-v2', 'albert-xlarge-v1', 'albert-xlarge-v2', 'albert-xxlarge-v1', 'albert-xxlarge-v2', 'bert-base-cased-finetuned-mrpc', 'bert-base-cased', 'bert-base-chinese', 'bert-base-german-cased', 'bert-base-german-dbmdz-cased', 'bert-base-german-dbmdz-uncased', 'bert-base-multilingual-cased', 'bert-base-multilingual-uncased', 'bert-base-uncased', 'bert-large-cased-whole-word-masking-finetuned-squad', 'bert-large-cased-whole-word-masking', 'bert-large-cased', 'bert-large-uncased-whole-word-masking-finetuned-squad', 'bert-large-uncased-whole-word-masking', 'bert-large-uncased', 'camembert-base', 'ctrl', 'distilbert-base-cased-distilled-squad', 'distilbert-base-cased', 'distilbert-base-german-cased', 'distilbert-base-multilingual-cased', 'distilbert-base-uncased-distilled-squad',
                                    'distilbert-base-uncased-finetuned-sst-2-english', 'distilbert-base-uncased', 'distilgpt2', 'distilroberta-base', 'gpt2-large', 'gpt2-medium', 'gpt2-xl', 'gpt2', 'openai-gpt', 'roberta-base-openai-detector', 'roberta-base', 'roberta-large-mnli', 'roberta-large-openai-detector', 'roberta-large', 't5-11b', 't5-3b', 't5-base', 't5-large', 't5-small', 'transfo-xl-wt103', 'xlm-clm-ende-1024', 'xlm-clm-enfr-1024', 'xlm-mlm-100-1280', 'xlm-mlm-17-1280', 'xlm-mlm-en-2048', 'xlm-mlm-ende-1024', 'xlm-mlm-enfr-1024', 'xlm-mlm-enro-1024', 'xlm-mlm-tlm-xnli15-1024', 'xlm-mlm-xnli15-1024', 'xlm-roberta-base', 'xlm-roberta-large-finetuned-conll02-dutch', 'xlm-roberta-large-finetuned-conll02-spanish', 'xlm-roberta-large-finetuned-conll03-english', 'xlm-roberta-large-finetuned-conll03-german', 'xlm-roberta-large', 'xlnet-base-cased', 'xlnet-large-cased')

class Invalid:

    paths = (None, '', ' ', "", " ", "''", '""')

class Ignore:

    files = ('flax_model.msgpack', 'rust_model.ot', 'tf_model.h5')

def get_default_normalization():
    return True

def get_default_seq_length():
    return 128<|MERGE_RESOLUTION|>--- conflicted
+++ resolved
@@ -14,18 +14,17 @@
     # The hf_cache_path is managed by the hf_hub_download function
     hf_cache_path = os.getenv('HF_SAVE_PATH', f'{utils.get_marqo_root_from_env()}/cache/hf/')
 
-<<<<<<< HEAD
     languagebind_cache_path = os.getenv('LANGUAGEBIND_CACHE_PATH', f'{utils.get_marqo_root_from_env()}/cache/languagebind/')
-=======
+    
     @classmethod
     def get_all_cache_paths(cls):
         return [
             cls.onnx_cache_path,
             cls.torch_cache_path,
             cls.clip_cache_path,
-            cls.hf_cache_path
+            cls.hf_cache_path,
+            cls.languagebind_cache_path
         ]
->>>>>>> 3f21efbc
 
 class BaseTransformerModels:
 
