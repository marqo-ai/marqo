from typing import Optional


class S2InferenceError(Exception):
    def __init__(self, message: Optional[str] = None) -> None:
        if Optional is not None:
            self.message = message
            super().__init__(self.message)


class ChunkerError(S2InferenceError):
    pass

class ChunkerMethodProcessError(S2InferenceError):
    pass

class VectoriseError(S2InferenceError):
    pass

<<<<<<< HEAD
class ModelLoadError(S2InferenceError):
    pass

class RerankerError(S2InferenceError):
    pass

class RerankerImageError(S2InferenceError):
    pass

class RerankerNameError(S2InferenceError):
=======

class InvalidModelPropertiesError(S2InferenceError):
    pass


class ModelLoadError(S2InferenceError):
    pass


class UnknownModelError(S2InferenceError):
>>>>>>> 849eeb72
    pass<|MERGE_RESOLUTION|>--- conflicted
+++ resolved
@@ -11,26 +11,20 @@
 class ChunkerError(S2InferenceError):
     pass
 
+
 class ChunkerMethodProcessError(S2InferenceError):
     pass
+
 
 class VectoriseError(S2InferenceError):
     pass
 
-<<<<<<< HEAD
-class ModelLoadError(S2InferenceError):
+
+class InvalidModelPropertiesError(S2InferenceError):
     pass
 
-class RerankerError(S2InferenceError):
-    pass
 
-class RerankerImageError(S2InferenceError):
-    pass
-
-class RerankerNameError(S2InferenceError):
-=======
-
-class InvalidModelPropertiesError(S2InferenceError):
+class UnknownModelError(S2InferenceError):
     pass
 
 
@@ -38,6 +32,13 @@
     pass
 
 
-class UnknownModelError(S2InferenceError):
->>>>>>> 849eeb72
+class RerankerError(S2InferenceError):
+    pass
+
+
+class RerankerImageError(S2InferenceError):
+    pass
+
+
+class RerankerNameError(S2InferenceError):
     pass