from marqo.tensor_search.utils import read_env_vars_and_defaults
from marqo.s2_inference.models.model_type import ModelType

# Some constants to help decide the model size.
# Priorities: MODEL_NAME > MODEL_TYPE > DEFAULT
MODEL_TYPE_SIZE_MAPPING = {
    # This mapping represents the default sizes for models of their types.
    "open_clip" : 1,
    "clip" : 1,
    "sbert" : 0.7,
    "random" : 0.1,
    "multilingual_clip" : 5,
    "clip_onnx":1,
    'sbert_onnx' : 0.7,
    'hf' : 1,
}
MODEL_NAME_SIZE_MAPPING = {
    # This mapping represents the default sizes for the precise model names.
    "vit-l-14" : 1.5,
    "vit-g" : 5,
    "vit-h" : 5,
    "vit-bigg-14":6,
}
# Set this to be a special number so we can tell the model size is from default
DEFAULT_MODEL_SIZE = 0.66

<<<<<<< HEAD
PATCH_MODELS = {
    'simple', 'overlap', 'fastercnn', 'frcnn', 'marqo-yolo', 'yolox', 'dino-v1', 'dino-v2', 'dino/v1', 'dino/v2'
}
=======
PREPROCESS_IMAGE_MODEL_LIST = [ModelType.CLIP, ModelType.OpenCLIP]
>>>>>>> 19fe1ddf
<|MERGE_RESOLUTION|>--- conflicted
+++ resolved
@@ -24,10 +24,8 @@
 # Set this to be a special number so we can tell the model size is from default
 DEFAULT_MODEL_SIZE = 0.66
 
-<<<<<<< HEAD
 PATCH_MODELS = {
     'simple', 'overlap', 'fastercnn', 'frcnn', 'marqo-yolo', 'yolox', 'dino-v1', 'dino-v2', 'dino/v1', 'dino/v2'
 }
-=======
-PREPROCESS_IMAGE_MODEL_LIST = [ModelType.CLIP, ModelType.OpenCLIP]
->>>>>>> 19fe1ddf
+
+PREPROCESS_IMAGE_MODEL_LIST = [ModelType.CLIP, ModelType.OpenCLIP]