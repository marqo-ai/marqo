--- conflicted
+++ resolved
@@ -45,20 +45,13 @@
     cache_type=read_env_vars_and_defaults(EnvVars.MARQO_INFERENCE_CACHE_TYPE))
 
 
-<<<<<<< HEAD
+
 def vectorise(
         model_name: str, content: Union[str, List[str], List[Image], List[bytes]],
         model_properties: dict = None,
         device: str = None, normalize_embeddings: bool = get_default_normalization(),
         model_auth: ModelAuth = None, enable_cache: bool = False, modality: Modality = Modality.TEXT,
         media_download_headers: Optional[Dict] = None, **kwargs) -> List[List[float]]:
-=======
-def vectorise(model_name: str, content: Union[str, List[str], List[Image], List[bytes]],
-              model_properties: dict = None,
-              device: str = None, normalize_embeddings: bool = get_default_normalization(),
-              model_auth: ModelAuth = None, enable_cache: bool = False, modality: Modality = Modality.TEXT,
-              **kwargs, ) -> List[List[float]]:
->>>>>>> 58efc243
     if not device:
         raise InternalError(message=f"vectorise (internal function) cannot be called without setting device!")
 
@@ -79,13 +72,8 @@
         return _vectorise_without_cache(model_cache_key, content, normalize_embeddings, modality, media_download_headers,
                                         **kwargs)
 
-<<<<<<< HEAD
 def _vectorise_with_cache(model, model_cache_key, content, normalize_embeddings, modality, media_download_headers,
                           **kwargs):
-=======
-
-def _vectorise_with_cache(model, model_cache_key, content, normalize_embeddings, modality, **kwargs):
->>>>>>> 58efc243
     if isinstance(content, str):
         vectorised = _marqo_inference_cache.get(model_cache_key, content)
         if vectorised is None:
@@ -106,13 +94,8 @@
     else:
         raise TypeError(f"Unsupported content type: {type(content).__name__}")
 
-<<<<<<< HEAD
 def _vectorise_list_with_cache(model, model_cache_key, content, normalize_embeddings, modality,  media_download_headers,
                                **kwargs):
-=======
-
-def _vectorise_list_with_cache(model, model_cache_key, content, normalize_embeddings, modality, **kwargs):
->>>>>>> 58efc243
     contents_to_vectorise = []
     cached_output = []
 
@@ -128,15 +111,10 @@
             contents_to_vectorise.append(content_item)
 
     if contents_to_vectorise:
-<<<<<<< HEAD
         vectorised_outputs = _encode_without_cache(
             model_cache_key, contents_to_vectorise, normalize_embeddings, modality,
             media_download_headers, **kwargs
         )
-=======
-        vectorised_outputs = _encode_without_cache(model_cache_key, contents_to_vectorise, normalize_embeddings,
-                                                   modality, **kwargs)
->>>>>>> 58efc243
         # Cache the vectorised outputs
         for content_item, vectorised_output in zip(contents_to_vectorise, vectorised_outputs):
             if isinstance(content_item, str):
@@ -150,17 +128,11 @@
     return vectorised_outputs
 
 
-<<<<<<< HEAD
 def _vectorise_without_cache(
         model_cache_key: str, content: Union[str, List[str], List[Image], List[bytes]],
         normalize_embeddings: bool, modality: Modality, media_download_headers,
         **kwargs) -> List[List[float]]:
     return _encode_without_cache(model_cache_key, content, normalize_embeddings, modality, media_download_headers, **kwargs)
-=======
-def _vectorise_without_cache(model_cache_key: str, content: Union[str, List[str], List[Image], List[bytes]],
-                             normalize_embeddings: bool, modality: Modality, **kwargs) -> List[List[float]]:
-    return _encode_without_cache(model_cache_key, content, normalize_embeddings, modality, **kwargs)
->>>>>>> 58efc243
 
 
 def _encode_without_cache(model_cache_key: str, content: Union[str, List[str], List[Image], List[bytes]],
@@ -187,16 +159,10 @@
 
                 # TODO maybe the infer parameter can be replaced by modality
                 infer = kwargs.pop('infer', False if modality == Modality.TEXT else True)
-<<<<<<< HEAD
                 encoded_batch = encoder.encode(
                     batch, modality=modality, normalize=normalize_embeddings,
                     media_download_headers=media_download_headers, infer = infer, **kwargs)
                 
-=======
-                encoded_batch = encoder.encode(batch, modality=modality, normalize=normalize_embeddings,
-                                               infer=infer, **kwargs)
-
->>>>>>> 58efc243
                 vector_batches.append(_convert_tensor_to_numpy(encoded_batch))
 
             if not vector_batches or all(len(batch) == 0 for batch in vector_batches):
@@ -287,7 +253,6 @@
     }
 
     return model, preprocessors
-    # return getattr(_available_models[model_cache_key][AvailableModelsKey.model], "preprocess", None)
 
 
 def _get_max_vectorise_batch_size() -> int:
