"""This is the interface for interacting with S2 Inference
The functions defined here would have endpoints, later on.
"""
import datetime
import threading

import numpy as np
import torch
from PIL import UnidentifiedImageError
from PIL.Image import Image
from torch import Tensor
from torchvision.transforms import Compose
from typing import List, Dict, Any, Optional

from marqo import marqo_docs
from marqo.api.exceptions import ModelCacheManagementError, ConfigurationError, InternalError
from marqo.s2_inference import constants
from marqo.s2_inference.configs import get_default_normalization, get_default_seq_length
from marqo.s2_inference.errors import (
    VectoriseError, InvalidModelPropertiesError, ModelLoadError,
    UnknownModelError, ModelNotInCacheError, ModelDownloadError)
from marqo.inference.inference_cache.marqo_inference_cache import MarqoInferenceCache
from marqo.s2_inference.logger import get_logger
from marqo.s2_inference.model_registry import load_model_properties
from marqo.s2_inference.models.model_type import ModelType
from marqo.s2_inference.types import *
from marqo.s2_inference.multimodal_model_load import *
from marqo.api.configs import EnvVars
from marqo.tensor_search.enums import AvailableModelsKey
from marqo.tensor_search.models.private_models import ModelAuth
from marqo.tensor_search.utils import read_env_vars_and_defaults, generate_batches, read_env_vars_and_defaults_ints

logger = get_logger(__name__)

# The avaiable has the structure:
# {"model_cache_key_1":{"model" : model_object, "most_recently_used_time": time, "model_size" : model_size}}
_available_models = dict()
# A lock to protect the model loading process
lock = threading.Lock()
MODEL_PROPERTIES = load_model_properties()
_marqo_inference_cache = MarqoInferenceCache(
    cache_size=read_env_vars_and_defaults_ints(EnvVars.MARQO_INFERENCE_CACHE_SIZE),
    cache_type=read_env_vars_and_defaults(EnvVars.MARQO_INFERENCE_CACHE_TYPE))


def vectorise(model_name: str, content: Union[str, List[str], List[Image], List[bytes]],
              model_properties: dict = None,
              device: str = None, normalize_embeddings: bool = get_default_normalization(),
              model_auth: ModelAuth = None, enable_cache: bool = False, modality: Modality = Modality.TEXT,
              **kwargs, ) -> List[List[float]]:
    if not device:
        raise InternalError(message=f"vectorise (internal function) cannot be called without setting device!")

    validated_model_properties = validate_model_properties(model_name, model_properties)
    model_cache_key = _create_model_cache_key(model_name, device, validated_model_properties)

    _update_available_models(
        model_cache_key, model_name, validated_model_properties, device, normalize_embeddings,
        model_auth=model_auth
    )

    model = _available_models[model_cache_key][AvailableModelsKey.model]

    if _marqo_inference_cache.is_enabled() and enable_cache:
        return _vectorise_with_cache(model, model_cache_key, content, normalize_embeddings, modality, **kwargs)
    else:
        return _vectorise_without_cache(model_cache_key, content, normalize_embeddings, modality, **kwargs)


def _vectorise_with_cache(model, model_cache_key, content, normalize_embeddings, modality, **kwargs):
    if isinstance(content, str):
        vectorised = _marqo_inference_cache.get(model_cache_key, content)
        if vectorised is None:
            vectorised = _encode_without_cache(model_cache_key, content, normalize_embeddings, modality, **kwargs)
            _marqo_inference_cache.set(model_cache_key, content, vectorised[0])
        else:
            vectorised = _convert_cached_embeddings_to_output(vectorised)
        return vectorised
    elif isinstance(content, list):
        return _vectorise_list_with_cache(model, model_cache_key, content, normalize_embeddings, modality, **kwargs)
    else:
        raise TypeError(f"Unsupported content type: {type(content).__name__}")


def _vectorise_list_with_cache(model, model_cache_key, content, normalize_embeddings, modality, **kwargs):
    contents_to_vectorise = []
    cached_output = []

    # Collect the content that needs to be vectorised
    for loc, content_item in enumerate(content):
        if isinstance(content_item, str):
            vectorised = _marqo_inference_cache.get(model_cache_key, content_item)
            if vectorised is None:
                contents_to_vectorise.append(content_item)
            else:
                cached_output.append((loc, vectorised))
        else:
            contents_to_vectorise.append(content_item)

    if contents_to_vectorise:
        vectorised_outputs = _encode_without_cache(model_cache_key, contents_to_vectorise, normalize_embeddings,
                                                   modality, **kwargs)
        # Cache the vectorised outputs
        for content_item, vectorised_output in zip(contents_to_vectorise, vectorised_outputs):
            if isinstance(content_item, str):
                _marqo_inference_cache.set(model_cache_key, content_item, vectorised_output)
        # Insert the cached outputs back into the vectorised outputs
        for loc, cached_vector in cached_output:
            vectorised_outputs.insert(loc, cached_vector)
    else:
        vectorised_outputs = [vector for _, vector in cached_output]

    return vectorised_outputs


def _vectorise_without_cache(model_cache_key: str, content: Union[str, List[str], List[Image], List[bytes]],
                             normalize_embeddings: bool, modality: Modality, **kwargs) -> List[List[float]]:
    return _encode_without_cache(model_cache_key, content, normalize_embeddings, modality, **kwargs)


def _encode_without_cache(model_cache_key: str, content: Union[str, List[str], List[Image], List[bytes]],
                          normalize_embeddings: bool, modality: Modality, **kwargs) -> List[List[float]]:
    try:
        model = _available_models[model_cache_key][AvailableModelsKey.model]
        encoder = get_encoder(model)

        if isinstance(content, str):
            vectorised = model.encode(content, normalize=normalize_embeddings, modality=modality, **kwargs)
        elif isinstance(content, (torch.Tensor, torch.FloatTensor)):
            vectorised = model.encode(content, normalize=normalize_embeddings, modality=modality, **kwargs)
        else:
            vector_batches = []
            batch_size = _get_max_vectorise_batch_size()

            for batch in generate_batches(content, batch_size=batch_size):
                if modality is None:
                    modality = infer_modality(batch[0] if isinstance(batch[0], (str, bytes)) else batch)

                encoded_batch = encoder.encode(batch, modality=modality, normalize=normalize_embeddings, **kwargs)

                vector_batches.append(_convert_tensor_to_numpy(encoded_batch))

            if not vector_batches or all(len(batch) == 0 for batch in vector_batches):
                raise RuntimeError(f"Vectorise created an empty list of batches! Content: {content}")
            else:
                vectorised = np.concatenate(vector_batches, axis=0)
<<<<<<< HEAD

                # Clear CUDA cache
                if torch.cuda.is_available():
                    torch.cuda.empty_cache()

=======
>>>>>>> d7dbaf43
    except (UnidentifiedImageError, OSError) as e:
        if isinstance(e, UnidentifiedImageError) or "image file is truncated" in str(e):
            raise VectoriseError(f"Could not process given image: {content}. Original Error message: {e}") from e
        else:
            raise e

    return _convert_vectorized_output(vectorised)


def get_available_models() -> Dict:
    """Returns the available models in the cache."""
    return _available_models


def get_marqo_inference_cache() -> MarqoInferenceCache:
    """Returns the _marqo_inference_cache object"""
    return _marqo_inference_cache


def get_encoder(model):
    if isinstance(model, MultimodalModel):
        if model.properties.loader == "languagebind":
            return LanguageBindEncoder(model)
        else:
            raise NotImplementedError(f"Model {model.name} is not supported")
    return DefaultEncoder(model)


def is_preprocess_image_model(model_properties: dict = None) -> bool:
    """Check if the model should be preloaded with an image preprocessor to preprocess image tensor_search module
        model_properties: Validated model properties. The model properties should have been validated in marqo_index
    """
    model_type = model_properties.get("type", None)
    return model_type in constants.PREPROCESS_IMAGE_MODEL_LIST


def load_multimodal_model(model_name: str, model_properties: Dict[str, Any], device: str) -> MultimodalModel:
    model = MultimodalModel(model_name, model_properties, device)
    return model


def load_multimodal_model_and_get_preprocessors(model_name: str, model_properties: Optional[dict] = None,
                                                device: Optional[str] = None,
                                                model_auth: Optional[ModelAuth] = None,
                                                normalize_embeddings: bool = get_default_normalization()) \
        -> Tuple[Any, Dict[str, Optional[Compose]]]:
    """Load the model and return preprocessors for different modalities.

    Args:
        model_name (str): The name of the model to load.
        model_properties (dict): The validated properties of the model.
        device (str): The device to load the model on.
        model_auth: Authorisation details for downloading a model (if required)
        normalize_embeddings (bool): Whether to normalize the embeddings.

    Returns:
        Tuple[Any, Dict[str, Optional[Compose]]]: The loaded model and a dictionary of preprocessors for different modalities.

    Raises:
        InternalError: If the device is not set.
    """
    if not device:
        raise InternalError(message=f"vectorise (internal function) cannot be called without setting device!")

    # if model_properties.get("type") in ['languagebind', 'imagebind']:
    #    model = load_multimodal_model(model_name, model_properties, device)

    model_cache_key = _create_model_cache_key(model_name, device, model_properties)

    _update_available_models(
        model_cache_key, model_name, model_properties, device, normalize_embeddings,
        model_auth=model_auth
    )

    model = _available_models[model_cache_key][AvailableModelsKey.model]

    preprocessors = {
        "image": getattr(model, "preprocess", None) if is_preprocess_image_model(model_properties) else None,
        "video": model.preprocessor(Modality.VIDEO) if isinstance(model, MultimodalModel) else None,
        "audio": model.preprocessor(Modality.AUDIO) if isinstance(model, MultimodalModel) else None,
        "text": None  # Future preprocessor
    }

    return model, preprocessors
    # return getattr(_available_models[model_cache_key][AvailableModelsKey.model], "preprocess", None)


def _get_max_vectorise_batch_size() -> int:
    """Gets MARQO_MAX_VECTORISE_BATCH_SIZE from the environment, validates it before returning it."""

    max_batch_size_value = read_env_vars_and_defaults(EnvVars.MARQO_MAX_VECTORISE_BATCH_SIZE)
    validation_error_msg = (
        "Could not properly read env var `MARQO_MAX_VECTORISE_BATCH_SIZE`. "
        "`MARQO_MAX_VECTORISE_BATCH_SIZE` must be an int greater than or equal to 1."
    )
    try:
        batch_size = int(max_batch_size_value)
    except (ValueError, TypeError) as e:
        value_error_msg = f"`{validation_error_msg} Current value: `{max_batch_size_value}`. Reason: {e}"
        logger.error(value_error_msg)
        raise ConfigurationError(value_error_msg) from e
    if batch_size < 1:
        batch_size_too_small_msg = f"`{validation_error_msg} Current value: `{max_batch_size_value}`."
        logger.error(batch_size_too_small_msg)
        raise ConfigurationError(batch_size_too_small_msg)
    return batch_size


def _create_model_cache_key(model_name: str, device: str, model_properties: dict = None) -> str:
    """creates a key to store the loaded model by in the cache

    Args:
        model_name (str): _description_
        model_properties (dict): _description_
        device (str): _description_

    Returns:
        str: _description_
    """
    # Changing the format of model cache key will also need to change eject_model api

    if model_properties is None:
        model_properties = dict()

    model_cache_key = (model_name + "||" +
                       model_properties.get('name', '') + "||" +
                       str(model_properties.get('dimensions', '')) + "||" +
                       model_properties.get('type', '') + "||" +
                       str(model_properties.get('tokens', '')) + "||" +
                       device)

    return model_cache_key


def _update_available_models(model_cache_key: str, model_name: str, validated_model_properties: dict,
                             device: str, normalize_embeddings: bool, model_auth: ModelAuth = None) -> None:
    """loads the model if it is not already loaded.
    Note this method assume the model_properties are validated.
    """
    if model_cache_key not in _available_models:
        model_size = get_model_size(model_name, validated_model_properties)
        if lock.locked():
            raise ModelCacheManagementError(
                "Request rejected, as this request attempted to update the model cache, while "
                "another request was updating the model cache at the same time. "
                "Please wait for 10 seconds and send the request again ")
        with lock:
            _validate_model_into_device(model_name, validated_model_properties, device,
                                        calling_func=_update_available_models.__name__)
            try:
                most_recently_used_time = datetime.datetime.now()
                _available_models[model_cache_key] = {
                    AvailableModelsKey.model: _load_model(
                        model_name, validated_model_properties,
                        device=device,
                        calling_func=_update_available_models.__name__,
                        model_auth=model_auth
                    ),
                    AvailableModelsKey.most_recently_used_time: most_recently_used_time,
                    AvailableModelsKey.model_size: model_size
                }
                logger.info(
                    f'loaded {model_name} on device {device} with normalization={normalize_embeddings} at time={most_recently_used_time}.')
            except Exception as e:
                logger.error(
                    f"Error loading model {model_name} on device {device} with normalization={normalize_embeddings}. \n"
                    f"Error message is {str(e)}")

                if isinstance(e, ModelDownloadError):
                    raise e
                raise ModelLoadError(
                    f"Unable to load model={model_name} on device={device} with normalization={normalize_embeddings}. "
                    f"If you are trying to load a custom model, "
                    f"please check that model_properties={validated_model_properties} is correct "
                    f"and Marqo has access to the weights file.") from e

    else:
        most_recently_used_time = datetime.datetime.now()
        logger.debug(f'renewed {model_name} on device {device} with new most recently time={most_recently_used_time}.')
        try:
            _available_models[model_cache_key][AvailableModelsKey.most_recently_used_time] = most_recently_used_time
        except KeyError as e:
            raise ModelNotInCacheError(
                f"Marqo cannot renew model {model_name} on device {device} with normalization={normalize_embeddings}. "
                f"Maybe another thread is updating the model cache at the same time."
                f"Please wait for 10 seconds and send the request again.\n") from e


def validate_model_properties(model_name: str, model_properties: dict) -> dict:
    """validate model_properties, if not given then return model_registry properties.

    This is a rough validation as it only checks the minimum required fields and dimensions values. More indepth
    check should be done when loading the model.

    Raises:
        InvalidModelPropertiesError: if the model_properties are invalid
        UnknownModelError: if the model_name is not in the model registry
    """
    if model_properties is not None:
        """checks model dict to see if all required keys are present
        """
        required_keys = []

        if "type" not in model_properties:
            error_message_postfix = "Marqo is loading the model with default type 'sbert' as the type was not provided."
        else:
            error_message_postfix = ""

        model_type = model_properties.get("type", None)

        if model_type in (None, ModelType.SBERT):
            required_keys = ["dimensions", "name"]
            # updates model dict with default values if optional keys are missing for sbert
            optional_keys_values = [("type", ModelType.SBERT), ("tokens", get_default_seq_length())]
            for key, value in optional_keys_values:
                if key not in model_properties:
                    model_properties[key] = value
        elif model_type in (ModelType.OpenCLIP, ModelType.CLIP):
            required_keys = ["name", "dimensions"]
        elif model_type in (ModelType.HF_MODEL, ModelType.HF_STELLA):
            required_keys = ["dimensions"]
        elif model_type in (ModelType.NO_MODEL,):
            required_keys = ["dimensions"]
            if not model_name == "no_model":
                raise InvalidModelPropertiesError(f"To use the 'no_model' feature, you must provide 'model = no_model' "
                                                  f"and 'type = no_model', but received 'model = {model_name}' and "
                                                  f"'type = {model_type}'.")
        elif model_type in (ModelType.Test, ModelType.Random, ModelType.MultilingualClip, ModelType.FP16_CLIP,
                            ModelType.SBERT_ONNX, ModelType.CLIP_ONNX):
            pass
        elif model_type in [ModelType.LanguageBind]:
            MultimodalModelProperties(**model_properties)
        else:
            raise InvalidModelPropertiesError(f"Invalid model type. Please check the model type in model_properties. "
                                              f"Supported model types are '{ModelType.SBERT}', '{ModelType.OpenCLIP}', "
                                              f"'{ModelType.CLIP}', '{ModelType.HF_MODEL}', '{ModelType.HF_STELLA}', "
                                              f"'{ModelType.NO_MODEL}', "
                                              f"'{ModelType.Test}', '{ModelType.Random}', "
                                              f"'{ModelType.MultilingualClip}', "
                                              f"'{ModelType.FP16_CLIP}', '{ModelType.SBERT_ONNX}', "
                                              f"'{ModelType.CLIP_ONNX}' ")

        for key in required_keys:
            if key not in model_properties:
                raise InvalidModelPropertiesError(f"model_properties has missing key '{key}'. "
                                                  f"please update your model properties with required key `{key}`. "
                                                  f"{error_message_postfix} "
                                                  f"check {marqo_docs.list_of_models()}, "
                                                  f"{marqo_docs.bring_your_own_model()} for more info")

    else:
        model_properties = get_model_properties_from_registry(model_name)

    _validate_model_properties_dimension(model_properties.get("dimensions", None))

    return model_properties


def _validate_model_properties_dimension(dimensions: Optional[int]) -> None:
    """Validate the dimensions value in model_properties as the dimensions value must be a positive integer.

    Raises:
        InvalidModelPropertiesError: if the dimensions value is invalid
        """
    if dimensions is None or not isinstance(dimensions, int) or dimensions < 1:
        raise InvalidModelPropertiesError(
            f"Invalid model properties: 'dimensions' must be a positive integer, but received {dimensions}.")


def _validate_model_into_device(model_name: str, model_properties: dict, device: str, calling_func: str = None) -> bool:
    '''
    Note: this function should only be called by `_update_available_models` for threading safeness.

    A function to detect if the device have enough memory to load the target model.
    If not, it will try to eject some models to spare the space.
    Args:
        model_name: The name of the model to load
        model_properties: The model properties of the model
        device: The target device to laod the model
    Returns:
        True we have enough space for the model
        Raise an error and return False if we can't find enough space for the model.
    '''
    if calling_func not in ["unit_test", "_update_available_models"]:
        raise RuntimeError("This function should only be called by `update_available_models` or `unit_test` for "
                           "thread safeness.")

    model_size = get_model_size(model_name, model_properties)
    if _check_memory_threshold_for_model(device, model_size, calling_func=_validate_model_into_device.__name__):
        return True
    else:
        model_cache_key_for_device = [key for key in list(_available_models) if key.endswith(device)]
        sorted_key_for_device = sorted(model_cache_key_for_device,
                                       key=lambda x: _available_models[x][
                                           AvailableModelsKey.most_recently_used_time])
        for key in sorted_key_for_device:
            logger.info(
                f"Eject model = `{key.split('||')[0]}` with size = `{_available_models[key].get('model_size', constants.DEFAULT_MODEL_SIZE)}` from device = `{device}` "
                f"to save space for model = `{model_name}`.")
            del _available_models[key]
            if _check_memory_threshold_for_model(device, model_size, calling_func=_validate_model_into_device.__name__):
                return True

        if _check_memory_threshold_for_model(device, model_size,
                                             calling_func=_validate_model_into_device.__name__) is False:
            raise ModelCacheManagementError(
                f"Marqo CANNOT find enough space to load model = `{model_name}` in device = `{device}`.\n"
                f"Marqo tried to eject all the models on this device = `{device}` but still can't find enough space. \n"
                f"Please use a smaller model or increase the memory threshold.")


def _check_memory_threshold_for_model(device: str, model_size: Union[float, int], calling_func: str = None) -> bool:
    '''
    Note: this function should only be called by `_validate_model_into_device` for threading safeness.
    `_validate_model_into_device` is calle by `_update_available_models` which is already thread safe.

    Check the memory usage in the target device and decide whether we can add a new model
    Args:
        device: the target device to check
        model_size: the size of the model to load
    Returns:
        True if we have enough space
        False if we don't have enough space
    '''
    if calling_func not in ["unit_test", "_validate_model_into_device"]:
        raise RuntimeError(f"The function `{_check_memory_threshold_for_model.__name__}` should only be called by "
                           f"`unit_test` or `_validate_model_into_device` for threading safeness.")

    if device.startswith("cuda"):
        torch.cuda.synchronize(device)
        torch.cuda.empty_cache()
        used_memory = sum([_available_models[key].get("model_size", constants.DEFAULT_MODEL_SIZE) for key, values in
                           _available_models.items() if key.endswith(device)])
        threshold = float(read_env_vars_and_defaults(EnvVars.MARQO_MAX_CUDA_MODEL_MEMORY))
    elif device.startswith("cpu"):
        used_memory = sum([_available_models[key].get("model_size", constants.DEFAULT_MODEL_SIZE) for key, values in
                           _available_models.items() if key.endswith("cpu")])
        threshold = float(read_env_vars_and_defaults(EnvVars.MARQO_MAX_CPU_MODEL_MEMORY))
    else:
        raise ModelCacheManagementError(
            f"Unable to check the device cache for device=`{device}`. The model loading will proceed"
            f"without device cache check. This might break down Marqo if too many models are loaded.")
    if model_size > threshold:
        raise ModelCacheManagementError(
            f"You are trying to load a model with size = `{model_size}` into device = `{device}`, which is larger than the device threshold = `{threshold}`. "
            f"Marqo CANNOT find enough space for the model. Please change the threshold by adjusting the environment variables.\n"
            f"Please modify the threshold by setting the environment variable `MARQO_MAX_CUDA_MODEL_MEMORY` or `MARQO_MAX_CPU_MODEL_MEMORY`."
            f"You can find more detailed information at {marqo_docs.configuring_marqo()}.")
    return (used_memory + model_size) < threshold


def get_model_size(model_name: str, model_properties: dict) -> (int, float):
    '''
    Return the model size for given model
    Note that the priorities are size_in_properties -> model_name -> model_type -> default size
    '''
    if "model_size" in model_properties:
        return model_properties["model_size"]

    name_info = (model_name + model_properties.get("name", "")).lower().replace("/", "-")
    for name, size in constants.MODEL_NAME_SIZE_MAPPING.items():
        if name in name_info:
            return size

    type = model_properties.get("type", None)
    return constants.MODEL_TYPE_SIZE_MAPPING.get(type, constants.DEFAULT_MODEL_SIZE)


def _load_model(
        model_name: str, model_properties: dict, device: str,
        calling_func: str = None, model_auth: Optional[ModelAuth] = None
) -> Any:
    """_summary_

    Args:
        model_name (str): Actual model_name to be fetched from external library
                        prefer passing it in the form of model_properties['name']
        device (str): Required. Should always be passed when loading model
        model_auth: Authorisation details for downloading a model (if required)

    Returns:
        Any: _description_
    """
    if calling_func not in ["unit_test", "_update_available_models"]:
        raise RuntimeError(f"The function `{_load_model.__name__}` should only be called by "
                           f"`unit_test` or `_update_available_models` for threading safeness.")

    if model_properties.get('type') in [ModelType.LanguageBind]:
        model = MultimodalModel(model_name, model_properties, device)
        model.model = model._load_multimodal_model()
        model.encoder = get_encoder(model)
        return model

    print(f"loading for: model_name={model_name} and properties={model_properties}")

    model_type = model_properties.get("type")
    loader = _get_model_loader(model_properties.get('name', None), model_properties)

    # TODO For each refactored model class, add a new elif block here and remove the if block
    #  once we have all models refactored
    if model_type in (ModelType.OpenCLIP, ModelType.HF_MODEL, ModelType.HF_STELLA):
        model = loader(
            device=device,
            model_properties=model_properties,
            model_auth=model_auth,
        )
    else:
        model = loader(
            model_properties.get('name', None),
            device=device,
            embedding_dim=model_properties['dimensions'],
            model_properties=model_properties,
            model_auth=model_auth,
            max_seq_length=model_properties.get('tokens', get_default_seq_length())
        )
    model.load()
    return model


def chunk_video(video_path: str, chunk_length: int, frames_per_chunk: int) -> List[List[Image]]:
    # Implement video chunking and frame extraction
    pass


def chunk_audio(audio_path: str, chunk_length: int) -> List[np.ndarray]:
    # Implement audio chunking
    pass


def clear_loaded_models() -> None:
    """ clears the loaded model cache

        Future_Change:
            expose cache related functions to the client
    """
    _available_models.clear()
    if torch.cuda.is_available():
        torch.cuda.synchronize()
        torch.cuda.empty_cache()


def clear_marqo_inference_cache() -> None:
    """ clears the inference cache if it is enabled"""
    if _marqo_inference_cache.is_enabled():
        _marqo_inference_cache.clear()


def get_model_properties_from_registry(model_name: str) -> dict:
    """ Returns a dict describing properties of a model.

    These properties will be used by the tensor_search application to set up
    index parameters.

    see https://huggingface.co/sentence-transformers for available models

    TODO: standardise these dicts

    Returns:
        dict: a dictionary describing properties of the model.
    """
    if model_name not in MODEL_PROPERTIES['models']:
        raise UnknownModelError(f"Could not find model properties in model registry for model={model_name}. "
                                f"Model is not supported by default.")

    model_properties = MODEL_PROPERTIES['models'][model_name]

    validate_model_properties(model_name, model_properties)

    return model_properties


def _check_output_type(output: List[List[float]]) -> bool:
    """checks the output type conforms to what we want

    Args:
        output (List[List[float]]): _description_

    Returns:
        bool: _description_
    """

    if not isinstance(output, list):
        return False
    elif len(output) == 0:
        raise ValueError("received empty input")

    if not isinstance(output[0], list):
        return False
    elif len(output[0]) == 0:
        raise ValueError("received empty input")

    # this is a soft check for speed reasons
    if not isinstance(output[0][0], (float, int)):
        return False

    return True


def _float_tensor_to_list(output: FloatTensor) -> Union[
    List[List[float]], List[float]]:
    """
    Args:
        output (FloatTensor): _description_

    Returns:
        List[List[float]]: _description_
    """

    # Hardcoded to CPU always
    return output.detach().to("cpu").tolist()


def _nd_array_to_list(output: ndarray) -> Union[List[List[float]], List[float]]:
    """

    Args:
        output (ndarray): _description_

    Returns:
        List[List[float]]: _description_
    """

    return output.tolist()


def _convert_tensor_to_numpy(output: Union[FloatTensor, Tensor]) -> ndarray:
    """
    A function that convert tensors to numpy arrays
    """
    if isinstance(output, (torch.Tensor, torch.FloatTensor)):
        return output.to('cpu').detach().numpy()
    elif isinstance(output, ndarray):
        return output
    else:
        raise ValueError(f"Marqo received an unexpected output type=`{type(output).__name__}`from encode function.")


def _convert_cached_embeddings_to_output(cached_embeddings: List[float]) -> List[List[float]]:
    """
    A function that converts cached embeddings List[float] to the expected output List[List[float]]

    Args:
        cached_embeddings (List[float]): The cached embeddings to convert
    Return:
        List[List[float]]: The converted embeddings in the expected output format
    """
    if not isinstance(cached_embeddings, list):
        raise TypeError(f"expected a list of floats but received {type(cached_embeddings)}")
    if not isinstance(cached_embeddings[0], float):
        raise TypeError(f"expected a list of floats but received {type(cached_embeddings[0])}")
    return [cached_embeddings, ]


def _convert_vectorized_output(output: Union[FloatTensor, ndarray, List[List[float]]], fp16: bool = False) -> List[
    List[float]]:
    """converts the model outputs to a list of lists of floats
    also checks the input dim, expects (samples x vector dim)
    if a single sample is present, will pad the first dim to make it (1 x vector_dim)

    Args:
        output (FloatTensor): _description_

    Returns:
        List[List[float]]: _description_
    """

    if _check_output_type(output):
        return output

    if isinstance(output, (FloatTensor, Tensor)):
        if output.ndim == 1:
            output = output.unsqueeze(0)
        output = _float_tensor_to_list(output)

    elif isinstance(output, ndarray):
        if output.ndim == 1:
            output = output[np.newaxis, :]

        output = _nd_array_to_list(output)

    elif isinstance(output, list):
        if isinstance(output[0], FloatTensor):
            output = [_float_tensor_to_list(_o) for _o in output]
        elif isinstance(output[0], ndarray):
            output = [_nd_array_to_list(_o) for _o in output]
        else:
            raise TypeError(f"unsupported nested list with elements of type {type(output[0])}")

    else:
        raise TypeError(f"unsupported output type of {type(output)}")

    if fp16:
        output = np.array(output).astype(np.float16).tolist()

    if _check_output_type(output):
        return output

    raise TypeError(f"unable to convert input of type {type(output)} to a list of lists of floats")


def _get_model_loader(model_name: str, model_properties: dict) -> Any:
    """ Returns a dict describing properties of a model.

    These properties will be used by the tensor_search application to set up
    index parameters.

    see https://huggingface.co/sentence-transformers for available models

    TODO: standardise these dicts

    Returns:
        dict: a dictionary describing properties of the model.
    """

    model_type = model_properties['type']

    if model_type not in MODEL_PROPERTIES['loaders']:
        raise KeyError(f"model_name={model_name} for model_type={model_type} not in allowed model types")

    return MODEL_PROPERTIES['loaders'][model_type]


def eject_model(model_name: str, device: str):
    model_cache_keys = _available_models.keys()

    model_cache_key = None

    # we can't handle the situation where there are two models with the same name and device
    # but different properties.
    for key in model_cache_keys:
        if isinstance(key, str):
            if key.startswith(model_name) and key.endswith(device):
                model_cache_key = key
                break
        else:
            continue

    if model_cache_key is None:
        raise ModelNotInCacheError(f"The model_name `{model_name}` device `{device}` is not cached or found")

    if model_cache_key in _available_models:
        del _available_models[model_cache_key]
        if device.startswith("cuda"):
            torch.cuda.empty_cache()
        return {"result": "success", "message": f"successfully eject model_name `{model_name}` from device `{device}`"}
    else:
        raise ModelNotInCacheError(f"The model_name `{model_name}` device `{device}` is not cached or found")

# def normalize(inputs):

#     is_valid = False
#     if isinstance(inputs, FloatTensor):
#         n_dims = inputs.dim()
#         if n_dims == 2:
#             row_sums = inputs.norm(dim=-1, keepdim=True)
#             is_valid = True
#     elif isinstance(inputs, ndarray):
#         n_dims = inputs.ndim
#         if n_dims == 2:
#             row_sums = np.linalg.norm(inputs, axis=1, ord=2)[:, np.newaxis]
#             is_valid = True
#     elif isinstance(inputs, list):
#         return normalize(np.array(inputs))
#     else:
#         raise TypeError(f"unrecognized type {type(inputs)}")

#     if is_valid:
#         return inputs / row_sums

#     raise TypeError(f"expected 2D matrix for normalization but received {n_dims}")<|MERGE_RESOLUTION|>--- conflicted
+++ resolved
@@ -144,14 +144,7 @@
                 raise RuntimeError(f"Vectorise created an empty list of batches! Content: {content}")
             else:
                 vectorised = np.concatenate(vector_batches, axis=0)
-<<<<<<< HEAD
-
-                # Clear CUDA cache
-                if torch.cuda.is_available():
-                    torch.cuda.empty_cache()
-
-=======
->>>>>>> d7dbaf43
+
     except (UnidentifiedImageError, OSError) as e:
         if isinstance(e, UnidentifiedImageError) or "image file is truncated" in str(e):
             raise VectoriseError(f"Could not process given image: {content}. Original Error message: {e}") from e
