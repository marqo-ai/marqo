"""This is the interface for interacting with S2 Inference
The functions defined here would have endpoints, later on.
"""
import datetime
import threading

import numpy as np
import torch
from PIL import UnidentifiedImageError
from PIL.Image import Image
from torch import Tensor
from torchvision.transforms import Compose
from typing import List, Dict, Any, Optional

from marqo import marqo_docs
from marqo.api.exceptions import ModelCacheManagementError, ConfigurationError, InternalError
from marqo.s2_inference import constants
from marqo.s2_inference.clip_utils import CLIP, OPEN_CLIP
from marqo.s2_inference.configs import get_default_normalization, get_default_seq_length
from marqo.s2_inference.errors import (
    VectoriseError, InvalidModelPropertiesError, ModelLoadError,
    UnknownModelError, ModelNotInCacheError, ModelDownloadError)
from marqo.inference.inference_cache.marqo_inference_cache import MarqoInferenceCache
from marqo.s2_inference.logger import get_logger
from marqo.s2_inference.model_registry import load_model_properties
from marqo.s2_inference.models.model_type import ModelType
from marqo.s2_inference.types import *
from marqo.s2_inference.multimodal_utils import *
from marqo.api.configs import EnvVars
from marqo.tensor_search.enums import AvailableModelsKey
from marqo.tensor_search.models.private_models import ModelAuth
from marqo.tensor_search.utils import read_env_vars_and_defaults, generate_batches, read_env_vars_and_defaults_ints

    
logger = get_logger(__name__)

# The avaiable has the structure:
# {"model_cache_key_1":{"model" : model_object, "most_recently_used_time": time, "model_size" : model_size}}
_available_models = dict()
# A lock to protect the model loading process
lock = threading.Lock()
MODEL_PROPERTIES = load_model_properties()
_marqo_inference_cache = MarqoInferenceCache(cache_size=read_env_vars_and_defaults_ints(EnvVars.MARQO_INFERENCE_CACHE_SIZE),
                                             cache_type=read_env_vars_and_defaults(EnvVars.MARQO_INFERENCE_CACHE_TYPE))



def vectorise(model_name: str, content: Union[str, List[str], List[Image], List[bytes]],
              model_properties: dict = None,
              device: str = None, normalize_embeddings: bool = get_default_normalization(),
              model_auth: ModelAuth = None, enable_cache: bool = False, modality: Modality = None, **kwargs,) -> List[List[float]]:
    if not device:
        raise InternalError(message=f"vectorise (internal function) cannot be called without setting device!")

    validated_model_properties = validate_model_properties(model_name, model_properties)
    model_cache_key = _create_model_cache_key(model_name, device, validated_model_properties)

    _update_available_models(
        model_cache_key, model_name, validated_model_properties, device, normalize_embeddings,
        model_auth=model_auth
    )

    model = _available_models[model_cache_key][AvailableModelsKey.model]

    if _marqo_inference_cache.is_enabled() and enable_cache:
        return _vectorise_with_cache(model, model_cache_key, content, normalize_embeddings, modality, **kwargs)
    else:
        return _vectorise_without_cache(model_cache_key, content, normalize_embeddings, modality, **kwargs)

def _vectorise_with_cache(model, model_cache_key, content, normalize_embeddings, modality, **kwargs):
    if isinstance(content, str):
        vectorised = _marqo_inference_cache.get(model_cache_key, content)
        if vectorised is None:
            vectorised = _encode_without_cache(model_cache_key, content, normalize_embeddings, modality, **kwargs)
            _marqo_inference_cache.set(model_cache_key, content, vectorised[0])
        else:
            vectorised = _convert_cached_embeddings_to_output(vectorised)
        return vectorised
    elif isinstance(content, list):
        return _vectorise_list_with_cache(model, model_cache_key, content, normalize_embeddings, modality, **kwargs)
    else:
        raise TypeError(f"Unsupported content type: {type(content).__name__}")

def _vectorise_list_with_cache(model, model_cache_key, content, normalize_embeddings, modality, **kwargs):
    contents_to_vectorise = []
    cached_output = []

    # Collect the content that needs to be vectorised
    for loc, content_item in enumerate(content):
        if isinstance(content_item, str):
            vectorised = _marqo_inference_cache.get(model_cache_key, content_item)
            if vectorised is None:
                contents_to_vectorise.append(content_item)
            else:
                cached_output.append((loc, vectorised))
        else:
            contents_to_vectorise.append(content_item)

    if contents_to_vectorise:
        vectorised_outputs = _encode_without_cache(model_cache_key, contents_to_vectorise, normalize_embeddings, modality, **kwargs)
        # Cache the vectorised outputs
        for content_item, vectorised_output in zip(contents_to_vectorise, vectorised_outputs):
            if isinstance(content_item, str):
                _marqo_inference_cache.set(model_cache_key, content_item, vectorised_output)
        # Insert the cached outputs back into the vectorised outputs
        for loc, cached_vector in cached_output:
            vectorised_outputs.insert(loc, cached_vector)
    else:
        vectorised_outputs = [vector for _, vector in cached_output]

    return vectorised_outputs

def _vectorise_without_cache(model_cache_key: str, content: Union[str, List[str], List[Image], List[bytes]],
                             normalize_embeddings: bool, modality: Modality, **kwargs) -> List[List[float]]:
    return _encode_without_cache(model_cache_key, content, normalize_embeddings, modality, **kwargs)

def _encode_without_cache(model_cache_key: str, content: Union[str, List[str], List[Image], List[bytes]],
                          normalize_embeddings: bool, modality: Modality, **kwargs) -> List[List[float]]:
    try:
        model = _available_models[model_cache_key][AvailableModelsKey.model]
        encoder = get_encoder(model)

        if isinstance(content, str):
            vectorised = model.encode(content, normalize=normalize_embeddings, modality=modality, **kwargs)
        elif isinstance(content, (torch.Tensor, torch.FloatTensor)):
            vectorised = model.encode(content, normalize=normalize_embeddings, modality=modality, **kwargs)
        else:
            vector_batches = []
            batch_size = _get_max_vectorise_batch_size()
            
            for batch in generate_batches(content, batch_size=batch_size):
                if modality is None:
                    modality = infer_modality(batch[0] if isinstance(batch[0], (str, bytes)) else batch)

                encoded_batch = encoder.encode(batch, modality=modality, normalize=normalize_embeddings, **kwargs)
                
                vector_batches.append(_convert_tensor_to_numpy(encoded_batch))
            
            if not vector_batches or all(len(batch) == 0 for batch in vector_batches):
                raise RuntimeError(f"Vectorise created an empty list of batches! Content: {content}")
            else:
                vectorised = np.concatenate(vector_batches, axis=0)

                # Clear CUDA cache
                if torch.cuda.is_available():
                    torch.cuda.empty_cache()
        
    except (UnidentifiedImageError, OSError) as e:
        if isinstance(e, UnidentifiedImageError) or "image file is truncated" in str(e):
            raise VectoriseError(f"Could not process given image: {content}. Original Error message: {e}") from e
        else:
            raise e
    
    return _convert_vectorized_output(vectorised)



def get_available_models() -> Dict:
    """Returns the available models in the cache."""
    return _available_models


def get_marqo_inference_cache() -> MarqoInferenceCache:
    """Returns the _marqo_inference_cache object"""
    return _marqo_inference_cache

def get_encoder(model):
    if isinstance(model, MultimodalModel):
        if model.properties.loader == "languagebind":
            return LanguageBindEncoder(model)
        elif model.properties.loader == "imagebind":
            # Return ImageBind encoder when implemented
            pass
    return DefaultEncoder(model)


def is_preprocess_image_model(model_properties: dict = None) -> bool:
    """Check if the model should be preloaded with an image preprocessor to preprocess image tensor_search module
        model_properties: Validated model properties. The model properties should have been validated in marqo_index
    """
    model_type = model_properties.get("type", None)
    return model_type in constants.PREPROCESS_IMAGE_MODEL_LIST

def load_multimodal_model(model_name: str, model_properties: Dict[str, Any], device: str) -> MultimodalModel:
    model = MultimodalModel(model_name, model_properties, device)
    return model

def load_multimodal_model_and_get_preprocessors(model_name: str, model_properties: Optional[dict] = None,
                                                     device: Optional[str] = None,
                                                     model_auth: Optional[ModelAuth] = None,
                                                     normalize_embeddings: bool = get_default_normalization()) \
        -> Tuple[Any, Dict[str, Optional[Compose]]]:
    """Load the model and return preprocessors for different modalities.

    Args:
        model_name (str): The name of the model to load.
        model_properties (dict): The validated properties of the model.
        device (str): The device to load the model on.
        model_auth: Authorisation details for downloading a model (if required)
        normalize_embeddings (bool): Whether to normalize the embeddings.

    Returns:
        Tuple[Any, Dict[str, Optional[Compose]]]: The loaded model and a dictionary of preprocessors for different modalities.

    Raises:
        InternalError: If the device is not set.
    """
    if not device:
        raise InternalError(message=f"vectorise (internal function) cannot be called without setting device!")
    
    #if model_properties.get("type") in ['languagebind', 'imagebind']:
    #    model = load_multimodal_model(model_name, model_properties, device)

    model_cache_key = _create_model_cache_key(model_name, device, model_properties)

    _update_available_models(
        model_cache_key, model_name, model_properties, device, normalize_embeddings,
        model_auth=model_auth
    )

    model = _available_models[model_cache_key][AvailableModelsKey.model]

    preprocessors = {
        "image": getattr(model, "preprocess", None) if is_preprocess_image_model(model_properties) else None,
        "video": model.preprocessor(Modality.VIDEO) if isinstance(model, MultimodalModel) else None,
        "audio": model.preprocessor(Modality.AUDIO) if isinstance(model, MultimodalModel) else None,
        "text": None # Future preprocessor
    }

    return model, preprocessors
    #return getattr(_available_models[model_cache_key][AvailableModelsKey.model], "preprocess", None)


def _get_max_vectorise_batch_size() -> int:
    """Gets MARQO_MAX_VECTORISE_BATCH_SIZE from the environment, validates it before returning it."""

    max_batch_size_value = read_env_vars_and_defaults(EnvVars.MARQO_MAX_VECTORISE_BATCH_SIZE)
    validation_error_msg = (
        "Could not properly read env var `MARQO_MAX_VECTORISE_BATCH_SIZE`. "
        "`MARQO_MAX_VECTORISE_BATCH_SIZE` must be an int greater than or equal to 1."
    )
    try:
        batch_size = int(max_batch_size_value)
    except (ValueError, TypeError) as e:
        value_error_msg = f"`{validation_error_msg} Current value: `{max_batch_size_value}`. Reason: {e}"
        logger.error(value_error_msg)
        raise ConfigurationError(value_error_msg) from e
    if batch_size < 1:
        batch_size_too_small_msg = f"`{validation_error_msg} Current value: `{max_batch_size_value}`."
        logger.error(batch_size_too_small_msg)
        raise ConfigurationError(batch_size_too_small_msg)
    return batch_size


def _create_model_cache_key(model_name: str, device: str, model_properties: dict = None) -> str:
    """creates a key to store the loaded model by in the cache

    Args:
        model_name (str): _description_
        model_properties (dict): _description_
        device (str): _description_

    Returns:
        str: _description_
    """
    # Changing the format of model cache key will also need to change eject_model api

    if model_properties is None:
        model_properties = dict()

    model_cache_key = (model_name + "||" +
                       model_properties.get('name', '') + "||" +
                       str(model_properties.get('dimensions', '')) + "||" +
                       model_properties.get('type', '') + "||" +
                       str(model_properties.get('tokens', '')) + "||" +
                       device)

    return model_cache_key


def _update_available_models(model_cache_key: str, model_name: str, validated_model_properties: dict,
                             device: str, normalize_embeddings: bool, model_auth: ModelAuth = None) -> None:
    """loads the model if it is not already loaded.
    Note this method assume the model_properties are validated.
    """
    if model_cache_key not in _available_models:
        model_size = get_model_size(model_name, validated_model_properties)
        if lock.locked():
            raise ModelCacheManagementError("Request rejected, as this request attempted to update the model cache, while "
                                            "another request was updating the model cache at the same time.\n "
                                            "Please wait for 10 seconds and send the request again.\n "
                                            "Marqo's documentation can be found here: `https://docs.marqo.ai/latest/`")
        with lock:
            _validate_model_into_device(model_name, validated_model_properties, device,
                                       calling_func=_update_available_models.__name__)
            try:
                most_recently_used_time = datetime.datetime.now()
                _available_models[model_cache_key] = {
                    AvailableModelsKey.model: _load_model(
                        model_name, validated_model_properties,
                        device=device,
                        calling_func=_update_available_models.__name__,
                        model_auth=model_auth
                    ),
                    AvailableModelsKey.most_recently_used_time: most_recently_used_time,
                    AvailableModelsKey.model_size: model_size
                }
                logger.info(
                    f'loaded {model_name} on device {device} with normalization={normalize_embeddings} at time={most_recently_used_time}.')
            except Exception as e:
                logger.error(f"Error loading model {model_name} on device {device} with normalization={normalize_embeddings}. \n"
                             f"Error message is {str(e)}")

                if isinstance(e, ModelDownloadError):
                    raise e
                raise ModelLoadError(
                    f"Unable to load model={model_name} on device={device} with normalization={normalize_embeddings}. "
                    f"If you are trying to load a custom model, "
                    f"please check that model_properties={validated_model_properties} is correct "
                    f"and Marqo has access to the weights file.") from e

    else:
        most_recently_used_time = datetime.datetime.now()
        logger.debug(f'renewed {model_name} on device {device} with new most recently time={most_recently_used_time}.')
        try:
            _available_models[model_cache_key][AvailableModelsKey.most_recently_used_time] = most_recently_used_time
        except KeyError as e:
            raise ModelNotInCacheError(f"Marqo cannot renew model {model_name} on device {device} with normalization={normalize_embeddings}. "
                                       f"Maybe another thread is updating the model cache at the same time."
                                       f"Please wait for 10 seconds and send the request again.\n") from e


def validate_model_properties(model_name: str, model_properties: dict) -> dict:
    """validate model_properties, if not given then return model_registry properties.

    This is a rough validation as it only checks the minimum required fields and dimensions values. More indepth
    check should be done when loading the model.

    Raises:
        InvalidModelPropertiesError: if the model_properties are invalid
        UnknownModelError: if the model_name is not in the model registry
    """
    if model_properties is not None:
        """checks model dict to see if all required keys are present
        """
        required_keys = []

        if "type" not in model_properties:
            error_message_postfix = "Marqo is loading the model with default type 'sbert' as the type was not provided."
        else:
            error_message_postfix = ""

        model_type = model_properties.get("type", None)

        if model_type in (None, ModelType.SBERT):
            required_keys = ["dimensions", "name"]
            # updates model dict with default values if optional keys are missing for sbert
            optional_keys_values = [("type", ModelType.SBERT), ("tokens", get_default_seq_length())]
            for key, value in optional_keys_values:
                if key not in model_properties:
                    model_properties[key] = value
        elif model_type in (ModelType.OpenCLIP, ModelType.CLIP):
            required_keys = ["name", "dimensions"]
        elif model_type in (ModelType.HF_MODEL, ):
            required_keys = ["dimensions"]
        elif model_type in (ModelType.NO_MODEL,):
            required_keys = ["dimensions"]
            if not model_name == "no_model":
                raise InvalidModelPropertiesError(f"To use the 'no_model' feature, you must provide 'model = no_model' "
                                                  f"and 'type = no_model', but received 'model = {model_name}' and "
                                                  f"'type = {model_type}'.")
        elif model_type in (ModelType.Test, ModelType.Random, ModelType.MultilingualClip, ModelType.FP16_CLIP,
                            ModelType.SBERT_ONNX, ModelType.CLIP_ONNX):
            pass
        elif model_type in [ModelType.LanguageBind]:
            MultimodalModelProperties(**model_properties)
        else:
            raise InvalidModelPropertiesError(f"Invalid model type. Please check the model type in model_properties. "
                                              f"Supported model types are '{ModelType.SBERT}', '{ModelType.OpenCLIP}', "
                                              f"'{ModelType.CLIP}', '{ModelType.HF_MODEL}', '{ModelType.NO_MODEL}', "
                                              f"'{ModelType.Test}', '{ModelType.Random}', '{ModelType.MultilingualClip}', "
                                              f"'{ModelType.FP16_CLIP}', '{ModelType.SBERT_ONNX}', '{ModelType.CLIP_ONNX}' ")

        for key in required_keys:
            if key not in model_properties:
                raise InvalidModelPropertiesError(f"model_properties has missing key '{key}'. "
                                                  f"please update your model properties with required key `{key}`. "
                                                  f"{error_message_postfix} "
                                                  f"check {marqo_docs.list_of_models()}, "
                                                  f"{marqo_docs.bring_your_own_model()} for more info")

    else:
        model_properties = get_model_properties_from_registry(model_name)

    _validate_model_properties_dimension(model_properties.get("dimensions", None))

    return model_properties


def _validate_model_properties_dimension(dimensions: Optional[int]) -> None:
    """Validate the dimensions value in model_properties as the dimensions value must be a positive integer.

    Raises:
        InvalidModelPropertiesError: if the dimensions value is invalid
        """
    if dimensions is None or not isinstance(dimensions, int) or dimensions < 1:
        raise InvalidModelPropertiesError(
            f"Invalid model properties: 'dimensions' must be a positive integer, but received {dimensions}.")


def _validate_model_into_device(model_name:str, model_properties: dict, device: str, calling_func: str = None) -> bool:
    '''
    Note: this function should only be called by `_update_available_models` for threading safeness.

    A function to detect if the device have enough memory to load the target model.
    If not, it will try to eject some models to spare the space.
    Args:
        model_name: The name of the model to load
        model_properties: The model properties of the model
        device: The target device to laod the model
    Returns:
        True we have enough space for the model
        Raise an error and return False if we can't find enough space for the model.
    '''
    if calling_func not in ["unit_test", "_update_available_models"]:
        raise RuntimeError("This function should only be called by `update_available_models` or `unit_test` for "
                           "thread safeness.")

    model_size = get_model_size(model_name, model_properties)
    if _check_memory_threshold_for_model(device, model_size, calling_func = _validate_model_into_device.__name__):
        return True
    else:
        model_cache_key_for_device = [key for key in list(_available_models) if key.endswith(device)]
        sorted_key_for_device = sorted(model_cache_key_for_device,
                                       key=lambda x: _available_models[x][
                                           AvailableModelsKey.most_recently_used_time])
        for key in sorted_key_for_device:
            logger.info(
                f"Eject model = `{key.split('||')[0]}` with size = `{_available_models[key].get('model_size', constants.DEFAULT_MODEL_SIZE)}` from device = `{device}` "
                f"to save space for model = `{model_name}`.")
            del _available_models[key]
            if _check_memory_threshold_for_model(device, model_size, calling_func = _validate_model_into_device.__name__):
                return True

        if _check_memory_threshold_for_model(device, model_size, calling_func = _validate_model_into_device.__name__) is False:
            raise ModelCacheManagementError(
                f"Marqo CANNOT find enough space to load model = `{model_name}` in device = `{device}`.\n"
                f"Marqo tried to eject all the models on this device = `{device}` but still can't find enough space. \n"
                f"Please use a smaller model or increase the memory threshold.")


def _check_memory_threshold_for_model(device: str, model_size: Union[float, int], calling_func: str = None) -> bool:
    '''
    Note: this function should only be called by `_validate_model_into_device` for threading safeness.
    `_validate_model_into_device` is calle by `_update_available_models` which is already thread safe.

    Check the memory usage in the target device and decide whether we can add a new model
    Args:
        device: the target device to check
        model_size: the size of the model to load
    Returns:
        True if we have enough space
        False if we don't have enough space
    '''
    if calling_func not in ["unit_test", "_validate_model_into_device"]:
        raise RuntimeError(f"The function `{_check_memory_threshold_for_model.__name__}` should only be called by "
                           f"`unit_test` or `_validate_model_into_device` for threading safeness.")

    if device.startswith("cuda"):
        torch.cuda.synchronize(device)
        torch.cuda.empty_cache()
        used_memory = sum([_available_models[key].get("model_size", constants.DEFAULT_MODEL_SIZE) for key, values in
                           _available_models.items() if key.endswith(device)])
        threshold = float(read_env_vars_and_defaults(EnvVars.MARQO_MAX_CUDA_MODEL_MEMORY))
    elif device.startswith("cpu"):
        used_memory = sum([_available_models[key].get("model_size", constants.DEFAULT_MODEL_SIZE) for key, values in
                           _available_models.items() if key.endswith("cpu")])
        threshold = float(read_env_vars_and_defaults(EnvVars.MARQO_MAX_CPU_MODEL_MEMORY))
    else:
        raise ModelCacheManagementError(
            f"Unable to check the device cache for device=`{device}`. The model loading will proceed"
            f"without device cache check. This might break down Marqo if too many models are loaded.")
    if model_size > threshold:
        raise ModelCacheManagementError(
            f"You are trying to load a model with size = `{model_size}` into device = `{device}`, which is larger than the device threshold = `{threshold}`. "
            f"Marqo CANNOT find enough space for the model. Please change the threshold by adjusting the environment variables.\n"
            f"You can find more detailed information at `https://docs.marqo.ai/0.0.21/Advanced-Usage/configuration/`.")
    return (used_memory + model_size) < threshold


def get_model_size(model_name: str, model_properties: dict) -> (int, float):
    '''
    Return the model size for given model
    Note that the priorities are size_in_properties -> model_name -> model_type -> default size
    '''
    if "model_size" in model_properties:
        return model_properties["model_size"]

    name_info = (model_name + model_properties.get("name", "")).lower().replace("/", "-")
    for name, size in constants.MODEL_NAME_SIZE_MAPPING.items():
        if name in name_info:
            return size

    type = model_properties.get("type", None)
    return constants.MODEL_TYPE_SIZE_MAPPING.get(type, constants.DEFAULT_MODEL_SIZE)

def _load_model(
        model_name: str, model_properties: dict, device: str,
        calling_func: str = None, model_auth: Optional[ModelAuth] = None
) -> Any:
    """_summary_

    Args:
        model_name (str): Actual model_name to be fetched from external library
                        prefer passing it in the form of model_properties['name']
        device (str): Required. Should always be passed when loading model
        model_auth: Authorisation details for downloading a model (if required)

    Returns:
        Any: _description_
    """
    if calling_func not in ["unit_test", "_update_available_models"]:
        raise RuntimeError(f"The function `{_load_model.__name__}` should only be called by "
                           f"`unit_test` or `_update_available_models` for threading safeness.")

<<<<<<< HEAD
    if model_properties.get('type') in [ModelType.LanguageBind]:
        model = MultimodalModel(model_name, model_properties, device)
        model.model = model._load_multimodal_model()
        model.encoder = get_encoder(model)
        return model

=======
    print(f"loading for: model_name={model_name} and properties={model_properties}")

    model_type = model_properties.get("type")
>>>>>>> a47cb3aa
    loader = _get_model_loader(model_properties.get('name', None), model_properties)

    # TODO For each refactored model class, add a new elif block here and remove the if block
    #  once we have all models refactored
    if model_type == ModelType.OpenCLIP:
        model = loader(
            device = device,
            model_properties = model_properties,
            model_auth = model_auth,
        )
    else:
        model = loader(
            model_properties.get('name', None),
            device=device,
            embedding_dim=model_properties['dimensions'],
            model_properties=model_properties,
            model_auth=model_auth,
            max_seq_length=model_properties.get('tokens', get_default_seq_length())
        )
    model.load()
    return model

def chunk_video(video_path: str, chunk_length: int, frames_per_chunk: int) -> List[List[Image]]:
    # Implement video chunking and frame extraction
    pass

def chunk_audio(audio_path: str, chunk_length: int) -> List[np.ndarray]:
    # Implement audio chunking
    pass

def clear_loaded_models() -> None:
    """ clears the loaded model cache

        Future_Change:
            expose cache related functions to the client
    """
    _available_models.clear()
    if torch.cuda.is_available():
        torch.cuda.synchronize()
        torch.cuda.empty_cache()


def clear_marqo_inference_cache() -> None:
    """ clears the inference cache if it is enabled"""
    if _marqo_inference_cache.is_enabled():
        _marqo_inference_cache.clear()

def get_model_properties_from_registry(model_name: str) -> dict:
    """ Returns a dict describing properties of a model.

    These properties will be used by the tensor_search application to set up
    index parameters.

    see https://huggingface.co/sentence-transformers for available models

    TODO: standardise these dicts

    Returns:
        dict: a dictionary describing properties of the model.
    """
    if model_name not in MODEL_PROPERTIES['models']:
        raise UnknownModelError(f"Could not find model properties in model registry for model={model_name}. "
                                f"Model is not supported by default.")

    model_properties = MODEL_PROPERTIES['models'][model_name]

    validate_model_properties(model_name, model_properties)

    return model_properties


def _check_output_type(output: List[List[float]]) -> bool:
    """checks the output type conforms to what we want

    Args:
        output (List[List[float]]): _description_

    Returns:
        bool: _description_
    """

    if not isinstance(output, list):
        return False
    elif len(output) == 0:
        raise ValueError("received empty input")

    if not isinstance(output[0], list):
        return False
    elif len(output[0]) == 0:
        raise ValueError("received empty input")

    # this is a soft check for speed reasons
    if not isinstance(output[0][0], (float, int)):
        return False

    return True


def _float_tensor_to_list(output: FloatTensor) -> Union[
    List[List[float]], List[float]]:
    """
    Args:
        output (FloatTensor): _description_

    Returns:
        List[List[float]]: _description_
    """
    
    # Hardcoded to CPU always
    return output.detach().to("cpu").tolist()


def _nd_array_to_list(output: ndarray) -> Union[List[List[float]], List[float]]:
    """

    Args:
        output (ndarray): _description_

    Returns:
        List[List[float]]: _description_
    """

    return output.tolist()


def _convert_tensor_to_numpy(output:Union[FloatTensor, Tensor]) -> ndarray:
    """
    A function that convert tensors to numpy arrays
    """
    if isinstance(output, (torch.Tensor, torch.FloatTensor)):
        return output.to('cpu').detach().numpy()
    elif isinstance(output, ndarray):
        return output
    else:
        raise ValueError(f"Marqo received an unexpected output type=`{type(output).__name__}`from encode function.")


def _convert_cached_embeddings_to_output(cached_embeddings: List[float]) -> List[List[float]]:
    """
    A function that converts cached embeddings List[float] to the expected output List[List[float]]

    Args:
        cached_embeddings (List[float]): The cached embeddings to convert
    Return:
        List[List[float]]: The converted embeddings in the expected output format
    """
    if not isinstance(cached_embeddings, list):
        raise TypeError(f"expected a list of floats but received {type(cached_embeddings)}")
    if not isinstance(cached_embeddings[0], float):
        raise TypeError(f"expected a list of floats but received {type(cached_embeddings[0])}")
    return [cached_embeddings, ]


def _convert_vectorized_output(output: Union[FloatTensor, ndarray, List[List[float]]], fp16: bool = False) -> List[
    List[float]]:
    """converts the model outputs to a list of lists of floats
    also checks the input dim, expects (samples x vector dim)
    if a single sample is present, will pad the first dim to make it (1 x vector_dim)

    Args:
        output (FloatTensor): _description_

    Returns:
        List[List[float]]: _description_
    """

    if _check_output_type(output):
        return output

    if isinstance(output, (FloatTensor, Tensor)):
        if output.ndim == 1:
            output = output.unsqueeze(0)
        output = _float_tensor_to_list(output)

    elif isinstance(output, ndarray):
        if output.ndim == 1:
            output = output[np.newaxis, :]

        output = _nd_array_to_list(output)

    elif isinstance(output, list):
        if isinstance(output[0], FloatTensor):
            output = [_float_tensor_to_list(_o) for _o in output]
        elif isinstance(output[0], ndarray):
            output = [_nd_array_to_list(_o) for _o in output]
        else:
            raise TypeError(f"unsupported nested list with elements of type {type(output[0])}")

    else:
        raise TypeError(f"unsupported output type of {type(output)}")

    if fp16:
        output = np.array(output).astype(np.float16).tolist()

    if _check_output_type(output):
        return output

    raise TypeError(f"unable to convert input of type {type(output)} to a list of lists of floats")


def _get_model_loader(model_name: str, model_properties: dict) -> Any:
    """ Returns a dict describing properties of a model.

    These properties will be used by the tensor_search application to set up
    index parameters.

    see https://huggingface.co/sentence-transformers for available models

    TODO: standardise these dicts

    Returns:
        dict: a dictionary describing properties of the model.
    """

    model_type = model_properties['type']

    if model_type not in MODEL_PROPERTIES['loaders']:
        raise KeyError(f"model_name={model_name} for model_type={model_type} not in allowed model types")
    
    return MODEL_PROPERTIES['loaders'][model_type]


def eject_model(model_name: str, device: str):
    model_cache_keys = _available_models.keys()

    model_cache_key = None

    # we can't handle the situation where there are two models with the same name and device
    # but different properties.
    for key in model_cache_keys:
        if isinstance(key, str):
            if key.startswith(model_name) and key.endswith(device):
                model_cache_key = key
                break
        else:
            continue

    if model_cache_key is None:
        raise ModelNotInCacheError(f"The model_name `{model_name}` device `{device}` is not cached or found")

    if model_cache_key in _available_models:
        del _available_models[model_cache_key]
        if device.startswith("cuda"):
            torch.cuda.empty_cache()
        return {"result": "success", "message": f"successfully eject model_name `{model_name}` from device `{device}`"}
    else:
        raise ModelNotInCacheError(f"The model_name `{model_name}` device `{device}` is not cached or found")

# def normalize(inputs):

#     is_valid = False
#     if isinstance(inputs, FloatTensor):
#         n_dims = inputs.dim()
#         if n_dims == 2:
#             row_sums = inputs.norm(dim=-1, keepdim=True)
#             is_valid = True
#     elif isinstance(inputs, ndarray):
#         n_dims = inputs.ndim
#         if n_dims == 2:
#             row_sums = np.linalg.norm(inputs, axis=1, ord=2)[:, np.newaxis]
#             is_valid = True
#     elif isinstance(inputs, list):
#         return normalize(np.array(inputs))
#     else:
#         raise TypeError(f"unrecognized type {type(inputs)}")

#     if is_valid:
#         return inputs / row_sums

#     raise TypeError(f"expected 2D matrix for normalization but received {n_dims}")<|MERGE_RESOLUTION|>--- conflicted
+++ resolved
@@ -523,18 +523,15 @@
         raise RuntimeError(f"The function `{_load_model.__name__}` should only be called by "
                            f"`unit_test` or `_update_available_models` for threading safeness.")
 
-<<<<<<< HEAD
     if model_properties.get('type') in [ModelType.LanguageBind]:
         model = MultimodalModel(model_name, model_properties, device)
         model.model = model._load_multimodal_model()
         model.encoder = get_encoder(model)
         return model
 
-=======
     print(f"loading for: model_name={model_name} and properties={model_properties}")
 
     model_type = model_properties.get("type")
->>>>>>> a47cb3aa
     loader = _get_model_loader(model_properties.get('name', None), model_properties)
 
     # TODO For each refactored model class, add a new elif block here and remove the if block
