"""This is the interface for interacting with S2 Inference
The functions defined here would have endpoints, later on.
"""
import numpy as np
from marqo.s2_inference.errors import VectoriseError, InvalidModelPropertiesError, ModelLoadError, UnknownModelError, ModelNotInCache
from PIL import UnidentifiedImageError
from marqo.s2_inference.model_registry import load_model_properties
from marqo.s2_inference.configs import get_default_device, get_default_normalization, get_default_seq_length
from marqo.s2_inference.types import *
from marqo.s2_inference.logger import get_logger
from timeit import default_timer as timer
<<<<<<< HEAD
import torch
=======
>>>>>>> 89650119

logger = get_logger(__name__)

available_models = dict()
MODEL_PROPERTIES = load_model_properties()


def vectorise(model_name: str, content: Union[str, List[str]], model_properties: dict = None,
              device: str = get_default_device(), normalize_embeddings: bool = get_default_normalization(),
              **kwargs) -> List[List[float]]:
    """vectorizes the content by model name

    Args:
        model_name (str) : Acts as an identifying alias if model_properties is given.
                        If model_properties is None then model_name is used to fetch properties from model_registry
        content (_type_): _description_
        model_properties(dict): {"name": str, "dimensions": int, "tokens": int, "type": str}
                                if model_properties['name'] is not in model_registry, these properties are used to fetch the model
                                if model_properties['name'] is in model_registry, default properties are overridden
                                model_properties can be None only if model_name is a model present in the registry

    Returns:
        List[List[float]]: _description_

    Raises:
        VectoriseError: if the content can't be vectorised, for some reason.
    """
    validated_model_properties = _validate_model_properties(model_name, model_properties)
    model_cache_key = _create_model_cache_key(model_name, device, validated_model_properties)

    _update_available_models(model_cache_key, model_name, validated_model_properties, device, normalize_embeddings)


    try:
        vectorised = available_models[model_cache_key].encode(content, normalize=normalize_embeddings, **kwargs)
    except UnidentifiedImageError as e:
        raise VectoriseError from e


    return _convert_vectorized_output(vectorised)


def _create_model_cache_key(model_name: str, device: str, model_properties: dict = None) -> str:
    """creates a key to store the loaded model by in the cache

    Args:
        model_name (str): _description_
        model_properties (dict): _description_
        device (str): _description_

    Returns:
        str: _description_
    """
    # Changing the format of model cache key will also need to change eject_model api

    if model_properties is None:
        model_properties = dict()

    model_cache_key = (model_name + "||" +
                       model_properties.get('name', '') + "||" +
                       str(model_properties.get('dimensions', '')) + "||" +
                       model_properties.get('type', '') + "||" +
                       str(model_properties.get('tokens', '')) + "||" +
                       device)

    return model_cache_key


def _update_available_models(model_cache_key: str, model_name: str, validated_model_properties: dict,
                             device: str,
                             normalize_embeddings: bool) -> None:
    """loads the model if it is not already loaded
    """
    if model_cache_key not in available_models:
        try:
            available_models[model_cache_key] = _load_model(model_name,
                                                            validated_model_properties, device=device)
            logger.info(f'loaded {model_name} on device {device} with normalization={normalize_embeddings}')
        except:
            raise ModelLoadError(
                f"Unable to load model={model_name} on device={device} with normalization={normalize_embeddings}. "
                f"If you are trying to load a custom model, "
                f"please check that model_properties={validated_model_properties} is correct "
                f"and the model has valid access permission. ")


def _validate_model_properties(model_name: str, model_properties: dict) -> dict:
    """validate model_properties, if not given then return model_registry properties
    """
    if model_properties is not None:
        """checks model dict to see if all required keys are present
        """
        required_keys = ["name", "dimensions"]
        for key in required_keys:
            if key not in model_properties:
                raise InvalidModelPropertiesError(f"model_properties has missing key '{key}'. ")

        """updates model dict with default values if optional keys are missing
        """
        optional_keys_values = [("type", "sbert"), ("tokens", get_default_seq_length())]
        for key, value in optional_keys_values:
            if key not in model_properties:
                model_properties[key] = value

    else:
        model_properties = get_model_properties_from_registry(model_name)

    return model_properties


def clear_loaded_models() -> None:
    """ clears the loaded model cache

        Future_Change:
            expose cache related functions to the client
    """
    available_models.clear()


def get_model_properties_from_registry(model_name: str) -> dict:
    """ Returns a dict describing properties of a model.

    These properties will be used by the tensor_search application to set up
    index parameters.

    see https://huggingface.co/sentence-transformers for available models

    TODO: standardise these dicts

    Returns:
        dict: a dictionary describing properties of the model.
    """

    if model_name not in MODEL_PROPERTIES['models']:
        raise UnknownModelError(f"Could not find model properties in model registry for model={model_name}. " 
                                f"Model is not supported by default.")

    return MODEL_PROPERTIES['models'][model_name]


def _check_output_type(output: List[List[float]]) -> bool:
    """checks the output type conforms to what we want

    Args:
        output (List[List[float]]): _description_

    Returns:
        bool: _description_
    """

    if not isinstance(output, list):
        return False
    elif len(output) == 0:
        raise ValueError("received empty input")

    if not isinstance(output[0], list):
        return False
    elif len(output[0]) == 0:
        raise ValueError("received empty input")

    # this is a soft check for speed reasons
    if not isinstance(output[0][0], (float, int)):
        return False

    return True


def _float_tensor_to_list(output: FloatTensor, device: str = get_default_device()) -> Union[
    List[List[float]], List[float]]:
    """

    Args:
        output (FloatTensor): _description_

    Returns:
        List[List[float]]: _description_
    """

    return output.detach().to(device).tolist()


def _nd_array_to_list(output: ndarray) -> Union[List[List[float]], List[float]]:
    """

    Args:
        output (ndarray): _description_

    Returns:
        List[List[float]]: _description_
    """

    return output.tolist()


def _convert_vectorized_output(output: Union[FloatTensor, ndarray, List[List[float]]], fp16: bool = False) -> List[
    List[float]]:
    """converts the model outputs to a list of lists of floats
    also checks the input dim, expects (samples x vector dim)
    if a single sample is present, will pad the first dim to make it (1 x vector_dim)

    Args:
        output (FloatTensor): _description_

    Returns:
        List[List[float]]: _description_
    """

    if _check_output_type(output):
        return output

    if isinstance(output, (FloatTensor, Tensor)):
        if output.ndim == 1:
            output = output.unsqueeze(0)
        output = _float_tensor_to_list(output)

    elif isinstance(output, ndarray):
        if output.ndim == 1:
            output = output[np.newaxis, :]

        output = _nd_array_to_list(output)

    elif isinstance(output, list):
        if isinstance(output[0], FloatTensor):
            output = [_float_tensor_to_list(_o) for _o in output]
        elif isinstance(output[0], ndarray):
            output = [_nd_array_to_list(_o) for _o in output]
        else:
            raise TypeError(f"unsupported nested list with elements of type {type(output[0])}")

    else:
        raise TypeError(f"unsupported output type of {type(output)}")

    if fp16:
        output = np.array(output).astype(np.float16).tolist()

    if _check_output_type(output):
        return output

    raise TypeError(f"unable to convert input of type {type(output)} to a list of lists of floats")


def _get_model_loader(model_name: str, model_properties: dict) -> Any:
    """ Returns a dict describing properties of a model.

    These properties will be used by the tensor_search application to set up
    index parameters.

    see https://huggingface.co/sentence-transformers for available models

    TODO: standardise these dicts

    Returns:
        dict: a dictionary describing properties of the model.
    """

    model_type = model_properties['type']

    if model_type not in MODEL_PROPERTIES['loaders']:
        raise KeyError(f"model_name={model_name} for model_type={model_type} not in allowed model types")

    return MODEL_PROPERTIES['loaders'][model_type]


def _load_model(model_name: str, model_properties: dict, device: str = get_default_device()) -> Any:
    """_summary_

    Args:
        model_name (str): Actual model_name to be fetched from external library
                        prefer passing it in the form of model_properties['name']
        device (str, optional): _description_. Defaults to 'cpu'.

    Returns:
        Any: _description_
    """
    print(f"loading for: model_name={model_name} and properties={model_properties}")
    loader = _get_model_loader(model_properties['name'], model_properties)

    max_sequence_length = model_properties.get('tokens', get_default_seq_length())

    model = loader(model_properties['name'], device=device, embedding_dim=model_properties['dimensions'],
                   max_seq_length=max_sequence_length)

    model.load()

    return model


def get_available_models():
    return available_models


def eject_model(model_name:str, device:str):

    model_cache_keys = available_models.keys()

    model_cache_key = None

    # we can't handle the situation where there are two models with the same name and device
    # but different properties.
    for key in model_cache_keys:
        if key.startswith(model_name) and key.endswith(device):
            model_cache_key = key
            break

    if model_cache_key is None:
        raise ModelNotInCache(f"The model_name \`{model_name}\` device \`{device}\` is not cached or found")

    if model_cache_key in available_models:
        del available_models[model_cache_key]
        if device.startswith("cuda"):
            torch.cuda.empty_cache()
        return {"result": "success", "message": f"successfully eject model_name \`{model_name}\` from device \`{device}\`"}
    else:
        raise ModelNotInCache(f"The model_name \`{model_name}\` device \`{device}\` is not cached or found")

# def normalize(inputs):

#     is_valid = False
#     if isinstance(inputs, FloatTensor):
#         n_dims = inputs.dim()
#         if n_dims == 2:
#             row_sums = inputs.norm(dim=-1, keepdim=True)
#             is_valid = True
#     elif isinstance(inputs, ndarray):
#         n_dims = inputs.ndim
#         if n_dims == 2:
#             row_sums = np.linalg.norm(inputs, axis=1, ord=2)[:, np.newaxis]
#             is_valid = True
#     elif isinstance(inputs, list):
#         return normalize(np.array(inputs))
#     else:
#         raise TypeError(f"unrecognized type {type(inputs)}")

#     if is_valid:
#         return inputs / row_sums

#     raise TypeError(f"expected 2D matrix for normalization but received {n_dims}")<|MERGE_RESOLUTION|>--- conflicted
+++ resolved
@@ -2,17 +2,15 @@
 The functions defined here would have endpoints, later on.
 """
 import numpy as np
-from marqo.s2_inference.errors import VectoriseError, InvalidModelPropertiesError, ModelLoadError, UnknownModelError, ModelNotInCache
+from marqo.s2_inference.errors import VectoriseError, InvalidModelPropertiesError, ModelLoadError, UnknownModelError
 from PIL import UnidentifiedImageError
 from marqo.s2_inference.model_registry import load_model_properties
 from marqo.s2_inference.configs import get_default_device, get_default_normalization, get_default_seq_length
 from marqo.s2_inference.types import *
 from marqo.s2_inference.logger import get_logger
 from timeit import default_timer as timer
-<<<<<<< HEAD
 import torch
-=======
->>>>>>> 89650119
+from timeit import default_timer as timer
 
 logger = get_logger(__name__)
 
@@ -40,17 +38,16 @@
     Raises:
         VectoriseError: if the content can't be vectorised, for some reason.
     """
+
     validated_model_properties = _validate_model_properties(model_name, model_properties)
     model_cache_key = _create_model_cache_key(model_name, device, validated_model_properties)
 
     _update_available_models(model_cache_key, model_name, validated_model_properties, device, normalize_embeddings)
-
 
     try:
         vectorised = available_models[model_cache_key].encode(content, normalize=normalize_embeddings, **kwargs)
     except UnidentifiedImageError as e:
         raise VectoriseError from e
-
 
     return _convert_vectorized_output(vectorised)
 
