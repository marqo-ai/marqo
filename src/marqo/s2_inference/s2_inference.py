--- conflicted
+++ resolved
@@ -2,36 +2,25 @@
 The functions defined here would have endpoints, later on.
 """
 import numpy as np
-from marqo.s2_inference.errors import VectoriseError, InvalidModelPropertiesError, ModelLoadError, UnknownModelError
+import torch
+from marqo.s2_inference.errors import VectoriseError
 from PIL import UnidentifiedImageError
 from marqo.s2_inference.model_registry import load_model_properties
-from marqo.s2_inference.configs import get_default_device, get_default_normalization, get_default_seq_length
+from marqo.s2_inference.configs import get_default_device,get_default_normalization,get_default_seq_length
 from marqo.s2_inference.types import *
 from marqo.s2_inference.logger import get_logger
-<<<<<<< HEAD
-import torch
-=======
-
->>>>>>> 090bcf4b
 logger = get_logger(__name__)
 
 available_models = dict()
 MODEL_PROPERTIES = load_model_properties()
 
-
-def vectorise(model_name: str, content: Union[str, List[str]], model_properties: dict = None,
-              device: str = get_default_device(), normalize_embeddings: bool = get_default_normalization(),
-              **kwargs) -> List[List[float]]:
+def vectorise(model_name: str, content: Union[str, List[str]], device: str = get_default_device(), 
+                                    normalize_embeddings: bool = get_default_normalization(), **kwargs) -> List[List[float]]:
     """vectorizes the content by model name
 
     Args:
-        model_name (str) : Acts as an identifying alias if model_properties is given.
-                        If model_properties is None then model_name is used to fetch properties from model_registry
+        model_name (str): _description_
         content (_type_): _description_
-        model_properties(dict): {"name": str, "dimensions": int, "tokens": int, "type": str}
-                                if model_properties['name'] is not in model_registry, these properties are used to fetch the model
-                                if model_properties['name'] is in model_registry, default properties are overridden
-                                model_properties can be None only if model_name is a model present in the registry
 
     Returns:
         List[List[float]]: _description_
@@ -40,11 +29,11 @@
         VectoriseError: if the content can't be vectorised, for some reason.
     """
 
-    validated_model_properties = _validate_model_properties(model_name, model_properties)
-    model_cache_key = _create_model_cache_key(model_name, device, validated_model_properties)
-
-    _update_available_models(model_cache_key, model_name, validated_model_properties, device, normalize_embeddings)
-
+    model_cache_key = _create_model_cache_key(model_name, device)
+
+    if model_cache_key not in available_models:
+        available_models[model_cache_key] = _load_model(model_name, device=device)
+        logger.info(f'loaded {model_name} on device {device} with normalization={normalize_embeddings}')
     try:
         vectorised = available_models[model_cache_key].encode(content, normalize=normalize_embeddings, **kwargs)
     except UnidentifiedImageError as e:
@@ -52,83 +41,27 @@
 
     return _convert_vectorized_output(vectorised)
 
-
-def _create_model_cache_key(model_name: str, device: str, model_properties: dict = None) -> str:
+def _create_model_cache_key(model_name: str, device: str) -> Tuple:
     """creates a key to store the loaded model by in the cache
 
     Args:
         model_name (str): _description_
-        model_properties (dict): _description_
         device (str): _description_
 
     Returns:
         str: _description_
     """
-    if model_properties is None:
-        model_properties = dict()
-
-    model_cache_key = (model_name
-                       + model_properties.get('name', '')
-                       + str(model_properties.get('dimensions', ''))
-                       + model_properties.get('type', '')
-                       + str(model_properties.get('tokens', ''))
-                       + device)
-
+
+    model_cache_key = (model_name, device)
     return model_cache_key
-
-
-def _update_available_models(model_cache_key: str, model_name: str, validated_model_properties: dict,
-                             device: str,
-                             normalize_embeddings: bool) -> None:
-    """loads the model if it is not already loaded
-    """
-    if model_cache_key not in available_models:
-        try:
-            available_models[model_cache_key] = _load_model(model_name,
-                                                            validated_model_properties, device=device)
-            logger.info(f'loaded {model_name} on device {device} with normalization={normalize_embeddings}')
-        except:
-            raise ModelLoadError(
-                f"Unable to load model={model_name} on device={device} with normalization={normalize_embeddings}. "
-                f"If you are trying to load a custom model, "
-                f"please check that model_properties={validated_model_properties} is correct "
-                f"and the model has valid access permission. ")
-
-
-def _validate_model_properties(model_name: str, model_properties: dict) -> dict:
-    """validate model_properties, if not given then return model_registry properties
-    """
-    if model_properties is not None:
-        """checks model dict to see if all required keys are present
-        """
-        required_keys = ["name", "dimensions"]
-        for key in required_keys:
-            if key not in model_properties:
-                raise InvalidModelPropertiesError(f"model_properties has missing key '{key}'. ")
-
-        """updates model dict with default values if optional keys are missing
-        """
-        optional_keys_values = [("type", "sbert"), ("tokens", get_default_seq_length())]
-        for key, value in optional_keys_values:
-            if key not in model_properties:
-                model_properties[key] = value
-
-    else:
-        model_properties = get_model_properties_from_registry(model_name)
-
-    return model_properties
-
 
 def clear_loaded_models() -> None:
     """ clears the loaded model cache
-
-        Future_Change:
-            expose cache related functions to the client
     """
     available_models.clear()
 
 
-def get_model_properties_from_registry(model_name: str) -> dict:
+def get_model_properties(model_name: str) -> dict:
     """ Returns a dict describing properties of a model.
 
     These properties will be used by the tensor_search application to set up
@@ -143,8 +76,7 @@
     """
 
     if model_name not in MODEL_PROPERTIES['models']:
-        raise UnknownModelError(f"Could not find model properties in model registry for model={model_name}. " 
-                                f"Model is not supported by default.")
+        raise KeyError(f"model_name={model_name} not in allowed model names")
 
     return MODEL_PROPERTIES['models'][model_name]
 
@@ -168,7 +100,7 @@
         return False
     elif len(output[0]) == 0:
         raise ValueError("received empty input")
-
+    
     # this is a soft check for speed reasons
     if not isinstance(output[0][0], (float, int)):
         return False
@@ -176,8 +108,7 @@
     return True
 
 
-def _float_tensor_to_list(output: FloatTensor, device: str = get_default_device()) -> Union[
-    List[List[float]], List[float]]:
+def _float_tensor_to_list(output: FloatTensor, device: str = get_default_device()) -> Union[List[List[float]], List[float]]:
     """
 
     Args:
@@ -190,7 +121,7 @@
     return output.detach().to(device).tolist()
 
 
-def _nd_array_to_list(output: ndarray) -> Union[List[List[float]], List[float]]:
+def _nd_array_to_list(output : ndarray) -> Union[List[List[float]], List[float]]:
     """
 
     Args:
@@ -203,8 +134,7 @@
     return output.tolist()
 
 
-def _convert_vectorized_output(output: Union[FloatTensor, ndarray, List[List[float]]], fp16: bool = False) -> List[
-    List[float]]:
+def _convert_vectorized_output(output: Union[FloatTensor, ndarray, List[List[float]]], fp16: bool = False) -> List[List[float]]:
     """converts the model outputs to a list of lists of floats
     also checks the input dim, expects (samples x vector dim)
     if a single sample is present, will pad the first dim to make it (1 x vector_dim)
@@ -221,9 +151,9 @@
 
     if isinstance(output, (FloatTensor, Tensor)):
         if output.ndim == 1:
-            output = output.unsqueeze(0)
+            output = output.unsqueeze(0)        
         output = _float_tensor_to_list(output)
-
+    
     elif isinstance(output, ndarray):
         if output.ndim == 1:
             output = output[np.newaxis, :]
@@ -246,11 +176,11 @@
 
     if _check_output_type(output):
         return output
-
+    
     raise TypeError(f"unable to convert input of type {type(output)} to a list of lists of floats")
 
 
-def _get_model_loader(model_name: str, model_properties: dict) -> Any:
+def _get_model_loader(model_name: str) -> Any:
     """ Returns a dict describing properties of a model.
 
     These properties will be used by the tensor_search application to set up
@@ -264,7 +194,10 @@
         dict: a dictionary describing properties of the model.
     """
 
-    model_type = model_properties['type']
+    if model_name not in MODEL_PROPERTIES['models']:
+        raise KeyError(f"model_name={model_name} not in allowed model names")
+
+    model_type = MODEL_PROPERTIES['models'][model_name]['type']
 
     if model_type not in MODEL_PROPERTIES['loaders']:
         raise KeyError(f"model_name={model_name} for model_type={model_type} not in allowed model types")
@@ -272,44 +205,29 @@
     return MODEL_PROPERTIES['loaders'][model_type]
 
 
-def _load_model(model_name: str, model_properties: dict, device: str = get_default_device()) -> Any:
+def _load_model(model_name: str, device: str = get_default_device()) -> Any:
     """_summary_
 
     Args:
-        model_name (str): Actual model_name to be fetched from external library
-                        prefer passing it in the form of model_properties['name']
+        model_name (str): _description_
         device (str, optional): _description_. Defaults to 'cpu'.
 
     Returns:
         Any: _description_
     """
-    print(f"loading for: model_name={model_name} and properties={model_properties}")
-    loader = _get_model_loader(model_properties['name'], model_properties)
-
+
+    model_properties = get_model_properties(model_name)
+    
+    loader = _get_model_loader(model_name)
+    
     max_sequence_length = model_properties.get('tokens', get_default_seq_length())
 
-    model = loader(model_properties['name'], device=device, embedding_dim=model_properties['dimensions'],
-                   max_seq_length=max_sequence_length)
-
+    model = loader(model_properties['name'], device=device, embedding_dim=model_properties['dimensions'], 
+                    max_seq_length=max_sequence_length)
+    
     model.load()
 
     return model
-def get_available_models():
-    return available_models
-
-def eject_model(model_name:str, device:str) -> dict:
-    model_cache_key = _create_model_cache_key(model_name, device)
-    if model_cache_key in available_models:
-        del available_models[model_cache_key]
-        if device.startswith("cuda"):
-            torch.cuda.empty_cache()
-        return {"message": f"eject model success, eject model_name = {model_name} from device = {device} "}
-    else:
-        return KeyError(f"model_name={model_name} device = {device} is not loaded yet")
-
-
-
-
 
 # def normalize(inputs):
 
@@ -332,4 +250,5 @@
 #     if is_valid:
 #         return inputs / row_sums
 
-#     raise TypeError(f"expected 2D matrix for normalization but received {n_dims}")+#     raise TypeError(f"expected 2D matrix for normalization but received {n_dims}")  
+    