--- conflicted
+++ resolved
@@ -32,23 +32,17 @@
 
     model_cache_key = _create_model_cache_key(model_name, device)
 
-<<<<<<< HEAD
     _update_model_properties(model, model_name)
 
     _update_available_models(model_cache_key, model_name, device, normalize_embeddings)
-
-    vectorised = available_models[model_cache_key].encode(content, normalize=normalize_embeddings, **kwargs)
-=======
-    if model_cache_key not in available_models:
-        available_models[model_cache_key] = _load_model(model_name, device=device)
-        logger.info(f'loaded {model_name} on device {device} with normalization={normalize_embeddings}')
+    
     try:
         vectorised = available_models[model_cache_key].encode(content, normalize=normalize_embeddings, **kwargs)
     except UnidentifiedImageError as e:
         raise VectoriseError from e
->>>>>>> b3e6cde7
 
     return _convert_vectorized_output(vectorised)
+
 
 def _get_model_name(model: Union[str, dict]) -> str:
     """returns the name of the model
