import regex as re
from typing import Union, List, Optional
import hashlib
import ftfy
import html
import os
import urllib
from tqdm import tqdm
import torch
from urllib.error import HTTPError
from marqo.s2_inference.configs import ModelCache
from marqo.s2_inference.errors import ModelDownloadError, InvalidModelPropertiesError
from marqo.tensor_search.models.private_models import ModelAuth, ModelLocation
from marqo.s2_inference.model_downloading.from_s3 import (
    get_presigned_s3_url, get_s3_model_cache_filename, check_s3_model_already_exists,
    get_s3_model_absolute_cache_path
)
from marqo.s2_inference.model_downloading.from_hf import download_model_from_hf
from marqo.tensor_search.models.external_apis.s3 import S3Auth, S3Location


def whitespace_clean(text):
    text = re.sub(r'\s+', ' ', text)
    text = text.strip()
    return text

def basic_clean(text):
    text = ftfy.fix_text(text)
    text = html.unescape(html.unescape(text))
    return text.strip()


class HFTokenizer:
    # HuggingFace tokenizer wrapper
    # Check https://github.com/mlfoundations/open_clip/blob/16e229c596cafaec46a4defaf27e0e30ffcca12d/src/open_clip/tokenizer.py#L188-L201
    def __init__(self, tokenizer_name:str):
        from transformers import AutoTokenizer
        self.tokenizer = AutoTokenizer.from_pretrained(tokenizer_name)

    def __call__(self, texts:Union[str, List[str]], context_length:int=77) -> torch.Tensor:
        # same cleaning as for default tokenizer, except lowercasing
        # adding lower (for case-sensitive tokenizers) will make it more robust but less sensitive to nuance
        if isinstance(texts, str):
            texts = [texts]
        texts = [whitespace_clean(basic_clean(text)) for text in texts]
        input_ids = self.tokenizer(texts, return_tensors='pt', max_length=context_length, padding='max_length', truncation=True).input_ids
        return input_ids


def download_model(
        repo_location: Optional[ModelLocation] = None,
        url: Optional[str] = None,
        auth: Optional[ModelAuth] = None,
        download_dir: Optional[str] = None
    ):
    """Downloads a custom CLIP model.

    Args:
        repo_location: object that contains information about the location of a
            model. For example, s3 bucket and object path
        url: location of a model specified by a URL
        auth: object that contains information about authorisation required to
            download a model. For example, s3 access keys
        download_dir: The directory where the model should be downloaded.

    Returns:
        The path of the downloaded model
    """
<<<<<<< HEAD
    print("Downloading model is called", url)
=======

>>>>>>> ba2e99aa
    single_weight_location_validation_msg = (
        "only exactly one of parameters (repo_location, url) is allowed to be specified.")
    if repo_location is None and url is None:
        raise InvalidModelPropertiesError(single_weight_location_validation_msg)
    if repo_location is not None and url is not None:
        raise InvalidModelPropertiesError(single_weight_location_validation_msg)

    if url:
        return download_pretrained_from_url(url=url, cache_dir=download_dir)

    if repo_location.s3:
        download_kwargs = {'location': repo_location.s3, 'download_dir': download_dir}
        if auth is not None:
            download_kwargs['auth'] = auth.s3
        return download_pretrained_from_s3(**download_kwargs)
    elif repo_location.hf:
        download_kwargs = {'location': repo_location.hf, 'download_dir': download_dir}
        if auth is not None:
            download_kwargs['auth'] = auth.hf
        return download_model_from_hf(**download_kwargs)



def download_pretrained_from_s3(
        location: S3Location,
        auth: Optional[S3Auth] = None,
        download_dir: Optional[str] = None):
    """Downloads a pretrained model from S3, if it doesn't exist locally. The basename of the object's
    key is used for the filename.

    Args:
        location: Bucket and key of model file to be downloaded
        auth: AWS IAM access keys to a user with access to the model to be downloaded
        download_dir: the location where the model should be stored

    Returns:
        Path to the downloaded model
    """
    if check_s3_model_already_exists(location=location, download_dir=download_dir):
        # TODO: check if abs path is even the most appropriate???
        return get_s3_model_absolute_cache_path(location=location, download_dir=download_dir)

    url = get_presigned_s3_url(location=location, auth=auth)

    try:
        return download_pretrained_from_url(
            url=url, cache_dir=download_dir,
            cache_file_name=get_s3_model_cache_filename(location)
        )
    except HTTPError as e:
        if e.code == 403:
            # TODO: add link to auth docs
            raise ModelDownloadError(
                "Received 403 error when trying to retrieve model from s3 storage. "
                "Please check the request's s3 credentials and try again. "
            )

def download_pretrained_from_url(
        url: str,
        cache_dir: Union[str, None] = None,
        cache_file_name: Optional[str] = None,
):
    '''
    This function takes a clip model checkpoint url as input, downloads the model if it doesn't exist locally,
    and returns the local path of the downloaded file.

    Args:
        url: a valid string of the url address.
        cache_dir: the directory to store the file
        cache_file_name: name of the model file when it gets downloaded to the cache.
            If not provided, the basename of the URL is used.
    Returns:
        download_target: the local path of the downloaded file.
    '''
    buffer_size = 8192
    if not cache_dir:
        cache_dir = os.path.expanduser(ModelCache.clip_cache_path)
    os.makedirs(cache_dir, exist_ok=True)

    if cache_file_name is None:
        filename = os.path.basename(url)
    else:
        filename = cache_file_name

    download_target = os.path.join(cache_dir, filename)

    if os.path.isfile(download_target):
        return download_target

    with urllib.request.urlopen(url) as source, open(download_target, "wb") as output:
        with tqdm(total=int(source.headers.get("Content-Length")), ncols=80, unit='iB', unit_scale=True) as loop:
            while True:
                buffer = source.read(buffer_size)
                if not buffer:
                    break

                output.write(buffer)
                loop.update(len(buffer))

    return download_target
<|MERGE_RESOLUTION|>--- conflicted
+++ resolved
@@ -1,6 +1,5 @@
 import regex as re
 from typing import Union, List, Optional
-import hashlib
 import ftfy
 import html
 import os
@@ -66,11 +65,6 @@
     Returns:
         The path of the downloaded model
     """
-<<<<<<< HEAD
-    print("Downloading model is called", url)
-=======
-
->>>>>>> ba2e99aa
     single_weight_location_validation_msg = (
         "only exactly one of parameters (repo_location, url) is allowed to be specified.")
     if repo_location is None and url is None:
@@ -170,4 +164,4 @@
                 output.write(buffer)
                 loop.update(len(buffer))
 
-    return download_target
+    return download_target