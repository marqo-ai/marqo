--- conflicted
+++ resolved
@@ -1,7 +1,6 @@
 # from torch import FloatTensor
 # from typing import Any, Dict, List, Optional, Union
 import os
-
 import PIL.Image
 import validators
 import requests
@@ -14,15 +13,12 @@
 import transformers
 from marqo.s2_inference.types import *
 from marqo.s2_inference.logger import get_logger
-<<<<<<< HEAD
-=======
 import marqo.s2_inference.model_registry as model_registry
 from marqo.s2_inference.errors import IncompatibleModelDeviceError, InvalidModelPropertiesError
 from torchvision.transforms import Compose, Resize, CenterCrop, ToTensor, Normalize
 from marqo.s2_inference.processing.custom_clip_utils import HFTokenizer, download_pretrained_from_url
 from torchvision.transforms import InterpolationMode
 from marqo.s2_inference.configs import ModelCache
->>>>>>> e04d484a
 
 logger = get_logger(__name__)
 
@@ -251,7 +247,6 @@
     def normalize(outputs):
         return outputs.norm(dim=-1, keepdim=True)
 
-
     def encode_text(self, sentence: Union[str, List[str]], normalize = True) -> FloatTensor:
         
         if self.model is None:
@@ -340,13 +335,13 @@
         self.tokenizer = clip.tokenize
         self.model.eval()
 
+
 class OPEN_CLIP(CLIP):
     def __init__(self, model_type: str = "open_clip/ViT-B-32-quickgelu/laion400m_e32", device: str = 'cpu',  embedding_dim: int = None,
                             truncate: bool = True, **kwargs) -> None:
         super().__init__(model_type, device,  embedding_dim, truncate , **kwargs)
         self.model_name = model_type.split("/", 3)[1] if model_type.startswith("open_clip/") else model_type
         self.pretrained = model_type.split("/", 3)[2] if model_type.startswith("open_clip/") else model_type
-
 
     def load(self) -> None:
         # https://github.com/mlfoundations/open_clip
@@ -390,7 +385,6 @@
                                                                      image_mean=self.mean, image_std=self.std, device = self.device, cache_dir=ModelCache.clip_cache_path)
 
         return model, preprocess
-
 
     def load_tokenizer(self):
         tokenizer_name = self.model_properties.get("tokenizer", "clip")
