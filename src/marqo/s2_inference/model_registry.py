--- conflicted
+++ resolved
@@ -543,14 +543,9 @@
 
 def _get_model_load_mappings() -> Dict:
     return {'clip':CLIP,
-<<<<<<< HEAD
-            'sbert':SBERT,
-            'test':TEST,
-=======
             'open_clip': OPEN_CLIP,
             'sbert':SBERT, 
             'test':TEST, 
->>>>>>> e7741935
             'sbert_onnx':SBERT_ONNX,
             'random':Random,
             'hf':HF_MODEL}
