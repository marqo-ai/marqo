--- conflicted
+++ resolved
@@ -80,11 +80,11 @@
     MARQO_MAX_DOC_BYTES = "MARQO_MAX_DOC_BYTES"
     MARQO_MAX_RETRIEVABLE_DOCS = "MARQO_MAX_RETRIEVABLE_DOCS"
     MARQO_MODELS_TO_PRELOAD = "MARQO_MODELS_TO_PRELOAD"
-<<<<<<< HEAD
     MARQO_MAX_CONCURRENT_INDEX = "MARQO_MAX_CONCURRENT_INDEX"
     MARQO_MAX_CONCURRENT_SEARCH = "MARQO_MAX_CONCURRENT_SEARCH"
     MARQO_THREAD_EXPIRY_TIME = "MARQO_THREAD_EXPIRY_TIME"
     MARQO_ENABLE_THROTTLING = "MARQO_ENABLE_THROTTLING"
+    MARQO_LOG_LEVEL = "MARQO_LOG_LEVEL"
 
 
 class RequestType:
@@ -97,8 +97,6 @@
 class ThrottleType:
     thread_count = "thread_count"
     data_size = "data_size"
-=======
-    MARQO_LOG_LEVEL = "MARQO_LOG_LEVEL"
->>>>>>> 1555b691
+    
 
 
