from enum import Enum
from fastapi_utils.enums import StrEnum


class MediaType:
    text = 'text'
    image = 'image'
    default = 'text'


class MlModel:
    bert = "hf/all_datasets_v4_MiniLM-L6"
    clip = "ViT-L/14"


class SearchMethod(str, Enum):
    # BM25/ TF-IDF:
    LEXICAL = "LEXICAL"
    # chunk_embeddings
    TENSOR = "TENSOR"


class TensorField:
    """Tensor search fields
    Protected document field names"""
    field_name = "__field_name"
    field_content = "__field_content"
    doc_chunk_relation = "__doc_chunk_relation"
    chunk_ids = "__chunk_ids"
    # the prefix will have the customer's field name appended to the end of it
    vector_prefix = "__vector_"
    chunks = "__chunks"
    output_highlights = "_highlights"
    output_score = "_score"
    # output fields:
    tensor_facets = "_tensor_facets"
    embedding = "_embedding"
    found = "_found"

class IndexSettingsField:
    index_settings = "index_settings"
    index_defaults = "index_defaults"
    treat_urls_and_pointers_as_images = "treat_urls_and_pointers_as_images"
    model = "model"
    model_properties = "model_properties"
    normalize_embeddings = "normalize_embeddings"

    text_preprocessing = "text_preprocessing"
    split_length = "split_length"
    split_overlap = "split_overlap"
    split_method = "split_method"

    image_preprocessing = "image_preprocessing"
    patch_method = "patch_method"

    number_of_shards = "number_of_shards"
    number_of_replicas = "number_of_replicas"

    ann_parameters = "ann_parameters"
    ann_method = "method"
    ann_method_name = "name"
    ann_metric = "space_type"
    ann_engine = "engine"
    ann_method_parameters = "parameters"

    # method_parameters keys for "method"="hnsw"
    hnsw_ef_construction = "ef_construction"
    hnsw_m = "m"


class SplitMethod:
    # consider moving this enum into processing
    sentence = "sentence"


class Device(str, Enum):
    cpu = "cpu"
    cuda = "cuda"
    def __str__(self):
        # To pass the str(Device.cpu) == "cpu" check in clip
        return self.value


class OpenSearchDataType:
    text = "text"
    keyword = "keyword"
    int = "int"
    float = "float"
    integer = "integer"
    to_be_defined = "to_be_defined"  # to be defined by OpenSearch


class EnvVars:
    MARQO_MAX_INDEX_FIELDS = "MARQO_MAX_INDEX_FIELDS"
    MARQO_MAX_DOC_BYTES = "MARQO_MAX_DOC_BYTES"
    MARQO_MAX_RETRIEVABLE_DOCS = "MARQO_MAX_RETRIEVABLE_DOCS"
    MARQO_MODELS_TO_PRELOAD = "MARQO_MODELS_TO_PRELOAD"
    MARQO_MAX_CONCURRENT_INDEX = "MARQO_MAX_CONCURRENT_INDEX"
    MARQO_MAX_CONCURRENT_SEARCH = "MARQO_MAX_CONCURRENT_SEARCH"
    MARQO_THREAD_EXPIRY_TIME = "MARQO_THREAD_EXPIRY_TIME"
    MARQO_ENABLE_THROTTLING = "MARQO_ENABLE_THROTTLING"
    MARQO_LOG_LEVEL = "MARQO_LOG_LEVEL"
    MARQO_ROOT_PATH = "MARQO_ROOT_PATH"
    MARQO_MAX_CPU_MODEL_MEMORY = "MARQO_MAX_CPU_MODEL_MEMORY"
    MARQO_MAX_CUDA_MODEL_MEMORY = "MARQO_MAX_CUDA_MODEL_MEMORY"
    MARQO_EF_CONSTRUCTION_MAX_VALUE = "MARQO_EF_CONSTRUCTION_MAX_VALUE"
    MARQO_MAX_VECTORISE_BATCH_SIZE = "MARQO_MAX_VECTORISE_BATCH_SIZE"
    MARQO_MAX_SEARCHABLE_TENSOR_ATTRIBUTES = "MARQO_MAX_SEARCHABLE_TENSOR_ATTRIBUTES"
    MARQO_MAX_DELETE_DOCS_COUNT = "MARQO_MAX_DELETE_DOCS_COUNT"


class RequestType:
    INDEX = "INDEX"
    SEARCH = "SEARCH"
    DELETE = "DELETE"
    CREATE = "CREATE"


class MappingsObjectType:
    multimodal_combination = "multimodal_combination"


<<<<<<< HEAD
class SearchDb:
    opensearch = 'opensearch'
=======
class AvailableModelsKey:
    model = "model"
    most_recently_used_time = "most_recently_used_time"
    model_size = "model_size"

>>>>>>> 988ad9e8

# Perhaps create a ThrottleType to differentiate thread_count and data_size throttling mechanisms
    


<|MERGE_RESOLUTION|>--- conflicted
+++ resolved
@@ -120,16 +120,15 @@
     multimodal_combination = "multimodal_combination"
 
 
-<<<<<<< HEAD
 class SearchDb:
     opensearch = 'opensearch'
-=======
+
+
 class AvailableModelsKey:
     model = "model"
     most_recently_used_time = "most_recently_used_time"
     model_size = "model_size"
 
->>>>>>> 988ad9e8
 
 # Perhaps create a ThrottleType to differentiate thread_count and data_size throttling mechanisms
     
