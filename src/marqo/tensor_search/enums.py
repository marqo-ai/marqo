--- conflicted
+++ resolved
@@ -101,12 +101,8 @@
     MARQO_ENABLE_THROTTLING = "MARQO_ENABLE_THROTTLING"
     MARQO_LOG_LEVEL = "MARQO_LOG_LEVEL"
     MARQO_ROOT_PATH = "MARQO_ROOT_PATH"
-<<<<<<< HEAD
+    MARQO_EF_CONSTRUCTION_MAX_VALUE = "MARQO_EF_CONSTRUCTION_MAX_VALUE"
     MARQO_MAX_VECTORISE_BATCH_SIZE = "MARQO_MAX_VECTORISE_BATCH_SIZE"
-
-=======
-    MARQO_EF_CONSTRUCTION_MAX_VALUE = "MARQO_EF_CONSTRUCTION_MAX_VALUE"
->>>>>>> 1a4f86a8
 
 class RequestType:
     INDEX = "INDEX"
