--- conflicted
+++ resolved
@@ -22,8 +22,6 @@
             }
         },
         NsFields.number_of_shards: 5
-<<<<<<< HEAD
-=======
     }
 
 
@@ -33,5 +31,4 @@
         EnvVars.MARQO_MAX_INDEX_FIELDS: None,
         EnvVars.MARQO_MAX_DOC_BYTES: 100000,
         EnvVars.MARQO_MAX_RETRIEVABLE_DOCS: None
->>>>>>> ad49c1cc
-    }+    }
