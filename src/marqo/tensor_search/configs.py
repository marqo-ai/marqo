--- conflicted
+++ resolved
@@ -33,11 +33,6 @@
     return {
         EnvVars.MARQO_MAX_INDEX_FIELDS: None,
         EnvVars.MARQO_MAX_DOC_BYTES: 100000,
-<<<<<<< HEAD
-        EnvVars.MARQO_MAX_RETRIEVABLE_DOCS: None
-    }
-=======
         EnvVars.MARQO_MAX_RETRIEVABLE_DOCS: None,
         EnvVars.MARQO_MODELS_TO_PRELOAD: ['hf/all_datasets_v4_MiniLM-L6', "ViT-L/14"]
     }
->>>>>>> 8cb27f6c
