from marqo.tensor_search.enums import EnvVars


def default_env_vars() -> dict:
    """Returns a dict of default env vars.
    This is used by utils.read_env_vars_and_defaults() as the source for
    default env vars if they aren't defined in the environment.
    """
    return {
        EnvVars.VESPA_CONFIG_URL: "http://localhost:19071",
        EnvVars.VESPA_QUERY_URL: "http://localhost:8080",
        EnvVars.VESPA_DOCUMENT_URL: "http://localhost:8080",
        EnvVars.VESPA_CONTENT_CLUSTER_NAME: "content_default",
        EnvVars.VESPA_POOL_SIZE: 10,
        EnvVars.VESPA_FEED_POOL_SIZE: 10,
        EnvVars.VESPA_GET_POOL_SIZE: 10,
        EnvVars.VESPA_DELETE_POOL_SIZE: 10,
        EnvVars.VESPA_PARTIAL_UPDATE_POOL_SIZE: 10,
        EnvVars.VESPA_SEARCH_TIMEOUT_MS: 1000,
        EnvVars.MARQO_MAX_INDEX_FIELDS: None,
        EnvVars.MARQO_MAX_DOC_BYTES: 100000,
        EnvVars.MARQO_MAX_RETRIEVABLE_DOCS: 10000,
        EnvVars.MARQO_MAX_SEARCH_LIMIT: 1000,
        EnvVars.MARQO_MAX_SEARCH_OFFSET: 10000,
        EnvVars.MARQO_MODELS_TO_PRELOAD: ["hf/e5-base-v2", "open_clip/ViT-B-32/laion2b_s34b_b79k"],
        EnvVars.MARQO_MAX_CONCURRENT_INDEX: 8,
        EnvVars.MARQO_MAX_CONCURRENT_SEARCH: 8,
        EnvVars.MARQO_THREAD_EXPIRY_TIME: 1800,  # 30 minutes
        EnvVars.MARQO_ENABLE_THROTTLING: "TRUE",
        EnvVars.MARQO_LOG_LEVEL: "info",
        # This env variable is set to "info" by default in run_marqo.sh, which overrides this value
        EnvVars.MARQO_MAX_CPU_MODEL_MEMORY: 4,
        EnvVars.MARQO_MAX_CUDA_MODEL_MEMORY: 4,  # For multi-GPU, this is the max memory for each GPU.
        EnvVars.MARQO_EF_CONSTRUCTION_MAX_VALUE: 4096,
        EnvVars.MARQO_MAX_VECTORISE_BATCH_SIZE: 16,
        EnvVars.MARQO_MAX_DELETE_DOCS_COUNT: 10000,
        EnvVars.MARQO_MAX_SEARCHABLE_TENSOR_ATTRIBUTES: None,
        EnvVars.MARQO_MAX_NUMBER_OF_REPLICAS: 1,
        EnvVars.MARQO_DEFAULT_EF_SEARCH: 2000,
        EnvVars.MARQO_ENABLE_BATCH_APIS: "FALSE",
        EnvVars.MARQO_ENABLE_UPGRADE_API: "FALSE",
        EnvVars.MARQO_ENABLE_DEBUG_API: "FALSE",
        EnvVars.MARQO_MAX_CONCURRENT_PARTIAL_UPDATE: 100,
        EnvVars.MARQO_MAX_DOCUMENTS_BATCH_SIZE: 128,
<<<<<<< HEAD
        EnvVars.MARQO_INFERENCE_CACHE_SIZE: 0,
        EnvVars.MARQO_INFERENCE_CACHE_TYPE: "LRU",
=======
        EnvVars.MARQO_BEST_AVAILABLE_DEVICE: "cpu"      # on_start_script will determine this.
>>>>>>> 97370d44
    }<|MERGE_RESOLUTION|>--- conflicted
+++ resolved
@@ -42,10 +42,7 @@
         EnvVars.MARQO_ENABLE_DEBUG_API: "FALSE",
         EnvVars.MARQO_MAX_CONCURRENT_PARTIAL_UPDATE: 100,
         EnvVars.MARQO_MAX_DOCUMENTS_BATCH_SIZE: 128,
-<<<<<<< HEAD
         EnvVars.MARQO_INFERENCE_CACHE_SIZE: 0,
         EnvVars.MARQO_INFERENCE_CACHE_TYPE: "LRU",
-=======
         EnvVars.MARQO_BEST_AVAILABLE_DEVICE: "cpu"      # on_start_script will determine this.
->>>>>>> 97370d44
     }