--- conflicted
+++ resolved
@@ -12,12 +12,7 @@
 from marqo.tensor_search.enums import TensorField, SearchMethod
 from marqo.tensor_search import constants
 from marqo.tensor_search.models.search import SearchContext
-
 from marqo.tensor_search.models.delete_docs_objects import MqDeleteDocsRequest
-<<<<<<< HEAD
-from marqo.tensor_search.models.mappings_object import mappings_schema, multimodal_combination_schema
-=======
-from marqo.tensor_search.models.settings_object import settings_schema
 from marqo.tensor_search.models.mappings_object import (
     mappings_schema, 
     multimodal_combination_mappings_schema,
@@ -25,7 +20,6 @@
 )
 from marqo.tensor_search.models.custom_vector_object import custom_vector_schema
 from marqo.s2_inference.errors import InvalidModelPropertiesError
->>>>>>> 6e2803b4
 
 
 def validate_query(q: Union[dict, str, None], search_method: Union[str, SearchMethod]):
@@ -422,28 +416,7 @@
     return name
 
 
-<<<<<<< HEAD
 def validate_dict(field: str, field_content: Dict, is_non_tensor_field: bool, mappings: Dict):
-=======
-def validate_settings_object(settings_object):
-    """validates index settings.
-    Returns
-        The given index settings if validation has passed
-
-    Raises an InvalidArgError if the settings object is badly formatted
-    """
-    try:
-        jsonschema.validate(instance=settings_object, schema=settings_schema)
-        return settings_object
-    except jsonschema.ValidationError as e:
-        raise InvalidArgError(
-            f"Error validating index settings object. Reason: \n{str(e)}"
-            f"\nRead about the index settings object here: https://docs.marqo.ai/0.0.13/API-Reference/indexes/#body"
-        )
-
-
-def validate_dict(field: str, field_content: Dict, is_non_tensor_field: bool, mappings: Dict, index_model_dimensions: int = None):
->>>>>>> 6e2803b4
     '''
 
     Args:
