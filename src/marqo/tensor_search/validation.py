import json
import pprint
import typing
from marqo.tensor_search import constants
from marqo.tensor_search import enums, utils
from typing import Iterable, Container, Union
from marqo.errors import (
    MarqoError, InvalidFieldNameError, InvalidArgError, InternalError,
    InvalidDocumentIdError, DocTooLargeError, InvalidIndexNameError)
from marqo.tensor_search.enums import TensorField, SearchMethod
from marqo.tensor_search import constants
from typing import Any, Type, Sequence
import inspect
from enum import Enum
import jsonschema
from marqo.tensor_search.models.settings_object import settings_schema
from marqo.tensor_search.models.mappings_object import mappings_schema, multimodal_combination_schema


def validate_query(q: Union[dict, str], search_method: Union[str, SearchMethod]):
    """
    Returns q if an error is not raised"""
    usage_ref = "\nSee query reference here: https://docs.marqo.ai/0.0.13/API-Reference/search/#query-q"
    if isinstance(q, dict):
        if search_method.upper() != SearchMethod.TENSOR:
            raise InvalidArgError(
                'Multi-query search is currently only supported for search_method="TENSOR" '
                f"\nReceived search_method `{search_method}`. {usage_ref}")
        if not len(q):
            raise InvalidArgError(
                "Multi-query search requires at least one query! Received empty dictionary. "
                f"{usage_ref}"
            )
        for k, v in q.items():
            base_invalid_kv_message = "Multi queries dictionaries must be <string>:<float> pairs. "
            if not isinstance(k, str):
                raise InvalidArgError(
                    f"{base_invalid_kv_message}Found key of type `{type(k)}` instead of string. Key=`{k}`"
                    f"{usage_ref}"
                )
            if not isinstance(v, (int, float)):
                raise InvalidArgError(
                    f"{base_invalid_kv_message}Found value of type `{type(v)}` instead of float. Value=`{v}`"
                    f" {usage_ref}"
                )
    elif not isinstance(q, str):
        raise InvalidArgError(
            f"q must be a string or dict! Received q of type `{type(q)}`. "
            f"\nq=`{q}`"
            f"{usage_ref}"
        )
    return q


def validate_str_against_enum(value: Any, enum_class: Type[Enum], case_sensitive: bool = True):
    """Checks whether a value is found as the value of a str attribute of the
     given enum_class.

    Returns value if an error is not raised.
    """

    if case_sensitive:
        enum_values = set(item.value for item in enum_class)
        to_test_value = value
    else:
        enum_values = set(item.value.upper() for item in enum_class)
        to_test_value = value.upper()

    if to_test_value not in enum_values:
        raise ValueError(f"{value} is not a valid {enum_class.__name__}")
    return value


def list_contains_only_strings(field_content: typing.List) -> bool:
    return all(isinstance(s, str) for s in field_content)


def validate_list(field_content: typing.List, is_non_tensor_field: bool):
    if type(field_content) is list and not list_contains_only_strings(field_content):
        # if the field content is a list, it should only contain strings.
        raise InvalidArgError(
            f"Field content `{field_content}` \n"
            f"of type `{type(field_content).__name__}` is not of valid content type!"
            f"Lists can only contain strings."
        )
    if not is_non_tensor_field:
        raise InvalidArgError(
            f"Field content `{field_content}` \n"
            f"of type `{type(field_content).__name__}` is not of valid content."
            f"Lists can only be non_tensor fields."
        )
    return True


def validate_field_content(field_content: typing.Any, is_non_tensor_field: bool) -> typing.Any:
    """
    field: the field name of the field content. we need this to passed to validate_dict
    Returns
        field_content, if it is valid

    Raises:
        InvalidArgError if field_content is not acceptable
    """
    if type(field_content) in constants.ALLOWED_CUSTOMER_FIELD_TYPES:
        if isinstance(field_content, list):
            validate_list(field_content, is_non_tensor_field)
        elif isinstance(field_content, dict):
            # We will be validating the dictionaries in a separate call.
            return field_content
        return field_content
    else:
        raise InvalidArgError(
            f"Field content `{field_content}` \n"
            f"of type `{type(field_content).__name__}` is not of valid content type!"
            f"Allowed content types: {[ty.__name__ for ty in constants.ALLOWED_CUSTOMER_FIELD_TYPES]}"
        )


def validate_boost(boost: dict, search_method: typing.Union[str, SearchMethod]):
    if boost is not None:
        further_info_message = ("\nRead about boost usage here: "
                                "https://docs.marqo.ai/0.0.13/API-Reference/search/#boost")
        for boost_attr in boost:
            try:
                validate_field_name(boost_attr)
            except InvalidFieldNameError as e:
                raise InvalidFieldNameError(f"Invalid boost dictionary. {e.message} {further_info_message}")
        if search_method != SearchMethod.TENSOR:
            # to be removed if boosting is implemented for lexical
            raise InvalidArgError(
                f'Boosting is only supported for search_method="TENSOR". '
                f'Received search_method={search_method}'
                f'{further_info_message}'
            )
        if not isinstance(boost, dict):
            raise InvalidArgError(
                f'Boost must be a dictionary. Instead received boost of value `{boost}`'
                f'{further_info_message}'
            )
        for k, v in boost.items():
            base_invalid_kv_message = (
                "Boost dictionaries have structure <attribute (string)>: <[weight (float), bias (float)]>\n")
            if not isinstance(k, str):
                raise InvalidArgError(
                    f'{base_invalid_kv_message}Found key of type `{type(k)}` instead of string. Key=`{k}`'
                    f"{further_info_message}"
                )
            if not isinstance(v, Sequence):
                raise InvalidArgError(
                    f'{base_invalid_kv_message}Found value of type `{type(v)}` instead of Array. Value=`{v}`'
                    f"{further_info_message}"
                )
            if len(v) not in [1, 2]:
                raise InvalidArgError(
                    f'{base_invalid_kv_message}An attribute boost must have a weight float and optional bias float. '
                    f'Instead received invalid boost `{v}`'
                    f"{further_info_message}"
                )
            for wb in v:
                if not isinstance(wb, (int, float)):
                    raise InvalidArgError(
                        f'{base_invalid_kv_message}An attribute boost must have a weight float and optional bias float. '
                        f'Instead received boost `{v}` with invalid member `{wb}` of type {type(wb)} '
                        f"{further_info_message}"
                    )
    return boost


def validate_field_name(field_name) -> str:
    """TODO:
        - length (remember the vector name will have the vector_prefix added to the front of field_name)
        - consider blanket "no double names starting with double underscore..."
    Args:
        field_name:

    returns field_name, if all validations pass

    Raises:
        InvalidFieldNameError
    """
    if not field_name:
        raise InvalidFieldNameError("field name can't be empty! ")
    if not isinstance(field_name, str):
        raise InvalidFieldNameError("field name must be str!")
    if field_name.startswith(enums.TensorField.vector_prefix):
        raise InvalidFieldNameError(F"can't start field name with protected prefix {enums.TensorField.vector_prefix}."
                            F" Error raised for field name: {field_name}")
    if field_name.startswith(enums.TensorField.chunks):
        raise InvalidFieldNameError(F"can't name field with protected field name {enums.TensorField.chunks}."
                            F" Error raised for field name: {field_name}")
    char_validation = [(c, c not in constants.ILLEGAL_CUSTOMER_FIELD_NAME_CHARS)
                        for c in field_name]
    char_validation_failures = [c for c in char_validation if not c[1]]
    if char_validation_failures:
        raise InvalidFieldNameError(F"Illegal character '{char_validation_failures[0][0]}' "
                               F"detected in field name {field_name}")
    if field_name not in enums.TensorField.__dict__.values():
        return field_name
    else:
        raise InvalidFieldNameError(f"field name can't be a protected field. Please rename this field: {field_name}")


def validate_doc(doc: dict) -> dict:
    """
    Args:
        doc: a document indexed by the client

    Raises:
        errors.InvalidArgError

    Returns
        doc if all validations pass
    """
    if not isinstance(doc, dict):
        raise InvalidArgError("Docs must be dicts")

    if len(doc) <= 0:
        raise InvalidArgError("Can't index an empty dict.")

    max_doc_size = utils.read_env_vars_and_defaults(var=enums.EnvVars.MARQO_MAX_DOC_BYTES)
    if max_doc_size is not None:
        try:
            serialized = json.dumps(doc)
        except TypeError as e:
            raise InvalidArgError(f"Unable to index document: it is not serializable! Document: `{doc}` ")
        if len(serialized) > int(max_doc_size):
            maybe_id = f" _id:`{doc['_id']}`" if '_id' in doc else ''
            raise DocTooLargeError(
                f"Document{maybe_id} with length `{len(serialized)}` exceeds "
                f"the allowed document size limit of [{max_doc_size}]."
            )
    return doc


def validate_vector_name(name: str):
    """Checks that the vector name is valid.
    It should have the form __vector_{customer field name}

    Raises:
        errors.InternalError, as vector names are an internal concern and
            should be hidden from the end user
    """
    if not isinstance(name, str):
        raise InternalError(F"vector name must be str! Found type {type(name)} for {name}")
    if not name:
        raise InternalError("vector name can't be empty! ")

    if not name.startswith(enums.TensorField.vector_prefix):
        raise InternalError(
            f"Names of vectors must begin "
            f"with the vector prefix ({enums.TensorField.vector_prefix})! \n"
            f"The name of the vector that raised the error: {name}")
    without_prefix = name.replace(enums.TensorField.vector_prefix, '', 1)
    if not without_prefix:
        raise InternalError(
            f"Vector name without prefix cannot be empty. "
            f"The name of the vector that raised the error: {name}"
        )
    if without_prefix in enums.TensorField.__dict__.values():
        raise InternalError(
            f"Vector name without vector prefix can't be a protected name."
            f"The name of the vector that raised the error: {name}"
        )
    if without_prefix == '_id':
        raise InternalError(
            f"Vector name without vector prefix can't be a protected name."
            f"The name of the vector that raised the error: {name}"
        )
    return name


def validate_searchable_vector_props(existing_vector_properties: Container[str],
                                     subset_vector_properties: Iterable[str]) -> Iterable[str]:
    """Validates that the a subset of vector properties is indeed a subset.

    Args:
        existing_vector_properties: assumes that each name begins with the vector prefix
        subset_vector_properties: assumes that each name begins with the vector prefix

    Returns:
        subset_vector_properties if validation has passed
    Raises
        S2Search error in case where subset_vector_properties isn't a subset of
        existing_vector_properties

    """
    for subset_vec in subset_vector_properties:
        if subset_vec not in existing_vector_properties:
            raise MarqoError(f"Searchable attribute '{subset_vec.replace(TensorField.vector_prefix, '')}' "
                             f"not found in index.")
    return subset_vector_properties


def validate_id(_id: str):
    """Validates that an _id is ok

    Args:
        _id: to be validated

    Returns:
        _id, if it is acceptable
    """
    if not isinstance(_id, str):
        raise InvalidDocumentIdError(
            "Document _id must be a string type! "
            f"Received _id {_id} of type `{type(_id).__name__}`")
    if not _id:
        raise InvalidDocumentIdError("Document ID must can't be empty")
    return _id


def validate_index_name(name: str) -> str:
    """Validates the index name.

    Args:
        name: the name of the index

    Returns:
        name, if no errors have been raised.

    Raises
        InvalidIndexNameError
    """
    if name in constants.INDEX_NAMES_TO_IGNORE:
        raise InvalidIndexNameError(
            f"Index name `{name}` conflicts with a protected name. "
            f"Please chose a different name for your index.")
    if any([name.startswith(protected_prefix) for protected_prefix in constants.INDEX_NAME_PREFIXES_TO_IGNORE]):
        raise InvalidIndexNameError(
            f"Index name `{name}` starts with a protected prefix. "
            f"Please chose a different name for your index.")
    return name


def validate_settings_object(settings_object):
    """validates index settings.
    Returns
        The given index settings if validation has passed

    Raises an InvalidArgError if the settings object is badly formatted
    """
    try:
        jsonschema.validate(instance=settings_object, schema=settings_schema)
        return settings_object
    except jsonschema.ValidationError as e:
        raise InvalidArgError(
            f"Error validating index settings object. Reason: \n{str(e)}"
            f"\nRead about the index settings object here: https://docs.marqo.ai/0.0.13/API-Reference/indexes/#body"
        )


def validate_dict(field: str, field_content: typing.Dict, is_non_tensor_field: bool, mappings:dict):
    '''

    Args:
        field: the field name
        field_content: the field when it is a dict, especially used for multimodal tensor combination field
        is_non_tensor_field: for multimodal tensor combination field, this should be True
        mappings: a dictionary to help validate the object field content

    Returns:
        True or raise an error
    '''
    if mappings is None:
        raise InvalidArgError(
            f"The field `{field}` contains a dictionary field content `{field_content}`."
            f"However, the parameter `mappings` is {mappings}. Dictionary field contents are not supported in"
            f"Marqo unless `mappings` is provided. Please change the type of field."
            f"If you aim to use dictionary filed content as a special field,"
            f"please check `https://docs.marqo.ai/0.0.15/` for more info.")

    if field not in mappings:
        raise InvalidArgError(
            f"The field `{field}` contains a dictionary field content `{field_content}`."
            f"However, this field `{field}` is not in the add_document parameter mappings `{mappings}`, which is not supported."
            f"Please change the type of your field content."
            f"If you aim to use dictionary filed content as a special field,"
            f"please check `https://docs.marqo.ai/0.0.15/` for more info.")

    if mappings[field]["type"] == "multimodal_combination":
        validate_multimodal_combination(field_content, is_non_tensor_field, mappings[field])

    return field_content


def validate_multimodal_combination(field_content, is_non_tensor_field, field_mapping):
    '''

    Args:
        field_content: the field content
        is_non_tensor_field: whether this is a non-tensor-field
        field_mapping: the mapping to help validate this field content

    Returns:

    '''
    if len(field_content) < 1:
        raise InvalidArgError(
            f"The multimodal_combination_field `{field_content}` is an empty dictionary. "
            f"This is not a valid format of field content."
            f"If you aim to use multimodal_combination, it must contain at least 1 field. "
            f"please check `https://docs.marqo.ai/0.0.15/` for more info.")


    for key, value in field_content.items():
        if not ((type(key) in constants.ALLOWED_MULTIMODAL_FIELD_TYPES) and (type(value) in constants.ALLOWED_MULTIMODAL_FIELD_TYPES)):
            raise InvalidArgError(
                f"Multimodal-combination field content `{key}:{value}` \n  "
                f"of type `{type(key).__name__} : {type(value).__name__}` is not of valid content type (one of {constants.ALLOWED_MULTIMODAL_FIELD_TYPES})."
            )

        if not key in field_mapping["weights"]:
            raise InvalidArgError(
                f"Multimodal-combination field content `{key}:{value}` \n  "
                f"is not in the multimodal_field mappings weights `{field_mapping['weights']}`. Each sub_field requires a weights."
                f"Please add the `{key}` to the mappings."
                f"please check `https://docs.marqo.ai/0.0.15/` for more info.")


    if is_non_tensor_field:
        raise InvalidArgError(
            f"Field content `{field_content}` \n  " 
            f"of type `{type(field_content).__name__}` is the content for a multimodal_combination."
            f"It CANNOT be a `non_tensor_field`. Remove this field from `non_tensor_field` or"
            f"add them as normal fields to fix this problem."
        )
    return True


<<<<<<< HEAD
def validate_mappings_object(mappings_object: dict):
    """validates the mappings object.
    Returns
        The given mappings object if validation has passed

    Raises an InvalidArgError if the settings object is badly formatted
    """
    try:
        jsonschema.validate(instance=mappings_object, schema=mappings_schema)
        for field_name, config in mappings_object.items():
            if config["type"] == enums.MappingsObjectType.multimodal_combination:
                validate_multimodal_combination_object(config)
        return mappings_object
    except jsonschema.ValidationError as e:
        raise InvalidArgError(
            f"Error validating mappings object. Reason: \n{str(e)}"
            f"\nRead about the mappings object here: https://docs.marqo.ai/0.0.15/API-Reference/mappings/"
        )


def validate_multimodal_combination_object(multimodal_mappings: dict):
    """Validates the multimodal mappings object

    Args:
        multimodal_mappings:

    Returns:
        The original object, if it passes validation
    Raises InvalidArgError if the object is badly formatted
    """
    try:
        jsonschema.validate(instance=multimodal_mappings, schema=multimodal_combination_schema)
        return multimodal_mappings
    except jsonschema.ValidationError as e:
        raise InvalidArgError(
            f"Error validating multimodal combination object. Reason: \n{str(e)}"
            f"\nRead about the mappings object here: https://docs.marqo.ai/0.0.15/API-Reference/mappings/"
        )
=======
def validate_mappings(mappings: dict):
    '''
    Args:
        mappings:  a dictionary to help handle object content field
    Returns:
    '''
    for field, field_mapping in mappings.items():
        validate_field_name(field)
        if field_mapping["type"] not in constants.ALLOWED_MAPPINGS_TYPES:
            raise InvalidArgError(
                f"The type `{field_mapping['type']}` in mappings for filed `{field}` is not supported."
                f"Please check the type of your mappings."
                f"Supported mappings can be found in `https://docs.marqo.ai/0.0.15/`."
            )
        if field_mapping["type"] == "multimodal_combination":
            validate_multimodal_combination_mapping(field_mapping)

    return True


def validate_multimodal_combination_mapping(field_mapping: dict):
    if "weights" not in field_mapping:
        raise InvalidArgError(
            f"The multimodal_combination mapping `{field_mapping}` does not contain `weights`"
            f"Please check `https://docs.marqo.ai/0.0.15/` for more info."
        )

    for child_field, weight in field_mapping["weights"].items():
        if type(child_field) not in constants.ALLOWED_MULTIMODAL_FIELD_TYPES:
            raise InvalidArgError(
                f"The multimodal_combination mapping `{field_mapping}` has an invalid child_field `{child_field}` of type `{type(child_field).__name__}`."
                f"In multimodal_combination fields, it must be a string."
                f"Please check `https://docs.marqo.ai/0.0.15/` for more info."
            )

        if not isinstance(weight, (float, int)):
            raise InvalidArgError(
                f"The multimodal_combination mapping `{field_mapping}` has an invalid weight `{weight}` of type `{type(weight).__name__}`."
                f"In multimodal_combination fields, weight must be an int or float."
                f"Please check `https://docs.marqo.ai/0.0.15/` for more info."
            )




>>>>>>> 3dbe5839
<|MERGE_RESOLUTION|>--- conflicted
+++ resolved
@@ -427,7 +427,6 @@
     return True
 
 
-<<<<<<< HEAD
 def validate_mappings_object(mappings_object: dict):
     """validates the mappings object.
     Returns
@@ -466,7 +465,8 @@
             f"Error validating multimodal combination object. Reason: \n{str(e)}"
             f"\nRead about the mappings object here: https://docs.marqo.ai/0.0.15/API-Reference/mappings/"
         )
-=======
+
+
 def validate_mappings(mappings: dict):
     '''
     Args:
@@ -507,9 +507,4 @@
                 f"The multimodal_combination mapping `{field_mapping}` has an invalid weight `{weight}` of type `{type(weight).__name__}`."
                 f"In multimodal_combination fields, weight must be an int or float."
                 f"Please check `https://docs.marqo.ai/0.0.15/` for more info."
-            )
-
-
-
-
->>>>>>> 3dbe5839
+            )