import json
from enum import Enum
from typing import Any, Dict, List, Optional, Type, Sequence, Union

import jsonschema
<<<<<<< HEAD
import json
from typing import Any, Container, Dict, Iterable, List, Optional, Tuple, Type, Sequence, Union

from marqo.tensor_search import constants
from marqo.tensor_search import enums, utils
from marqo.errors import (
    MarqoError, InvalidFieldNameError, InvalidArgError, InternalError,
    InvalidDocumentIdError, DocTooLargeError, InvalidIndexNameError,
    IllegalRequestedDocCount)
from marqo.tensor_search.enums import TensorField, SearchMethod, IndexSettingsField
from marqo.tensor_search import constants
from marqo.tensor_search.models.search import SearchContext

from marqo.tensor_search.models.delete_docs_objects import MqDeleteDocsRequest
from marqo.tensor_search.models.settings_object import settings_schema
from marqo.tensor_search.models.mappings_object import (
    mappings_schema, 
    multimodal_combination_mappings_schema,
    custom_vector_mappings_schema
)
from marqo.tensor_search.models.custom_vector_object import custom_vector_schema
from marqo.s2_inference.errors import InvalidModelPropertiesError, UnknownModelError
=======

import marqo.core.models.marqo_index as marqo_index
from marqo.api.exceptions import (
    InvalidFieldNameError, InvalidArgError, InvalidDocumentIdError, DocTooLargeError)
from marqo.tensor_search import constants
from marqo.tensor_search import enums, utils
from marqo.tensor_search.enums import SearchMethod
from marqo.tensor_search.models.delete_docs_objects import MqDeleteDocsRequest
from marqo.tensor_search.models.mappings_object import mappings_schema, multimodal_combination_schema
from marqo.tensor_search.models.search import SearchContext
>>>>>>> 36d692b1


def validate_query(q: Union[dict, str, None], search_method: Union[str, SearchMethod]):
    """
    Returns q if an error is not raised"""
    usage_ref = "\nSee query reference here: https://docs.marqo.ai/0.0.13/API-Reference/search/#query-q"
    if isinstance(q, dict):
        if search_method.upper() != SearchMethod.TENSOR:
            raise InvalidArgError(
                'Multi-query search is currently only supported for search_method="TENSOR" '
                f"\nReceived search_method `{search_method}`. {usage_ref}")
        if not len(q):
            raise InvalidArgError(
                "Multi-query search requires at least one query! Received empty dictionary. "
                f"{usage_ref}"
            )
        for k, v in q.items():
            base_invalid_kv_message = "Multi queries dictionaries must be <string>:<float> pairs. "
            if not isinstance(k, str):
                raise InvalidArgError(
                    f"{base_invalid_kv_message}Found key of type `{type(k)}` instead of string. Key=`{k}`"
                    f"{usage_ref}"
                )
            if not isinstance(v, (int, float)):
                raise InvalidArgError(
                    f"{base_invalid_kv_message}Found value of type `{type(v)}` instead of float. Value=`{v}`"
                    f" {usage_ref}"
                )
    elif q is None:
        pass
    elif not isinstance(q, str):
        raise InvalidArgError(
            f"q must be a string or dict! Received q of type `{type(q)}`. "
            f"\nq=`{q}`"
            f"{usage_ref}"
        )
    return q


def validate_searchable_attributes(searchable_attributes: Optional[List[str]], search_method: SearchMethod):
    """Validate the searchable_attributes of an operation is not above the maximum number of attributes allowed.
    
    NOTE: There is only a maximum number of searchable attributes allowed for tensor search methods.

    """
    if search_method != SearchMethod.TENSOR:
        return

    maximum_searchable_attributes: Optional[str] = utils.read_env_vars_and_defaults(
        enums.EnvVars.MARQO_MAX_SEARCHABLE_TENSOR_ATTRIBUTES)
    if maximum_searchable_attributes is None:
        return

    if searchable_attributes is None:
        raise InvalidArgError(
            f"No searchable_attributes provided, but environment variable `MARQO_MAX_SEARCHABLE_TENSOR_ATTRIBUTES` is set."
        )

    if len(searchable_attributes) > int(maximum_searchable_attributes):
        raise InvalidArgError(
            f"Maximum searchable attributes (set via `MARQO_MAX_SEARCHABLE_TENSOR_ATTRIBUTES`) for tensor search is {maximum_searchable_attributes}, received {len(searchable_attributes)}."
        )


def validate_str_against_enum(value: Any, enum_class: Type[Enum], case_sensitive: bool = True):
    """Checks whether a value is found as the value of a str attribute of the
     given enum_class.

    Returns value if an error is not raised.
    """

    if case_sensitive:
        enum_values = set(item.value for item in enum_class)
        to_test_value = value
    else:
        enum_values = set(item.value.upper() for item in enum_class)
        to_test_value = value.upper()

    if to_test_value not in enum_values:
        raise ValueError(f"{value} is not a valid {enum_class.__name__}")
    return value


def list_types_valid(field_content: List) -> bool:
    """
    Verify all list elements are of the same type and that type is int, float or string.

    Returns:
        True if all elements are of the same type and that type is int, float or string
    """
    if len(field_content) == 0:
        return True
    list_type = type(field_content[0])
    if list_type not in [int, float, str]:
        return False
    for element in field_content:
        if type(element) != list_type:
            return False
    return True


def validate_list(field_content: List, is_non_tensor_field: bool):
    if type(field_content) is list and not list_types_valid(field_content):
        # if the field content is a list, it should only contain strings.
        raise InvalidArgError(
            f"Field content '{field_content}' "
            f"of type {type(field_content).__name__} is not of valid content type! "
            f"All list elements must be of the same type and that type must be int, float or string"
        )
    if not is_non_tensor_field:
        raise InvalidArgError(
            f"Field content '{field_content}' "
            f"of type {type(field_content).__name__} is not of valid content."
            f"Lists cannot be tensor fields"
        )
    return True


def validate_field_content(field_content: Any, is_non_tensor_field: bool) -> Any:
    """
    field: the field name of the field content. we need this to passed to validate_dict
    Returns
        field_content, if it is valid

    Raises:
        InvalidArgError if field_content is not acceptable
    """
    if type(field_content) in constants.ALLOWED_UNSTRUCTURED_FIELD_TYPES:
        if isinstance(field_content, list):
            validate_list(field_content, is_non_tensor_field)
        return field_content
    else:
        raise InvalidArgError(
            f"Field content `{field_content}` \n"
            f"of type `{type(field_content).__name__}` is not of valid content type!"
            f"Allowed content types: {[ty.__name__ for ty in constants.ALLOWED_UNSTRUCTURED_FIELD_TYPES]}"
        )

<<<<<<< HEAD
def validate_context(context: Optional[SearchContext], search_method: SearchMethod, query: Union[None, str, Dict[str, Any]]): 
=======

def validate_context(context: Optional[SearchContext], search_method: SearchMethod, query: Union[str, Dict[str, Any]]):
>>>>>>> 36d692b1
    """Validate the SearchContext.

    'validate_context' ensures that if the context is provided for a tensor search
    operation, the query must be a dictionary (not a str) or None. 'context' 
    structure is validated internally.
    
    """
    if context is not None and search_method == SearchMethod.TENSOR and isinstance(query, str):
        raise InvalidArgError(
            f"Marqo received a query = `{query}` with type =`{type(query).__name__}` "
            f"and a parameter `context`.\n"  # do not return true {context} here as it might be huge.
            f"This is not supported as the context only works when the query is a dictionary."
            f"If you aim to search with your custom vectors, reformat the query as a dictionary.\n"
            f"Please check `https://docs.marqo.ai/0.0.16/API-Reference/search/#context` for more information."
        )


def validate_boost(boost: Dict, search_method: Union[str, SearchMethod]):
    if boost is not None:
        further_info_message = ("\nRead about boost usage here: "
                                "https://docs.marqo.ai/0.0.13/API-Reference/search/#boost")
        for boost_attr in boost:
            try:
                validate_field_name(boost_attr)
            except InvalidFieldNameError as e:
                raise InvalidFieldNameError(f"Invalid boost dictionary. {e.message} {further_info_message}")
        if search_method != SearchMethod.TENSOR:
            # to be removed if boosting is implemented for lexical
            raise InvalidArgError(
                f'Boosting is only supported for search_method="TENSOR". '
                f'Received search_method={search_method}'
                f'{further_info_message}'
            )
        if not isinstance(boost, dict):
            raise InvalidArgError(
                f'Boost must be a dictionary. Instead received boost of value `{boost}`'
                f'{further_info_message}'
            )
        for k, v in boost.items():
            base_invalid_kv_message = (
                "Boost dictionaries have structure <attribute (string)>: <[weight (float), bias (float)]>\n")
            if not isinstance(k, str):
                raise InvalidArgError(
                    f'{base_invalid_kv_message}Found key of type `{type(k)}` instead of string. Key=`{k}`'
                    f"{further_info_message}"
                )
            if not isinstance(v, Sequence):
                raise InvalidArgError(
                    f'{base_invalid_kv_message}Found value of type `{type(v)}` instead of Array. Value=`{v}`'
                    f"{further_info_message}"
                )
            if len(v) not in [1, 2]:
                raise InvalidArgError(
                    f'{base_invalid_kv_message}An attribute boost must have a weight float and optional bias float. '
                    f'Instead received invalid boost `{v}`'
                    f"{further_info_message}"
                )
            for wb in v:
                if not isinstance(wb, (int, float)):
                    raise InvalidArgError(
                        f'{base_invalid_kv_message}An attribute boost must have a weight float and optional bias float. '
                        f'Instead received boost `{v}` with invalid member `{wb}` of type {type(wb)} '
                        f"{further_info_message}"
                    )
    return boost


def validate_field_name(field_name) -> str:
    """TODO:
        - length (remember the vector name will have the vector_prefix added to the front of field_name)
        - consider blanket "no double names starting with double underscore..."
    Args:
        field_name:

    returns field_name, if all validations pass

    Raises:
        InvalidFieldNameError
    """

    # TODO-Li Do we still have these restrictions for an unstructured index?
    if not field_name:
        raise InvalidFieldNameError("field name can't be empty! ")
    if not isinstance(field_name, str):
        raise InvalidFieldNameError("field name must be str!")
    if field_name.startswith(enums.TensorField.vector_prefix):
        raise InvalidFieldNameError(F"can't start field name with protected prefix {enums.TensorField.vector_prefix}."
                                    F" Error raised for field name: {field_name}")
    if field_name.startswith(enums.TensorField.chunks):
        raise InvalidFieldNameError(F"can't name field with protected field name {enums.TensorField.chunks}."
                                    F" Error raised for field name: {field_name}")
    char_validation = [(c, c not in constants.ILLEGAL_CUSTOMER_FIELD_NAME_CHARS)
                       for c in field_name]
    char_validation_failures = [c for c in char_validation if not c[1]]
    if char_validation_failures:
        raise InvalidFieldNameError(F"Illegal character '{char_validation_failures[0][0]}' "
                                    F"detected in field name {field_name}")
    if field_name not in enums.TensorField.__dict__.values():
        return field_name
    else:
        raise InvalidFieldNameError(f"field name can't be a protected field. Please rename this field: {field_name}")


def validate_unstructured_index_field_name(field_name) -> str:
    """TODO:
        - length (remember the vector name will have the vector_prefix added to the front of field_name)
        - consider blanket "no double names starting with double underscore..."
    Args:
        field_name:

    returns field_name, if all validations pass

    Raises:
        InvalidFieldNameError
    """

    # TODO-Li Do we still have these restrictions for an unstructured index?
    if not field_name:
        raise InvalidFieldNameError("field name can't be empty! ")
    if not isinstance(field_name, str):
        raise InvalidFieldNameError("field name must be str!")
    if field_name.startswith(enums.TensorField.vector_prefix):
        raise InvalidFieldNameError(F"can't start field name with protected prefix {enums.TensorField.vector_prefix}."
                                    F" Error raised for field name: {field_name}")
    if field_name.startswith(enums.TensorField.chunks):
        raise InvalidFieldNameError(F"can't name field with protected field name {enums.TensorField.chunks}."
                                    F" Error raised for field name: {field_name}")

    char_validation = [(c, c not in constants.ILLEGAL_CUSTOMER_FIELD_NAME_CHARS)
                       for c in field_name]
    char_validation_failures = [c for c in char_validation if not c[1]]
    if char_validation_failures:
        raise InvalidFieldNameError(F"Illegal character '{char_validation_failures[0][0]}' "
                                    F"detected in field name {field_name}")
    if field_name not in enums.TensorField.__dict__.values():
        return field_name
    else:
        raise InvalidFieldNameError(f"field name can't be a protected field. Please rename this field: {field_name}")


def validate_doc(doc: Dict) -> dict:
    """
    Args:
        doc: a document indexed by the client

    Raises:
        errors.InvalidArgError

    Returns
        doc if all validations pass
    """
    if not isinstance(doc, dict):
        raise InvalidArgError("Docs must be dicts")

    if len(doc) <= 0:
        raise InvalidArgError("Can't index an empty dict.")

    max_doc_size = utils.read_env_vars_and_defaults(var=enums.EnvVars.MARQO_MAX_DOC_BYTES)
    if max_doc_size is not None:
        try:
            serialized = json.dumps(doc)
        except TypeError as e:
            raise InvalidArgError(f"Unable to index document: it is not serializable! Document: `{doc}` ")
        if len(serialized) > int(max_doc_size):
            maybe_id = f" _id:`{doc['_id']}`" if '_id' in doc else ''
            raise DocTooLargeError(
                f"Document{maybe_id} with length `{len(serialized)}` exceeds "
                f"the allowed document size limit of [{max_doc_size}]."
            )
    return doc


def validate_id(_id: str):
    """Validates that an _id is ok

    Args:
        _id: to be validated

    Returns:
        _id, if it is acceptable
    """
    if not isinstance(_id, str):
        raise InvalidDocumentIdError(
            "Document _id must be a string type! "
            f"Received _id {_id} of type `{type(_id).__name__}`")
    if not _id:
        raise InvalidDocumentIdError("Document ID can't be empty")
    return _id


<<<<<<< HEAD
def validate_index_name(name: str) -> str:
    """Validates the index name.

    Args:
        name: the name of the index

    Returns:
        name, if no errors have been raised.

    Raises
        InvalidIndexNameError
    """
    if name in constants.INDEX_NAMES_TO_IGNORE:
        raise InvalidIndexNameError(
            f"Index name `{name}` conflicts with a protected name. "
            f"Please chose a different name for your index.")
    if any([name.startswith(protected_prefix) for protected_prefix in constants.INDEX_NAME_PREFIXES_TO_IGNORE]):
        raise InvalidIndexNameError(
            f"Index name `{name}` starts with a protected prefix. "
            f"Please chose a different name for your index.")
    return name


def validate_settings_object(settings_object):
    """validates index settings.
    Returns
        The given index settings if validation has passed

    Raises an InvalidArgError if the settings object is badly formatted
    """
    try:
        jsonschema.validate(instance=settings_object, schema=settings_schema)
        return settings_object
    except jsonschema.ValidationError as e:
        raise InvalidArgError(
            f"Error validating index settings object. Reason: \n{str(e)}"
            f"\nRead about the index settings object here: https://docs.marqo.ai/0.0.13/API-Reference/indexes/#body"
        )


def validate_dict(field: str, field_content: Dict, is_non_tensor_field: bool, mappings: Dict, index_model_dimensions: int = None):
=======
def validate_dict(field: str, field_content: Dict, is_non_tensor_field: bool, mappings: Dict):
>>>>>>> 36d692b1
    '''

    Args:
        field: the field name
        field_content: the field when it is a dict, especially used for multimodal tensor combination field
        is_non_tensor_field: for multimodal tensor combination field, this should be True
        mappings: a dictionary to help validate the object field content
        index_model_dimensions: the dimensions of the model of the index. used to validate custom vector field.

    Returns:
        Updated field_content dict or raise an error
    '''
    if mappings is None:
        raise InvalidArgError(
            f"The `mappings` parameter must be provided to use object field types. "
            f"Your doc has field `{field}` with object field content `{field_content}`."
            f"However, the parameter `mappings` is {mappings}. Please change the field content or add the field to `mappings`. "
            f"See `https://docs.marqo.ai/1.4.0/API-Reference/Documents/mappings/` for more info on object fields.")

    if field not in mappings:
        raise InvalidArgError(
            f"The field {field} must be in the add_documents `mappings` parameter to use it as an object field type. "
            f"However, the `mappings` is {mappings}. Please change the field content or add the field to `mappings`. "
            f"See `https://docs.marqo.ai/1.4.0/API-Reference/Documents/mappings/` for more info on object fields.")

    if mappings[field]["type"] == "multimodal_combination":
        field_content = validate_multimodal_combination(field_content, is_non_tensor_field, mappings[field])
    elif mappings[field]["type"] == "custom_vector":
        field_content = validate_custom_vector(field_content, is_non_tensor_field, index_model_dimensions)
    else:
        raise InvalidArgError(
            f"The field {field} is of invalid type in the `mappings` parameter. The only object field types supported "
            f"are `multimodal_combination` and `custom_vector. However, the `mappings` is {mappings}. Please change the "
            f"type of {field} to one of these. "
            f"See `https://docs.marqo.ai/1.4.0/API-Reference/Documents/mappings/` for more info on object fields. "
        )

    return field_content


def validate_multimodal_combination(field_content, is_non_tensor_field, field_mapping):
    '''

    Validates the field content if it is a multimodal combination field (dict)
    Args:
        field_content: the field content
        is_non_tensor_field: whether this is a non-tensor-field
        field_mapping: the mapping to help validate this field content

    Returns:
        The field content
    '''
    if len(field_content) < 1:
        raise InvalidArgError(
            f"The multimodal_combination field `{field_content}` is an empty dictionary. "
            f"This is not a valid format of field content."
            f"If you aim to use multimodal_combination, it must contain at least 1 field. "
            f"please check `https://docs.marqo.ai/1.4.0/Advanced-Usage/document_fields/#multimodal-combination-object` for more info.")

    for key, value in field_content.items():
        if not ((type(key) in constants.ALLOWED_MULTIMODAL_FIELD_TYPES) and (
                type(value) in constants.ALLOWED_MULTIMODAL_FIELD_TYPES)):
            raise InvalidArgError(
                f"Multimodal-combination field content `{key}:{value}` \n  "
                f"of type `{type(key).__name__} : {type(value).__name__}` is not of valid content type (one of {constants.ALLOWED_MULTIMODAL_FIELD_TYPES})."
            )

        if not key in field_mapping["weights"]:
            raise InvalidArgError(
                f"Multimodal-combination field content `{key}:{value}` \n  "
                f"is not in the multimodal_field mappings weights `{field_mapping['weights']}`. Each sub_field requires a weight."
                f"Please add `{key}` to the mappings."
                f"Please check `https://docs.marqo.ai/1.4.0/Advanced-Usage/document_fields/#multimodal-combination-object` for more info.")

    if is_non_tensor_field:
        raise InvalidArgError(
            f"Field content `{field_content}` \n  "
            f"of type `{type(field_content).__name__}` is the content for a multimodal_combination."
            f"It must be a tensor field. Add this field to `tensor_fields` or "
            f"add it as a normal field to fix this problem."
        )
    return field_content


def validate_custom_vector(field_content: dict, is_non_tensor_field: bool, index_model_dimensions: int):
    '''
    Validates the field content if it is a custom vector field (dict)
    Args:
        field_content: the field content
        is_non_tensor_field: whether this is a non-tensor-field
        index_model_dimensions: the `dimensions` property of the index to be added to

    Returns:
        field_content if the validation passes
        "content" key will be added to the field_content as empty string if it is not provided.
    '''

    if not isinstance(index_model_dimensions, int):
        raise InternalError(
            f"Index model dimensions should be an `int`."
        )
    
    # Must be a tensor_field
    if is_non_tensor_field:
        raise InvalidArgError(
            f"Cannot create custom_vector field (given field content: `{field_content}`) as a non-tensor field. "
            f"Add this field to `tensor_fields` to fix this problem."
        )
    
    try:
        jsonschema.validate(instance=field_content, schema=custom_vector_schema(index_model_dimensions))
    except jsonschema.ValidationError as e:
        raise InvalidArgError(
            f"Invalid custom_vector field format. Reason: \n{str(e)}"
            f"\n For info on how to use custom_vector, please see: `https://docs.marqo.ai/1.4.0/Advanced-Usage/document_fields/#custom-vectors`"
        )

    # Fill in default content as empty string if not provided.
    if "content" not in field_content:
        field_content["content"] = ""
    
    return field_content



def validate_mappings_object(
        mappings_object: Dict,
        structured_marqo_index: Optional[marqo_index.StructuredMarqoIndex] = None
):
    """validates the mappings object.
    Args:
        mappings_object: the mappings object to validate
        structured_marqo_index: Optional StructuredMarqoIndex object. If provided, the validation ensures the mappings are valid
        for this index
    Returns
        The given mappings object if validation has passed

    Raises an InvalidArgError if the settings object is badly formatted
    """
    try:
        jsonschema.validate(instance=mappings_object, schema=mappings_schema)
        for field_name, config in mappings_object.items():
            validate_field_name(field_name)
            if config["type"] == enums.MappingsObjectType.multimodal_combination:
<<<<<<< HEAD
                validate_multimodal_combination_mappings_object(config)
            elif config["type"] == enums.MappingsObjectType.custom_vector:
                validate_custom_vector_mappings_object(config)
        return mappings_object
    except jsonschema.ValidationError as e:
        raise InvalidArgError(
            f"Error validating mappings object. Reason: \n{str(e)}"
            f"\n Read about the mappings object here: https://docs.marqo.ai/1.4.0/API-Reference/Documents/mappings/"
=======
                validate_multimodal_combination_object(config)

                if structured_marqo_index is not None:
                    if (
                            field_name not in structured_marqo_index.field_map or
                            structured_marqo_index.field_map[
                                field_name
                            ].type != marqo_index.FieldType.MultimodalCombination
                    ):
                        raise jsonschema.ValidationError(
                            f'Invalid mapping {field_name}. Index has no multimodal combination field {field_name}'
                        )
                    dependent_fields = structured_marqo_index.field_map[field_name].dependent_fields
                    weights: dict = config['weights']
                    for field in weights:
                        if field not in dependent_fields:
                            raise jsonschema.ValidationError(
                                f'Invalid mapping {field_name}. '
                                f'Field {field} is not a dependent field of {field_name}'
                            )

        return mappings_object
    except jsonschema.ValidationError as e:
        raise InvalidArgError(
            f"Error validating mappings object. Reason: {str(e)}. "
            f"Read about the mappings object here: https://docs.marqo.ai/0.0.15/API-Reference/mappings/"
>>>>>>> 36d692b1
        )


def validate_multimodal_combination_mappings_object(mappings_object: Dict):
    """Validates the multimodal mappings object

    Args:
        mappings_object:

    Returns:
        The original object, if it passes validation
    Raises InvalidArgError if the object is badly formatted
    """
    try:
        jsonschema.validate(instance=mappings_object, schema=multimodal_combination_mappings_schema)
    except jsonschema.ValidationError as e:
        raise InvalidArgError(
            f"Error validating multimodal combination mappings object. Reason: \n{str(e)}"
            f"\n Read about the mappings object here: https://docs.marqo.ai/1.4.0/API-Reference/Documents/mappings/"
        )
    
    # TODO: Move this validation into schema in mappings_object
    for child_field, weight in mappings_object["weights"].items():
        # TODO: We may need to validate field name of child field.
        if type(child_field) not in constants.ALLOWED_MULTIMODAL_FIELD_TYPES:
            raise InvalidArgError(
                f"The multimodal_combination mapping `{mappings_object}` has an invalid child_field `{child_field}` of type `{type(child_field).__name__}`."
                f"In multimodal_combination fields, it must be a string."
                f"Please check `https://docs.marqo.ai/1.4.0/Advanced-Usage/document_fields/#multimodal-combination-object` for more info."
            )

<<<<<<< HEAD
        if not isinstance(weight, (float, int)):
            raise InvalidArgError(
                f"The multimodal_combination mapping `{mappings_object}` has an invalid weight `{weight}` of type `{type(weight).__name__}`."
                f"In multimodal_combination fields, weight must be an int or float."
                f"Please check `https://docs.marqo.ai/1.4.0/Advanced-Usage/document_fields/#multimodal-combination-object` for more info."
            )
        
    return mappings_object


def validate_custom_vector_mappings_object(mappings_object: Dict):
    """Validates the custom vector mappings object

    Args:
        mappings_object:

    Returns:
        The original object, if it passes validation
    Raises InvalidArgError if the object is badly formatted

    Example custom vector mappings must look exactly like this:
    "my_custom_vector_field": {
        "type": "custom_vector"
    }
    """
    try:
        jsonschema.validate(instance=mappings_object, schema=custom_vector_mappings_schema)
    except jsonschema.ValidationError as e:
        raise InvalidArgError(
            f"Error validating custom vector mappings object. Reason: \n{str(e)}"
            f"\n Read about the mappings object here: https://docs.marqo.ai/1.4.0/API-Reference/Documents/mappings/"
        )

    return mappings_object

=======
>>>>>>> 36d692b1

def validate_delete_docs_request(delete_request: MqDeleteDocsRequest, max_delete_docs_count: int):
    """Validates a delete docs request from the user.

    Args:
        delete_request: A deletion request from the user
        max_delete_docs_count: the maximum allowed docs to delete. Should be
            set by the env var MARQO_MAX_DELETE_DOCS_COUNT
    Returns:
        del_request, if nothing is raised
    """
    if not isinstance(delete_request, MqDeleteDocsRequest):
        raise RuntimeError("Deletion request must be a MqDeleteDocsRequest object")

    if not isinstance(max_delete_docs_count, int):
        raise RuntimeError("max_delete_docs_count must be an int!")

    if not delete_request.document_ids:
        # TODO: refactor doc_ids to use the correct API parameter name (documentIds)
        raise InvalidDocumentIdError("doc_ids can't be empty!")

    if not isinstance(delete_request.document_ids, Sequence) or isinstance(delete_request.document_ids, str):
        raise InvalidArgError("documentIds param must be an array of strings.")

    if (len(delete_request.document_ids) > max_delete_docs_count) and max_delete_docs_count is not None:
        raise InvalidArgError(
            f"The number of documentIds to delete `{len(delete_request.document_ids)}` is "
            f"greater than the limit `{max_delete_docs_count}` set by the env var "
            f"`{enums.EnvVars.MARQO_MAX_DELETE_DOCS_COUNT}`. ")

    for _id in delete_request.document_ids:
        validate_id(_id)

<<<<<<< HEAD
    return delete_request


def validate_nonnegative_number(input_string: str, field_description: str = "Input"):
    """Validates that a string is a non-negative number

    Args:
        input_string: the string to validate
        field_description: description of the value being validated, to be used in error messages

    Returns:
        input_string converted to a float, if it is a non-negative number
        
    Raises:
        InternalError if the string is not a non-negative number,
        with a message dependent on field_description
    """
    try:
        output_number = float(input_string)
    except ValueError:
        raise InternalError(f"`{field_description} must be a valid number! It is currently: {input_string}.`")
    if output_number < 0:
        raise InternalError(f"{field_description} cannot be a negative number! It is currently: `{input_string}`.")
    return output_number


def validate_model_dimensions(input_dimensions: Any):
    """Validates that input dimensions is an int and is greater than 0

    Args:
        input_dimensions: the value to validate

    Returns:
        input_dimensions, if it passes validation
        
    Raises:
        
    """
    if isinstance(input_dimensions, int) and input_dimensions > 0:
        return input_dimensions
    
    raise InternalError(f"Model dimensions must be a positive integer! Given model dimensions = {input_dimensions}.")


def validate_model_properties_no_model(model_properties: dict):
    """
    model_properties dict must have exactly 1 key: "dimensions".
    """
    if model_properties is None:
            raise InvalidArgError(
            f"When creating an index with `{enums.SpecialModels.no_model}`, you must provide `model_properties` "
            f"containing `dimensions` in the index settings. Please provide `model_properties` in your index settings or "
            f"select a different model."
        )
    if "dimensions" not in model_properties:
        raise InvalidArgError("If your index is using `no_model`, your `model_properties` must have `dimensions` set.")
    
    for key in model_properties:
        if key != "dimensions":
            raise InvalidArgError(f"Invalid model_properties key found: `{key}`. If your index is using `no_model`, then `model_properties` can only have `dimensions` set.")
        
    return model_properties


def validate_model_name_and_properties(index_settings):
    """
    Ensures that:
    1. If search_model is given, then model must be given as well.
    2. if model_properties is given, then model is given as well.
    3. if search_model_properties is given, then search_model must be given as well.
    """
    model_name = index_settings[IndexSettingsField.index_defaults].get(IndexSettingsField.model)
    model_properties = index_settings[IndexSettingsField.index_defaults].get(IndexSettingsField.model_properties)
    search_model_name = index_settings[IndexSettingsField.index_defaults].get(IndexSettingsField.search_model)
    search_model_properties = index_settings[IndexSettingsField.index_defaults].get(IndexSettingsField.search_model_properties)


    if search_model_name is not None and model_name is None:
        raise InvalidArgError(f"`search_model` cannot be specified without also specifying `model`. Received search_model={search_model_name} but found no `model`")
    
    if model_properties is not None and model_name is None:
        raise InvalidArgError(f"If `model_properties` is set, `model` must also be set. No `model` found for model_properties={model_properties}")
    
    if search_model_properties is not None and search_model_name is None:
        raise InvalidArgError(f"If `search_model_properties` is set, `search_model` must also be set. No `search_model` found for search_model_properties={search_model_properties}")
=======
    return delete_request
>>>>>>> 36d692b1
<|MERGE_RESOLUTION|>--- conflicted
+++ resolved
@@ -3,30 +3,6 @@
 from typing import Any, Dict, List, Optional, Type, Sequence, Union
 
 import jsonschema
-<<<<<<< HEAD
-import json
-from typing import Any, Container, Dict, Iterable, List, Optional, Tuple, Type, Sequence, Union
-
-from marqo.tensor_search import constants
-from marqo.tensor_search import enums, utils
-from marqo.errors import (
-    MarqoError, InvalidFieldNameError, InvalidArgError, InternalError,
-    InvalidDocumentIdError, DocTooLargeError, InvalidIndexNameError,
-    IllegalRequestedDocCount)
-from marqo.tensor_search.enums import TensorField, SearchMethod, IndexSettingsField
-from marqo.tensor_search import constants
-from marqo.tensor_search.models.search import SearchContext
-
-from marqo.tensor_search.models.delete_docs_objects import MqDeleteDocsRequest
-from marqo.tensor_search.models.settings_object import settings_schema
-from marqo.tensor_search.models.mappings_object import (
-    mappings_schema, 
-    multimodal_combination_mappings_schema,
-    custom_vector_mappings_schema
-)
-from marqo.tensor_search.models.custom_vector_object import custom_vector_schema
-from marqo.s2_inference.errors import InvalidModelPropertiesError, UnknownModelError
-=======
 
 import marqo.core.models.marqo_index as marqo_index
 from marqo.api.exceptions import (
@@ -37,10 +13,9 @@
 from marqo.tensor_search.models.delete_docs_objects import MqDeleteDocsRequest
 from marqo.tensor_search.models.mappings_object import mappings_schema, multimodal_combination_schema
 from marqo.tensor_search.models.search import SearchContext
->>>>>>> 36d692b1
-
-
-def validate_query(q: Union[dict, str, None], search_method: Union[str, SearchMethod]):
+
+
+def validate_query(q: Union[dict, str], search_method: Union[str, SearchMethod]):
     """
     Returns q if an error is not raised"""
     usage_ref = "\nSee query reference here: https://docs.marqo.ai/0.0.13/API-Reference/search/#query-q"
@@ -66,8 +41,6 @@
                     f"{base_invalid_kv_message}Found value of type `{type(v)}` instead of float. Value=`{v}`"
                     f" {usage_ref}"
                 )
-    elif q is None:
-        pass
     elif not isinstance(q, str):
         raise InvalidArgError(
             f"q must be a string or dict! Received q of type `{type(q)}`. "
@@ -176,16 +149,12 @@
             f"Allowed content types: {[ty.__name__ for ty in constants.ALLOWED_UNSTRUCTURED_FIELD_TYPES]}"
         )
 
-<<<<<<< HEAD
-def validate_context(context: Optional[SearchContext], search_method: SearchMethod, query: Union[None, str, Dict[str, Any]]): 
-=======
 
 def validate_context(context: Optional[SearchContext], search_method: SearchMethod, query: Union[str, Dict[str, Any]]):
->>>>>>> 36d692b1
     """Validate the SearchContext.
 
     'validate_context' ensures that if the context is provided for a tensor search
-    operation, the query must be a dictionary (not a str) or None. 'context' 
+    operation, the query must be a dictionary (not a str). 'context' 
     structure is validated internally.
     
     """
@@ -372,51 +341,7 @@
     return _id
 
 
-<<<<<<< HEAD
-def validate_index_name(name: str) -> str:
-    """Validates the index name.
-
-    Args:
-        name: the name of the index
-
-    Returns:
-        name, if no errors have been raised.
-
-    Raises
-        InvalidIndexNameError
-    """
-    if name in constants.INDEX_NAMES_TO_IGNORE:
-        raise InvalidIndexNameError(
-            f"Index name `{name}` conflicts with a protected name. "
-            f"Please chose a different name for your index.")
-    if any([name.startswith(protected_prefix) for protected_prefix in constants.INDEX_NAME_PREFIXES_TO_IGNORE]):
-        raise InvalidIndexNameError(
-            f"Index name `{name}` starts with a protected prefix. "
-            f"Please chose a different name for your index.")
-    return name
-
-
-def validate_settings_object(settings_object):
-    """validates index settings.
-    Returns
-        The given index settings if validation has passed
-
-    Raises an InvalidArgError if the settings object is badly formatted
-    """
-    try:
-        jsonschema.validate(instance=settings_object, schema=settings_schema)
-        return settings_object
-    except jsonschema.ValidationError as e:
-        raise InvalidArgError(
-            f"Error validating index settings object. Reason: \n{str(e)}"
-            f"\nRead about the index settings object here: https://docs.marqo.ai/0.0.13/API-Reference/indexes/#body"
-        )
-
-
-def validate_dict(field: str, field_content: Dict, is_non_tensor_field: bool, mappings: Dict, index_model_dimensions: int = None):
-=======
 def validate_dict(field: str, field_content: Dict, is_non_tensor_field: bool, mappings: Dict):
->>>>>>> 36d692b1
     '''
 
     Args:
@@ -424,35 +349,28 @@
         field_content: the field when it is a dict, especially used for multimodal tensor combination field
         is_non_tensor_field: for multimodal tensor combination field, this should be True
         mappings: a dictionary to help validate the object field content
-        index_model_dimensions: the dimensions of the model of the index. used to validate custom vector field.
 
     Returns:
-        Updated field_content dict or raise an error
+        True or raise an error
     '''
     if mappings is None:
         raise InvalidArgError(
-            f"The `mappings` parameter must be provided to use object field types. "
-            f"Your doc has field `{field}` with object field content `{field_content}`."
-            f"However, the parameter `mappings` is {mappings}. Please change the field content or add the field to `mappings`. "
-            f"See `https://docs.marqo.ai/1.4.0/API-Reference/Documents/mappings/` for more info on object fields.")
+            f"The field `{field}` contains a dictionary field content `{field_content}`."
+            f"However, the parameter `mappings` is {mappings}. Dictionary field contents are not supported in"
+            f"Marqo unless `mappings` is provided. Please change the type of field."
+            f"If you aim to use dictionary filed content as a special field,"
+            f"please check `https://docs.marqo.ai/0.0.15/Advanced-Usage/document_fields/#multimodal-combination-object` for more info.")
 
     if field not in mappings:
         raise InvalidArgError(
-            f"The field {field} must be in the add_documents `mappings` parameter to use it as an object field type. "
-            f"However, the `mappings` is {mappings}. Please change the field content or add the field to `mappings`. "
-            f"See `https://docs.marqo.ai/1.4.0/API-Reference/Documents/mappings/` for more info on object fields.")
+            f"The field `{field}` contains a dictionary field content `{field_content}`."
+            f"However, this field `{field}` is not in the add_document parameter mappings `{mappings}`, which is not supported."
+            f"Please change the type of your field content."
+            f"If you aim to use dictionary filed content as a special field,"
+            f"please check `https://docs.marqo.ai/0.0.15/Advanced-Usage/document_fields/#multimodal-combination-object` for more info.")
 
     if mappings[field]["type"] == "multimodal_combination":
-        field_content = validate_multimodal_combination(field_content, is_non_tensor_field, mappings[field])
-    elif mappings[field]["type"] == "custom_vector":
-        field_content = validate_custom_vector(field_content, is_non_tensor_field, index_model_dimensions)
-    else:
-        raise InvalidArgError(
-            f"The field {field} is of invalid type in the `mappings` parameter. The only object field types supported "
-            f"are `multimodal_combination` and `custom_vector. However, the `mappings` is {mappings}. Please change the "
-            f"type of {field} to one of these. "
-            f"See `https://docs.marqo.ai/1.4.0/API-Reference/Documents/mappings/` for more info on object fields. "
-        )
+        validate_multimodal_combination(field_content, is_non_tensor_field, mappings[field])
 
     return field_content
 
@@ -460,21 +378,20 @@
 def validate_multimodal_combination(field_content, is_non_tensor_field, field_mapping):
     '''
 
-    Validates the field content if it is a multimodal combination field (dict)
     Args:
         field_content: the field content
         is_non_tensor_field: whether this is a non-tensor-field
         field_mapping: the mapping to help validate this field content
 
     Returns:
-        The field content
+
     '''
     if len(field_content) < 1:
         raise InvalidArgError(
-            f"The multimodal_combination field `{field_content}` is an empty dictionary. "
+            f"The multimodal_combination_field `{field_content}` is an empty dictionary. "
             f"This is not a valid format of field content."
             f"If you aim to use multimodal_combination, it must contain at least 1 field. "
-            f"please check `https://docs.marqo.ai/1.4.0/Advanced-Usage/document_fields/#multimodal-combination-object` for more info.")
+            f"please check `https://docs.marqo.ai/0.1.0/Advanced-Usage/document_fields/#multimodal-combination-object` for more info.")
 
     for key, value in field_content.items():
         if not ((type(key) in constants.ALLOWED_MULTIMODAL_FIELD_TYPES) and (
@@ -489,57 +406,16 @@
                 f"Multimodal-combination field content `{key}:{value}` \n  "
                 f"is not in the multimodal_field mappings weights `{field_mapping['weights']}`. Each sub_field requires a weight."
                 f"Please add `{key}` to the mappings."
-                f"Please check `https://docs.marqo.ai/1.4.0/Advanced-Usage/document_fields/#multimodal-combination-object` for more info.")
+                f"Please check `https://docs.marqo.ai/0.1.0/Advanced-Usage/document_fields/#multimodal-combination-object` for more info.")
 
     if is_non_tensor_field:
         raise InvalidArgError(
             f"Field content `{field_content}` \n  "
             f"of type `{type(field_content).__name__}` is the content for a multimodal_combination."
-            f"It must be a tensor field. Add this field to `tensor_fields` or "
+            f"It must be a tensor field. Add this field to `tensor_fields` or"
             f"add it as a normal field to fix this problem."
         )
-    return field_content
-
-
-def validate_custom_vector(field_content: dict, is_non_tensor_field: bool, index_model_dimensions: int):
-    '''
-    Validates the field content if it is a custom vector field (dict)
-    Args:
-        field_content: the field content
-        is_non_tensor_field: whether this is a non-tensor-field
-        index_model_dimensions: the `dimensions` property of the index to be added to
-
-    Returns:
-        field_content if the validation passes
-        "content" key will be added to the field_content as empty string if it is not provided.
-    '''
-
-    if not isinstance(index_model_dimensions, int):
-        raise InternalError(
-            f"Index model dimensions should be an `int`."
-        )
-    
-    # Must be a tensor_field
-    if is_non_tensor_field:
-        raise InvalidArgError(
-            f"Cannot create custom_vector field (given field content: `{field_content}`) as a non-tensor field. "
-            f"Add this field to `tensor_fields` to fix this problem."
-        )
-    
-    try:
-        jsonschema.validate(instance=field_content, schema=custom_vector_schema(index_model_dimensions))
-    except jsonschema.ValidationError as e:
-        raise InvalidArgError(
-            f"Invalid custom_vector field format. Reason: \n{str(e)}"
-            f"\n For info on how to use custom_vector, please see: `https://docs.marqo.ai/1.4.0/Advanced-Usage/document_fields/#custom-vectors`"
-        )
-
-    # Fill in default content as empty string if not provided.
-    if "content" not in field_content:
-        field_content["content"] = ""
-    
-    return field_content
-
+    return True
 
 
 def validate_mappings_object(
@@ -559,18 +435,7 @@
     try:
         jsonschema.validate(instance=mappings_object, schema=mappings_schema)
         for field_name, config in mappings_object.items():
-            validate_field_name(field_name)
             if config["type"] == enums.MappingsObjectType.multimodal_combination:
-<<<<<<< HEAD
-                validate_multimodal_combination_mappings_object(config)
-            elif config["type"] == enums.MappingsObjectType.custom_vector:
-                validate_custom_vector_mappings_object(config)
-        return mappings_object
-    except jsonschema.ValidationError as e:
-        raise InvalidArgError(
-            f"Error validating mappings object. Reason: \n{str(e)}"
-            f"\n Read about the mappings object here: https://docs.marqo.ai/1.4.0/API-Reference/Documents/mappings/"
-=======
                 validate_multimodal_combination_object(config)
 
                 if structured_marqo_index is not None:
@@ -597,76 +462,28 @@
         raise InvalidArgError(
             f"Error validating mappings object. Reason: {str(e)}. "
             f"Read about the mappings object here: https://docs.marqo.ai/0.0.15/API-Reference/mappings/"
->>>>>>> 36d692b1
-        )
-
-
-def validate_multimodal_combination_mappings_object(mappings_object: Dict):
+        )
+
+
+def validate_multimodal_combination_object(multimodal_mappings: Dict):
     """Validates the multimodal mappings object
 
     Args:
-        mappings_object:
+        multimodal_mappings:
 
     Returns:
         The original object, if it passes validation
     Raises InvalidArgError if the object is badly formatted
     """
     try:
-        jsonschema.validate(instance=mappings_object, schema=multimodal_combination_mappings_schema)
+        jsonschema.validate(instance=multimodal_mappings, schema=multimodal_combination_schema)
+        return multimodal_mappings
     except jsonschema.ValidationError as e:
         raise InvalidArgError(
-            f"Error validating multimodal combination mappings object. Reason: \n{str(e)}"
-            f"\n Read about the mappings object here: https://docs.marqo.ai/1.4.0/API-Reference/Documents/mappings/"
-        )
-    
-    # TODO: Move this validation into schema in mappings_object
-    for child_field, weight in mappings_object["weights"].items():
-        # TODO: We may need to validate field name of child field.
-        if type(child_field) not in constants.ALLOWED_MULTIMODAL_FIELD_TYPES:
-            raise InvalidArgError(
-                f"The multimodal_combination mapping `{mappings_object}` has an invalid child_field `{child_field}` of type `{type(child_field).__name__}`."
-                f"In multimodal_combination fields, it must be a string."
-                f"Please check `https://docs.marqo.ai/1.4.0/Advanced-Usage/document_fields/#multimodal-combination-object` for more info."
-            )
-
-<<<<<<< HEAD
-        if not isinstance(weight, (float, int)):
-            raise InvalidArgError(
-                f"The multimodal_combination mapping `{mappings_object}` has an invalid weight `{weight}` of type `{type(weight).__name__}`."
-                f"In multimodal_combination fields, weight must be an int or float."
-                f"Please check `https://docs.marqo.ai/1.4.0/Advanced-Usage/document_fields/#multimodal-combination-object` for more info."
-            )
-        
-    return mappings_object
-
-
-def validate_custom_vector_mappings_object(mappings_object: Dict):
-    """Validates the custom vector mappings object
-
-    Args:
-        mappings_object:
-
-    Returns:
-        The original object, if it passes validation
-    Raises InvalidArgError if the object is badly formatted
-
-    Example custom vector mappings must look exactly like this:
-    "my_custom_vector_field": {
-        "type": "custom_vector"
-    }
-    """
-    try:
-        jsonschema.validate(instance=mappings_object, schema=custom_vector_mappings_schema)
-    except jsonschema.ValidationError as e:
-        raise InvalidArgError(
-            f"Error validating custom vector mappings object. Reason: \n{str(e)}"
-            f"\n Read about the mappings object here: https://docs.marqo.ai/1.4.0/API-Reference/Documents/mappings/"
-        )
-
-    return mappings_object
-
-=======
->>>>>>> 36d692b1
+            f"Error validating multimodal combination object. Reason: \n{str(e)}"
+            f"\nRead about the mappings object here: https://docs.marqo.ai/0.0.15/API-Reference/mappings/"
+        )
+
 
 def validate_delete_docs_request(delete_request: MqDeleteDocsRequest, max_delete_docs_count: int):
     """Validates a delete docs request from the user.
@@ -700,92 +517,4 @@
     for _id in delete_request.document_ids:
         validate_id(_id)
 
-<<<<<<< HEAD
-    return delete_request
-
-
-def validate_nonnegative_number(input_string: str, field_description: str = "Input"):
-    """Validates that a string is a non-negative number
-
-    Args:
-        input_string: the string to validate
-        field_description: description of the value being validated, to be used in error messages
-
-    Returns:
-        input_string converted to a float, if it is a non-negative number
-        
-    Raises:
-        InternalError if the string is not a non-negative number,
-        with a message dependent on field_description
-    """
-    try:
-        output_number = float(input_string)
-    except ValueError:
-        raise InternalError(f"`{field_description} must be a valid number! It is currently: {input_string}.`")
-    if output_number < 0:
-        raise InternalError(f"{field_description} cannot be a negative number! It is currently: `{input_string}`.")
-    return output_number
-
-
-def validate_model_dimensions(input_dimensions: Any):
-    """Validates that input dimensions is an int and is greater than 0
-
-    Args:
-        input_dimensions: the value to validate
-
-    Returns:
-        input_dimensions, if it passes validation
-        
-    Raises:
-        
-    """
-    if isinstance(input_dimensions, int) and input_dimensions > 0:
-        return input_dimensions
-    
-    raise InternalError(f"Model dimensions must be a positive integer! Given model dimensions = {input_dimensions}.")
-
-
-def validate_model_properties_no_model(model_properties: dict):
-    """
-    model_properties dict must have exactly 1 key: "dimensions".
-    """
-    if model_properties is None:
-            raise InvalidArgError(
-            f"When creating an index with `{enums.SpecialModels.no_model}`, you must provide `model_properties` "
-            f"containing `dimensions` in the index settings. Please provide `model_properties` in your index settings or "
-            f"select a different model."
-        )
-    if "dimensions" not in model_properties:
-        raise InvalidArgError("If your index is using `no_model`, your `model_properties` must have `dimensions` set.")
-    
-    for key in model_properties:
-        if key != "dimensions":
-            raise InvalidArgError(f"Invalid model_properties key found: `{key}`. If your index is using `no_model`, then `model_properties` can only have `dimensions` set.")
-        
-    return model_properties
-
-
-def validate_model_name_and_properties(index_settings):
-    """
-    Ensures that:
-    1. If search_model is given, then model must be given as well.
-    2. if model_properties is given, then model is given as well.
-    3. if search_model_properties is given, then search_model must be given as well.
-    """
-    model_name = index_settings[IndexSettingsField.index_defaults].get(IndexSettingsField.model)
-    model_properties = index_settings[IndexSettingsField.index_defaults].get(IndexSettingsField.model_properties)
-    search_model_name = index_settings[IndexSettingsField.index_defaults].get(IndexSettingsField.search_model)
-    search_model_properties = index_settings[IndexSettingsField.index_defaults].get(IndexSettingsField.search_model_properties)
-
-
-    if search_model_name is not None and model_name is None:
-        raise InvalidArgError(f"`search_model` cannot be specified without also specifying `model`. Received search_model={search_model_name} but found no `model`")
-    
-    if model_properties is not None and model_name is None:
-        raise InvalidArgError(f"If `model_properties` is set, `model` must also be set. No `model` found for model_properties={model_properties}")
-    
-    if search_model_properties is not None and search_model_name is None:
-        raise InvalidArgError(f"If `search_model_properties` is set, `search_model` must also be set. No `search_model` found for search_model_properties={search_model_properties}")
-=======
-    return delete_request
->>>>>>> 36d692b1
+    return delete_request