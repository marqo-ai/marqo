--- conflicted
+++ resolved
@@ -7,13 +7,7 @@
 from marqo.errors import (
     MarqoError, InvalidFieldNameError, InvalidArgError, InternalError,
     InvalidDocumentIdError, DocTooLargeError, InvalidIndexNameError)
-<<<<<<< HEAD
-from marqo.tensor_search.enums import (
-    TensorField, SearchMethod
-)
-=======
 from marqo.tensor_search.enums import TensorField, SearchMethod
->>>>>>> 0a62e691
 from marqo.tensor_search import constants
 from typing import Any, Type, Sequence
 import inspect
