--- conflicted
+++ resolved
@@ -6,23 +6,11 @@
 from contextlib import contextmanager
 from typing import List, Optional, ContextManager
 
-<<<<<<< HEAD
-from typing import List, Optional, Tuple, ContextManager, Union
-=======
->>>>>>> 36d692b1
 import PIL
 from PIL.ImageFile import ImageFile
 
 from marqo.s2_inference import clip_utils
 from marqo.tensor_search.telemetry import RequestMetricsStore, RequestMetrics
-<<<<<<< HEAD
-import marqo.errors as errors
-from marqo.tensor_search import utils
-from marqo.tensor_search import enums
-from marqo.tensor_search import constants
-from marqo.tensor_search.models.index_info import IndexInfo
-=======
->>>>>>> 36d692b1
 
 
 def threaded_download_images(allocated_docs: List[dict], image_repo: dict, tensor_fields: List[str],
@@ -46,7 +34,7 @@
         For example:
         {
             'https://google.com/my_dog.png': UnidentifiedImageError, # error because such an image doesn't exist
-            'https://marqo-assets.s3.amazonaws.com/tests/images/ai_hippo_realistic.png': <PIL image>
+            'https://raw.githubusercontent.com/marqo-ai/marqo-api-tests/mainline/assets/ai_hippo_realistic.png': <PIL image>
         }
     Returns:
         None
@@ -173,75 +161,4 @@
                     result[new_key] = [result[new_key], value]
             else:
                 result[new_key] = value
-    return result
-
-
-def create_chunk_metadata(raw_document: dict) -> dict:
-    """
-    Creates a chunk metadata dictionary for a given document.
-    This metadata will be put in each OpenSearch child document (chunk) to be used for filtering.
-
-    We will only add values which are string, boolean, int, float, list or dictionary.
-    """
-
-    metadata = {}
-    metadata_field_types = {str, bool, int, float, list, dict}
-    for key, value in raw_document.items():
-        for cls in metadata_field_types:
-            if isinstance(value, cls):
-                metadata[key] = value
-                break
-    return metadata
-
-
-def determine_document_field_type(field_name: str, field_content, mappings: dict) -> enums.DocumentFieldType:
-    """
-    Determines the type of a document field
-    using its name, content, and the add docs mappings object.
-
-    3 Options:
-    1. standard (str, int, float, bool, list)
-    2. multimodal_combination (dict)
-    3. custom_vector (dict)
-    """
-
-    if isinstance(field_content, dict):
-        if field_name not in mappings:
-            raise errors.InternalError(f"Invalid dict field {field_name}. Could not find field in mappings object.")
-        
-        if mappings[field_name]["type"] == enums.MappingsObjectType.multimodal_combination:
-            return enums.DocumentFieldType.multimodal_combination
-        elif mappings[field_name]["type"] == enums.MappingsObjectType.custom_vector:
-            return enums.DocumentFieldType.custom_vector
-        else:
-            raise errors.InternalError(f"Invalid dict field type {field_name} in mappings. Must be one of {[t.value for t in enums.MappingsObjectType]}")
-    else:
-        return enums.DocumentFieldType.standard
-
-
-def determine_text_chunk_prefix(request_level_prefix: str, index_info: IndexInfo) -> str:
-    """
-    Determines the text chunk prefix to be used for chunking text fields.
-    This prefix will be added before each text chunk to be used for better inference.
-
-    Logic:
-    1. Prioritize request-level prefix
-    2. If not provided, use override in text_preprocessing
-    3. If not provided, use model_properties defined prefix
-    4. If not provided, keep as None (will be handled by dict .get() method)
-    """
-
-    if request_level_prefix is not None:
-        return request_level_prefix
-    
-    # Use override in text_preprocessing (if not None)
-    index_settings = index_info.get_index_settings()
-    if enums.IndexSettingsField.text_preprocessing in index_settings[enums.IndexSettingsField.index_defaults]:
-        text_preproc = index_settings[enums.IndexSettingsField.index_defaults][enums.IndexSettingsField.text_preprocessing]
-        if enums.IndexSettingsField.override_text_chunk_prefix in text_preproc:
-            if text_preproc[enums.IndexSettingsField.override_text_chunk_prefix] is not None:
-                return text_preproc[enums.IndexSettingsField.override_text_chunk_prefix]
-
-    # Use model-defined prefix (None if it does not exist)
-    model_prefix = index_info.get_model_properties().get(enums.ModelProperties.text_chunk_prefix)
-    return model_prefix+    return result