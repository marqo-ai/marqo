--- conflicted
+++ resolved
@@ -243,17 +243,11 @@
 def add_documents_orchestrator(
         config: Config, index_name: str, docs: List[dict],
         auto_refresh: bool, batch_size: int = 0, processes: int = 1,
-<<<<<<< HEAD
         non_tensor_fields=None, image_download_headers: dict = None,
-        device=None, update_mode: str = 'replace', use_existing_vectors: bool = False):
+        device=None, update_mode: str = 'replace', use_existing_tensors: bool = False):
 
     if image_download_headers is None:
         image_download_headers = dict()
-=======
-        non_tensor_fields=None,
-        device=None, update_mode: str = 'replace', 
-        use_existing_tensors: bool = False):
->>>>>>> 085815e8
 
     if non_tensor_fields is None:
         non_tensor_fields = []
@@ -263,11 +257,7 @@
         return add_documents(
             config=config, index_name=index_name, docs=docs, auto_refresh=auto_refresh,
             device=device, update_mode=update_mode, non_tensor_fields=non_tensor_fields,
-<<<<<<< HEAD
-            image_download_headers=image_download_headers, use_existing_vectors=use_existing_vectors
-=======
-            use_existing_tensors=use_existing_tensors
->>>>>>> 085815e8
+            use_existing_tensors=use_existing_tensors, image_download_headers=image_download_headers
         )
     elif processes is not None and processes > 1:
 
@@ -279,11 +269,7 @@
             config=config, index_name=index_name, docs=docs,
             auto_refresh=auto_refresh, batch_size=batch_size, processes=processes,
             device=device, update_mode=update_mode, non_tensor_fields=non_tensor_fields,
-<<<<<<< HEAD
-            image_download_headers=image_download_headers, use_existing_vectors=use_existing_vectors
-=======
-            use_existing_tensors=use_existing_tensors
->>>>>>> 085815e8
+            use_existing_tensors=use_existing_tensors, image_download_headers=image_download_headers
         )
 
         # we need to force the cache to update as it does not propagate using mp
@@ -299,23 +285,15 @@
         logger.info(f"batch_size={batch_size} and processes={processes} - batching using a single process")
         return _batch_request(config=config, index_name=index_name, dataset=docs, device=device,
                               batch_size=batch_size, verbose=False, non_tensor_fields=non_tensor_fields,
-<<<<<<< HEAD
-                              use_existing_vectors=use_existing_vectors,
+                              use_existing_tensors=use_existing_tensors,
                               image_download_headers=image_download_headers)
-=======
-                              use_existing_tensors=use_existing_tensors)
->>>>>>> 085815e8
 
 
 def _batch_request(config: Config, index_name: str, dataset: List[dict],
                    batch_size: int = 100, verbose: bool = True, device=None,
                    update_mode: str = 'replace', non_tensor_fields=None,
-<<<<<<< HEAD
-                   image_download_headers: Optional[Dict] = None, use_existing_vectors: bool = False
+                   image_download_headers: Optional[Dict] = None, use_existing_tensors: bool = False
                    ) -> List[Dict[str, Any]]:
-=======
-                   use_existing_tensors: bool = False) -> List[Dict[str, Any]]:
->>>>>>> 085815e8
     """Batch by the number of documents"""
     if image_download_headers is None:
         image_download_headers = dict()
@@ -345,11 +323,7 @@
             config=config, index_name=index_name,
             docs=docs, auto_refresh=False, device=device,
             update_mode=update_mode, non_tensor_fields=non_tensor_fields,
-<<<<<<< HEAD
-            use_existing_vectors=use_existing_vectors, image_download_headers=image_download_headers
-=======
-            use_existing_tensors=use_existing_tensors
->>>>>>> 085815e8
+            use_existing_tensors=use_existing_tensors, image_download_headers=image_download_headers
         )
         total_batch_time = timer() - t0
         num_docs = len(docs)
@@ -392,14 +366,9 @@
 
 
 def add_documents(config: Config, index_name: str, docs: List[dict], auto_refresh: bool,
-<<<<<<< HEAD
                   non_tensor_fields=None, device=None, update_mode: str = "replace",
                   image_download_thread_count: int = 20, image_download_headers: dict = None,
-                  use_existing_vectors: bool = False):
-=======
-                  non_tensor_fields=None, use_existing_tensors: bool = False, device=None, update_mode: str = "replace",
-                  image_download_thread_count: int = 20):
->>>>>>> 085815e8
+                  use_existing_tensors: bool = False):
     """
 
     Args:
@@ -409,11 +378,7 @@
         auto_refresh: Set to False if indexing lots of docs
         non_tensor_fields: List of fields, within documents to not create tensors for. Default to
           make tensors for all fields.
-<<<<<<< HEAD
-        use_existing_vectors: Whether or not to use the vectors already in doc (for update docs)
-=======
         use_existing_tensors: Whether or not to use the vectors already in doc (for update docs)
->>>>>>> 085815e8
         device: Device used to carry out the document update.
         update_mode: {'replace' | 'update'}. If set to replace (default) just
         image_download_thread_count: number of threads used to concurrently download images
@@ -441,13 +406,8 @@
     if len(docs) == 0:
         raise errors.BadRequestError(message="Received empty add documents request")
 
-<<<<<<< HEAD
-    if use_existing_vectors and update_mode != "replace":
-        raise errors.InvalidArgError("use_existing_vectors=True is only available for add and replace documents,"
-=======
     if use_existing_tensors and update_mode != "replace":
         raise errors.InvalidArgError("use_existing_tensors=True is only available for add and replace documents,"
->>>>>>> 085815e8
                                      "not for add and update!")
 
     valid_update_modes = ('update', 'replace')
@@ -471,11 +431,7 @@
         logger.info(f"          add_documents image download: took {(timer() - ti_0):.3f}s to concurrently download "
                     f"images for {batch_size} docs using {image_download_thread_count} threads ")
 
-<<<<<<< HEAD
-    if update_mode == 'replace' and use_existing_vectors:
-=======
     if update_mode == 'replace' and use_existing_tensors:
->>>>>>> 085815e8
         # Get existing documents
         doc_ids = [doc["_id"] for doc in docs if "_id" in doc]
         existing_docs = _get_documents_for_upsert(config=config, index_name=index_name, document_ids=doc_ids)
@@ -508,11 +464,7 @@
 
         if update_mode == "replace":
             indexing_instructions["index"]["_id"] = doc_id
-<<<<<<< HEAD
-            if use_existing_vectors:
-=======
             if use_existing_tensors:
->>>>>>> 085815e8
                 matching_doc = [doc for doc in existing_docs["docs"] if doc["_id"] == doc_id]
                 # Should only have 1 result, as only 1 id matches
                 if len(matching_doc) == 1:
@@ -559,15 +511,6 @@
 
             # chunks generated by processing this field for this doc:
             chunks_to_append = []
-<<<<<<< HEAD
-
-            # Check if content of this field changed. If no, skip all chunking and vectorisation
-            if ((update_mode == 'replace') and use_existing_vectors and existing_doc["found"]
-                    and (field in existing_doc["_source"]) and (existing_doc["_source"][field] == field_content)):
-                # logger.info(f"Using existing vectors for doc {doc_id}, field {field}. Content remains unchanged.")
-                chunks_to_append = _get_chunks_for_field(field_name=field, doc_id=doc_id, doc=existing_doc)
-
-=======
 
             # Check if content of this field changed. If no, skip all chunking and vectorisation
             if ((update_mode == 'replace') and use_existing_tensors and existing_doc["found"]
@@ -575,7 +518,6 @@
                 # logger.info(f"Using existing vectors for doc {doc_id}, field {field}. Content remains unchanged.")
                 chunks_to_append = _get_chunks_for_field(field_name=field, doc_id=doc_id, doc=existing_doc)
 
->>>>>>> 085815e8
             # Chunk and vectorise, since content changed.
             elif isinstance(field_content, (str, Image.Image)):
                 # TODO: better/consistent handling of a no-op for processing (but still vectorize)
@@ -687,11 +629,7 @@
             # Add chunks_to_append along with doc metadata to total chunks
             for chunk in chunks_to_append:
                 chunks.append({**chunk, **chunk_values_for_filtering})
-<<<<<<< HEAD
-
-=======
-        
->>>>>>> 085815e8
+
         if document_is_valid:
             # This block happens per DOC
             new_fields = new_fields.union(new_fields_from_doc)
@@ -723,7 +661,7 @@
             // All update fields should be recomputed, and it should be safe to delete these chunks             
             for (int i=ctx._source.{TensorField.chunks}.length-1; i>=0; i--) {{
                 if (params.doc_fields.contains(ctx._source.{TensorField.chunks}[i].{TensorField.field_name})) {{
-                ctx._source.{TensorField.chunks}.remove(i);
+                   ctx._source.{TensorField.chunks}.remove(i);
                 }}
                 // Check if the field should have a tensor, remove if not.
                 else if (params.non_tensor_fields.contains(ctx._source.{TensorField.chunks}[i].{TensorField.field_name})) {{
@@ -948,11 +886,7 @@
                 doc_in_results = False
                 dummy_res = result
                 break
-<<<<<<< HEAD
-
-=======
-        
->>>>>>> 085815e8
+
         # Put the chunks list in res_data, so it's complete
         if doc_in_results:
             res_data["_source"]["__chunks"] = res_chunks["_source"]["__chunks"]
@@ -960,15 +894,9 @@
         else:
             # This result just says that the doc was not found
             combined_result.append(dummy_res)
-<<<<<<< HEAD
 
     res["docs"] = combined_result
 
-=======
-            
-    res["docs"] = combined_result
-    
->>>>>>> 085815e8
     # Returns a list of combined docs
     return res
 
