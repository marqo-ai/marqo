"""tensor search logic

API Notes:
    - Some fields beginning with a double underscore "__" are protected and used for our internal purposes.
    - Examples include:
        __field_name
        __field_content
        __doc_chunk_relation
        __chunk_ids
        fields beginning with "__vector_"
    - The "_id" field isn't a real field. It's a way to declare an ID. Internally we use it as the ID
        for the doc. The doc is stored without this field in its body

Notes on search behaviour with caching and searchable attributes:
    The behaviour of lexical search and vector search differs when it comes to
    interactions between the cache and searchable attributes.

    This issue should just occur on the first search when another user adds a
    new field, as the index cache updates in the background during the search.

    Lexical search:
        - Searching an existing but uncached field will return the best result
            (the uncached field will be searched)
        - Searching all fields will return a poor result
            (the uncached field won’t be searched)
    Vector search:
        - Searching an existing but uncached field will return no results (the
            uncached field won’t be searched)
        - Searching all fields will return a poor result (the uncached field
            won’t be searched)

"""
import copy
import json
from collections import defaultdict
from timeit import default_timer as timer
import functools
import pprint
import typing
from marqo.tensor_search.models.private_models import ModelAuth
import uuid
from typing import List, Optional, Union, Iterable, Sequence, Dict, Any, Tuple
from marqo.tensor_search.models.add_docs_objects import AddDocsParams
import numpy as np
from PIL import Image
import marqo.config as config
from marqo.tensor_search.models.delete_docs_objects import MqDeleteDocsRequest
from marqo.tensor_search.enums import (
    Device, MediaType, MlModel, TensorField, SearchMethod, OpenSearchDataType,
    EnvVars
)
from marqo.tensor_search.enums import IndexSettingsField as NsField
from marqo.tensor_search import utils, backend, validation, configs, parallel, add_docs
from marqo.tensor_search.formatting import _clean_doc
from marqo.tensor_search.index_meta_cache import get_cache, get_index_info
from marqo.tensor_search import index_meta_cache
from marqo.tensor_search.models.api_models import BulkSearchQuery, BulkSearchQueryEntity, ScoreModifier
from marqo.tensor_search.models.search import Qidx, JHash, SearchContext, VectorisedJobs, VectorisedJobPointer
from marqo.tensor_search.models.index_info import IndexInfo
from marqo.tensor_search.models.external_apis.abstract_classes import ExternalAuth
from marqo.tensor_search.telemetry import RequestMetricsStore
from marqo.tensor_search.utils import add_timing
from marqo.tensor_search import delete_docs
from marqo.s2_inference.processing import text as text_processor
from marqo.s2_inference.processing import image as image_processor
from marqo.s2_inference.clip_utils import _is_image
from marqo.s2_inference.reranking import rerank
from marqo.s2_inference import s2_inference
import torch.cuda
import psutil
# We depend on _httprequests.py for now, but this may be replaced in the future, as
# _httprequests.py is designed for the client
from marqo._httprequests import HttpRequests
from marqo.config import Config
from marqo import errors
from marqo.s2_inference import errors as s2_inference_errors
import threading
from dataclasses import replace
from marqo.tensor_search.tensor_search_logging import get_logger

logger = get_logger(__name__)


def create_vector_index(
        config: Config, index_name: str, media_type: Union[str, MediaType] = MediaType.default,
        refresh_interval: str = "1s", index_settings=None):
    """
    Args:
        media_type: 'text'|'image'
    """
    validation.validate_index_name(index_name)

    if index_settings is not None:
        if NsField.index_defaults in index_settings:
            _check_model_name(index_settings)
        the_index_settings = _autofill_index_settings(index_settings=index_settings)
    else:
        the_index_settings = configs.get_default_index_settings()

    validation.validate_settings_object(settings_object=the_index_settings)

    vector_index_settings = {
        "settings": {
            "index": {
                "knn": True,
                "knn.algo_param.ef_search": 100,
                "refresh_interval": refresh_interval,
                "store.hybrid.mmap.extensions": ["nvd", "dvd", "tim", "tip", "dim", "kdd", "kdi", "cfs", "doc", "vec",
                                                 "vex"]
            },
            "number_of_shards": the_index_settings[NsField.number_of_shards],
            "number_of_replicas": the_index_settings[NsField.number_of_replicas],
        },
        "mappings": {
            "_meta": {
                "media_type": media_type,
            },
            "dynamic_templates": [
                {
                    "strings": {
                        "match_mapping_type": "string",
                        "mapping": {
                            "type": "text"
                        }
                    }
                }
            ],
            "properties": {
                TensorField.chunks: {
                    "type": "nested",
                    "properties": {
                        TensorField.field_name: {
                            "type": "keyword"
                        },
                        TensorField.field_content: {
                            "type": "text"
                        },
                    }
                }
            }
        }
    }
    max_marqo_fields = utils.read_env_vars_and_defaults(EnvVars.MARQO_MAX_INDEX_FIELDS)

    if max_marqo_fields is not None:
        max_os_fields = _marqo_field_limit_to_os_limit(int(max_marqo_fields))
        vector_index_settings["settings"]["mapping"] = {"total_fields": {"limit": int(max_os_fields)}}
    model_name = the_index_settings[NsField.index_defaults][NsField.model]
    vector_index_settings["mappings"]["_meta"][NsField.index_settings] = the_index_settings
    vector_index_settings["mappings"]["_meta"]["model"] = model_name

    response = HttpRequests(config).put(path=index_name, body=vector_index_settings)

    get_cache()[index_name] = IndexInfo(
        model_name=model_name, properties=vector_index_settings["mappings"]["properties"].copy(),
        index_settings=the_index_settings
    )
    return response


def _check_model_name(index_settings):
    """Ensures that if model_properties is given, then model_name is given as well
    """
    model_name = index_settings[NsField.index_defaults].get(NsField.model)
    model_properties = index_settings[NsField.index_defaults].get(NsField.model_properties)
    if model_properties is not None and model_name is None:
        raise s2_inference_errors.UnknownModelError(f"No model name found for model_properties={model_properties}")


def _marqo_field_limit_to_os_limit(marqo_index_field_limit: int) -> int:
    """Translates a Marqo Index Field limit (that a Marqo user will set)
    into the equivalent limit for Marqo-OS

    Each Marqo field generates 3 Marqo-OS fields:
        - One for its content
        - One for its vector
        - One for filtering

    There are also 3 fields that will be generated on a Marqo index, in most
    cases:
        - one for the chunks field
        - one for chunk's __field_content
        - one for chunk's __field_name

    Returns:
        The corresponding Marqo-OS limit
    """
    return (marqo_index_field_limit * 3) + 3


def _autofill_index_settings(index_settings: dict):
    """A half-complete index settings will be auto filled"""

    # TODO: validated conflicting settings
    # treat_urls_and_pointers_as_images

    copied_settings = index_settings.copy()
    default_settings = configs.get_default_index_settings()

    copied_settings = utils.merge_dicts(default_settings, copied_settings)

    if NsField.treat_urls_and_pointers_as_images in copied_settings[NsField.index_defaults] and \
            copied_settings[NsField.index_defaults][NsField.treat_urls_and_pointers_as_images] is True \
            and copied_settings[NsField.index_defaults][NsField.model] is None:
        copied_settings[NsField.index_defaults][NsField.model] = MlModel.clip

    # text preprocessing subfields - fills any missing sub-dict fields if some of the first level are present
    for key in list(default_settings[NsField.index_defaults][NsField.text_preprocessing]):
        if key not in copied_settings[NsField.index_defaults][NsField.text_preprocessing] or \
                copied_settings[NsField.index_defaults][NsField.text_preprocessing][key] is None:
            copied_settings[NsField.index_defaults][NsField.text_preprocessing][key] \
                = default_settings[NsField.index_defaults][NsField.text_preprocessing][key]

    # image preprocessing sub fields - fills any missing sub-dict fields
    for key in list(default_settings[NsField.index_defaults][NsField.image_preprocessing]):
        if key not in copied_settings[NsField.index_defaults][NsField.image_preprocessing] or \
                copied_settings[NsField.index_defaults][NsField.image_preprocessing][key] is None:
            copied_settings[NsField.index_defaults][NsField.image_preprocessing][key] \
                = default_settings[NsField.index_defaults][NsField.image_preprocessing][key]

    return copied_settings


def get_stats(config: Config, index_name: str):
    doc_count = HttpRequests(config).post(path=F"{index_name}/_count")["count"]
    return {
        "numberOfDocuments": doc_count
    }


def add_documents_orchestrator(
        config: Config, add_docs_params: AddDocsParams,
        batch_size: int = 0, processes: int = 1,
    ):
    # Default device calculated here and not in add_documents call
    if add_docs_params.device is None:
        selected_device = utils.read_env_vars_and_defaults("MARQO_BEST_AVAILABLE_DEVICE")
        if selected_device is None:
            raise errors.InternalError("Best available device was not properly determined on Marqo startup.")
        add_docs_params_with_device = replace(add_docs_params, device=selected_device)
        logger.debug(f"No device given for add_documents_orchestrator. Defaulting to best available device: {selected_device}")
    else:
        add_docs_params_with_device = add_docs_params

    if batch_size is None or batch_size == 0:
        logger.debug(f"batch_size={batch_size} and processes={processes} - not doing any marqo side batching")
        return add_documents(config=config, add_docs_params=add_docs_params_with_device)
    elif processes is not None and processes > 1:

        # verify index exists and update cache
        try:
            backend.get_index_info(config=config, index_name=add_docs_params.index_name)
        except errors.IndexNotFoundError:
            raise errors.IndexNotFoundError(f"Cannot add documents to non-existent index {add_docs_params.index_name}")

        try:
            # Empty text search:
            # 1. loads model into memory, 2. updates cache for multiprocessing
            _vector_text_search(
                config=config, index_name=add_docs_params.index_name, query='',
                model_auth=add_docs_params.model_auth, device=add_docs_params_with_device.device,
                image_download_headers=add_docs_params.image_download_headers)
        except Exception as e:
            logger.warning(
                f"add_documents orchestrator's call to vector text search, prior to parallel add_docs, raised an error. "
                f"Continuing to parallel add_docs. "
                f"Message: {e}"
            )

        logger.debug(f"batch_size={batch_size} and processes={processes} - using multi-processing")
        results = parallel.add_documents_mp(
            config=config, batch_size=batch_size, processes=processes, add_docs_params=add_docs_params_with_device
        )
        # we need to force the cache to update as it does not propagate using mp
        # we just clear this index's entry and it will re-populate when needed next
        if add_docs_params.index_name in get_cache():
            logger.info(f'deleting cache entry for {add_docs_params.index_name} after parallel add documents')
            del get_cache()[add_docs_params.index_name]

        return results
    else:
        if batch_size < 0:
            raise errors.InvalidArgError("Batch size can't be less than 1!")
        logger.debug(f"batch_size={batch_size} and processes={processes} - batching using a single process")
        return _batch_request(config=config, verbose=False, add_docs_params=add_docs_params_with_device, batch_size=batch_size)


def _batch_request(
        config: Config, add_docs_params: AddDocsParams,
        verbose: bool = True, batch_size: int = 100
        ) -> List[Dict[str, Any]]:
    """Batch by the number of documents"""

    if not add_docs_params.device:
        raise errors.InternalError("_batch_request (internal function) cannot be called without setting device!")

    logger.info(f"starting batch ingestion in sizes of {batch_size}")

    deeper = ((doc, i, batch_size) for i, doc in enumerate(add_docs_params.docs))

    def batch_requests(gathered, doc_tuple):
        doc, i, the_batch_size = doc_tuple
        if i % the_batch_size == 0:
            gathered.append([doc, ])
        else:
            gathered[-1].append(doc)
        return gathered

    batched = functools.reduce(lambda x, y: batch_requests(x, y), deeper, [])

    def verbosely_add_docs(i, docs):
        t0 = timer()

        logger.debug(f"    batch {i}: beginning ingestion. ")
        # we need to just use docs in the batch
        batch_add_docs_params = replace(add_docs_params, docs=docs)
        res = add_documents(config=config, add_docs_params=batch_add_docs_params)
        total_batch_time = timer() - t0
        num_docs = len(docs)

        logger.debug(f"    batch {i}: ingested {num_docs} docs. Time taken: {(total_batch_time):.3f}. "
                     f"Average time per doc {(total_batch_time / num_docs):.3f}")
        if verbose:
            logger.debug(f"        results from indexing batch {i}: {res}")
        return res

    results = [verbosely_add_docs(i, docs) for i, docs in enumerate(batched)]
    logger.info('completed batch ingestion.')
    return results


def _infer_opensearch_data_type(
        sample_field_content: typing.Any) -> Union[OpenSearchDataType, None]:
    """
    Raises:
        Exception if sample_field_content is a dict
    """
    if isinstance(sample_field_content, Sequence) and len(sample_field_content) > 0:
        # OpenSearch requires that all content of an array be the same type.
        # This function doesn't validate.
        to_check = sample_field_content[0]
    else:
        to_check = sample_field_content

    if isinstance(to_check, dict):
        raise errors.MarqoError("Field content can't be an object. An object should not be passed into _infer_opensearch_data_type"
                                     "to check.")
    elif isinstance(to_check, str):
        return OpenSearchDataType.text
    else:
        return None


def _get_chunks_for_field(field_name: str, doc_id: str, doc):
    # Find the chunks with a specific __field_name in a doc
    # Note: for a chunkless doc (nothing was tensorised) --> doc["_source"]["__chunks"] == []
    return [chunk for chunk in doc["_source"]["__chunks"] if chunk["__field_name"] == field_name]


def add_documents(config: Config, add_docs_params: AddDocsParams):
    """

    Args:
        config: Config object
        add_docs_params: add_documents()'s parameters
    Returns:

    Note:
    - add_docs_params.device default should always be set by the orchestrator beforehand

    """
    # ADD DOCS TIMER-LOGGER (3)

    RequestMetricsStore.for_request().start("add_documents.processing_before_opensearch")
    start_time_3 = timer()

    if add_docs_params.mappings is not None:
        validation.validate_mappings_object(mappings_object=add_docs_params.mappings)

    t0 = timer()
    bulk_parent_dicts = []

    if not add_docs_params.device:
        raise errors.InternalError("add_documents (internal function) cannot be called without setting device!")
    try:
        index_info = backend.get_index_info(config=config, index_name=add_docs_params.index_name)
    except errors.IndexNotFoundError:
        raise errors.IndexNotFoundError(f"Cannot add documents to non-existent index {add_docs_params.index_name}")

    if len(add_docs_params.docs) == 0:
        raise errors.BadRequestError(message="Received empty add documents request")

    if add_docs_params.mappings is not None:
        validate_mappings = validation.validate_mappings(add_docs_params.mappings)

    existing_fields = set(index_info.properties.keys())
    new_fields = set()

    # A dict to store the multimodal_fields and their (child_fields, opensearch_type)
    # dict = {parent_field_1 : set((child_field_1, type), ),
    #      =  parent_field_2 : set((child_field_1, type), )}
    # Check backend to see the differences between multimodal_fields and new_fields
    new_obj_fields = dict()

    unsuccessful_docs = []
    total_vectorise_time = 0
    batch_size = len(add_docs_params.docs)
    image_repo = {}

    if index_info.index_settings[NsField.index_defaults][NsField.treat_urls_and_pointers_as_images]:
        with RequestMetricsStore.for_request().time(
            "image_download.full_time",
            lambda t: logger.debug(
                f"add_documents image download: took {t:.3f}ms to concurrently download "
                f"images for {batch_size} docs using {add_docs_params.image_download_thread_count} threads"
            )
        ):
            image_repo = add_docs.download_images(docs=add_docs_params.docs, thread_count=20,
                                                non_tensor_fields=tuple(add_docs_params.non_tensor_fields),
                                                image_download_headers=add_docs_params.image_download_headers)
<<<<<<< HEAD

    if add_docs_params.update_mode == 'replace' and add_docs_params.use_existing_tensors:
=======
        
    if add_docs_params.use_existing_tensors:
>>>>>>> c2f88119
        doc_ids = []

        # Iterate through the list in reverse, only latest doc with dupe id gets added.
        for i in range(len(add_docs_params.docs)-1, -1, -1):
            if ("_id" in add_docs_params.docs[i]) and (add_docs_params.docs[i]["_id"] not in doc_ids):
                doc_ids.append(add_docs_params.docs[i]["_id"])
        existing_docs = _get_documents_for_upsert(
            config=config, index_name=add_docs_params.index_name, document_ids=doc_ids)

    for i, doc in enumerate(add_docs_params.docs):

        indexing_instructions = {'index': {"_index": add_docs_params.index_name}}
        copied = copy.deepcopy(doc)

        document_is_valid = True
        new_fields_from_doc = set()

        doc_id = None
        try:
            validation.validate_doc(doc)

            if "_id" in doc:
                doc_id = validation.validate_id(doc["_id"])
                del copied["_id"]
            else:
                doc_id = str(uuid.uuid4())

            [validation.validate_field_name(field) for field in copied]
        except errors.__InvalidRequestError as err:
            unsuccessful_docs.append(
                (i, {'_id': doc_id if doc_id is not None else '',
                     'error': err.message, 'status': int(err.status_code), 'code': err.code})
            )
            continue

        indexing_instructions["index"]["_id"] = doc_id
        if add_docs_params.use_existing_tensors:
            matching_doc = [doc for doc in existing_docs["docs"] if doc["_id"] == doc_id]
            # Should only have 1 result, as only 1 id matches
            if len(matching_doc) == 1:
                existing_doc = matching_doc[0]
            # When a request isn't sent to get matching docs, because the added docs don't
            # have IDs:
            elif len(matching_doc) == 0:
                existing_doc = {"found": False}
            else:
                raise errors.InternalError(message= f"Upsert: found {len(matching_doc)} matching docs for {doc_id} when only 1 or 0 should have been found.")

        # Metadata can be calculated here at the doc level.
        # Only add chunk values which are string, boolean, numeric or dictionary.
        # Dictionary keys will be store in a list.
        chunk_values_for_filtering = {}
        for key, value in copied.items():
            if not (isinstance(value, str) or isinstance(value, float)
                    or isinstance(value, bool) or isinstance(value, int)
                    or isinstance(value, list) or isinstance(value, dict)):
                continue
            chunk_values_for_filtering[key] = value

        chunks = []

        for field in copied:

            try:
                field_content = validation.validate_field_content(
                    field_content=copied[field], is_non_tensor_field=field in add_docs_params.non_tensor_fields)
                if isinstance(field_content, dict):
                    field_content = validation.validate_dict(
                        field=field, field_content=field_content,
                        is_non_tensor_field=field in add_docs_params.non_tensor_fields,
                        mappings=add_docs_params.mappings)
            except errors.InvalidArgError as err:
                document_is_valid = False
                unsuccessful_docs.append(
                    (i, {'_id': doc_id, 'error': err.message, 'status': int(err.status_code),
                         'code': err.code})
                )
                break

            if (field not in existing_fields) and (not isinstance(field_content, dict)):
                new_fields_from_doc.add((field, _infer_opensearch_data_type(copied[field])))

            # Don't process text/image fields when explicitly told not to.
            if field in add_docs_params.non_tensor_fields:
                continue

            # chunks generated by processing this field for this doc:
            chunks_to_append = []
            # Check if content of this field changed. If no, skip all chunking and vectorisation
            if (add_docs_params.use_existing_tensors
                    and existing_doc["found"]
                    and (field in existing_doc["_source"]) and (existing_doc["_source"][field] == field_content)):
                chunks_to_append = _get_chunks_for_field(field_name=field, doc_id=doc_id, doc=existing_doc)

            # Chunk and vectorise, since content changed.
            elif isinstance(field_content, (str, Image.Image)):

                # TODO: better/consistent handling of a no-op for processing (but still vectorize)

                # 1. check if urls should be downloaded -> "treat_pointers_and_urls_as_images":True
                # 2. check if it is a url or pointer
                # 3. If yes in 1 and 2, download blindly (without type)
                # 4. Determine media type of downloaded
                # 5. load correct media type into memory -> PIL (images), videos (), audio (torchaudio)
                # 6. if chunking -> then add the extra chunker

                if isinstance(field_content, str) and not _is_image(field_content):
                    # text processing pipeline:
                    split_by = index_info.index_settings[NsField.index_defaults][NsField.text_preprocessing][
                        NsField.split_method]
                    split_length = index_info.index_settings[NsField.index_defaults][NsField.text_preprocessing][
                        NsField.split_length]
                    split_overlap = index_info.index_settings[NsField.index_defaults][NsField.text_preprocessing][
                        NsField.split_overlap]
                    content_chunks = text_processor.split_text(field_content, split_by=split_by,
                                                               split_length=split_length, split_overlap=split_overlap)
                    text_chunks = content_chunks
                else:
                    # TODO put the logic for getting field parameters into a function and add per field options
                    image_method = index_info.index_settings[NsField.index_defaults][NsField.image_preprocessing][
                        NsField.patch_method]
                    # the chunk_image contains the no-op logic as of now - method = None will be a no-op
                    try:
                        # in the future, if we have different chunking methods, make sure we catch possible
                        # errors of different types generated here, too.
                        if isinstance(field_content, str) and index_info.index_settings[NsField.index_defaults][
                            NsField.treat_urls_and_pointers_as_images]:
                            if not isinstance(image_repo[field_content], Exception):
                                image_data = image_repo[field_content]
                            else:
                                raise s2_inference_errors.S2InferenceError(
                                    f"Could not find image found at `{field_content}`. \n"
                                    f"Reason: {str(image_repo[field_content])}"
                                )
                        else:
                            image_data = field_content
                        if image_method not in [None, 'none', '', "None", ' ']:
                            content_chunks, text_chunks = image_processor.chunk_image(
                                image_data, device=add_docs_params.device, method=image_method)
                        else:
                            # if we are not chunking, then we set the chunks as 1-len lists
                            # content_chunk is the PIL image
                            # text_chunk refers to URL
                            content_chunks, text_chunks = [image_data], [field_content]
                    except s2_inference_errors.S2InferenceError as e:
                        document_is_valid = False
                        unsuccessful_docs.append(
                            (i, {'_id': doc_id, 'error': e.message,
                                 'status': int(errors.InvalidArgError.status_code),
                                 'code': errors.InvalidArgError.code})
                        )
                        break

                normalize_embeddings = index_info.index_settings[NsField.index_defaults][
                    NsField.normalize_embeddings]
                infer_if_image = index_info.index_settings[NsField.index_defaults][
                    NsField.treat_urls_and_pointers_as_images]

                try:
                    # in the future, if we have different underlying vectorising methods, make sure we catch possible
                    # errors of different types generated here, too.

                    # ADD DOCS TIMER-LOGGER (4)
                    start_time = timer()
                    with RequestMetricsStore.for_request().time(f"add_documents.create_vectors"):
                        vector_chunks = s2_inference.vectorise(
                            model_name=index_info.model_name,
                            model_properties=_get_model_properties(index_info), content=content_chunks,
                            device=add_docs_params.device, normalize_embeddings=normalize_embeddings,
                            infer=infer_if_image, model_auth=add_docs_params.model_auth
                        )

                    end_time = timer()
                    total_vectorise_time += (end_time - start_time)
                except (s2_inference_errors.UnknownModelError,
                        s2_inference_errors.InvalidModelPropertiesError,
                        s2_inference_errors.ModelLoadError,
                        s2_inference.ModelDownloadError) as model_error:
                    raise errors.BadRequestError(
                        message=f'Problem vectorising query. Reason: {str(model_error)}',
                        link="https://marqo.pages.dev/latest/Models-Reference/dense_retrieval/"
                    )
                except s2_inference_errors.S2InferenceError:
                    document_is_valid = False
                    image_err = errors.InvalidArgError(message=f'Could not process given image: {field_content}')
                    unsuccessful_docs.append(
                        (i, {'_id': doc_id, 'error': image_err.message, 'status': int(image_err.status_code),
                             'code': image_err.code})
                    )
                    break

                if (len(vector_chunks) != len(text_chunks)):
                    raise RuntimeError(
                        f"the input content after preprocessing and its vectorized counterparts must be the same length."
                        f"recevied text_chunks={len(text_chunks)} and vector_chunks={len(vector_chunks)}. "
                        f"check the preprocessing functions and try again. ")

                for text_chunk, vector_chunk in zip(text_chunks, vector_chunks):
                    # We do not put in metadata yet at this stage.
                    chunks_to_append.append({
                        utils.generate_vector_name(field): vector_chunk,
                        TensorField.field_content: text_chunk,
                        TensorField.field_name: field
                    })

            elif isinstance(field_content, dict):
                if add_docs_params.mappings[field]["type"] == "multimodal_combination":
                    (combo_chunk, combo_document_is_valid,
                     unsuccessful_doc_to_append, combo_vectorise_time_to_add,
                     new_fields_from_multimodal_combination) = vectorise_multimodal_combination_field(
                            field, field_content, copied, i, doc_id, add_docs_params.device, index_info,
                            image_repo, add_docs_params.mappings[field], model_auth=add_docs_params.model_auth)
                    total_vectorise_time = total_vectorise_time + combo_vectorise_time_to_add
                    if combo_document_is_valid is False:
                        unsuccessful_docs.append(unsuccessful_doc_to_append)
                        break
                    else:
                        if field not in new_obj_fields:
                            new_obj_fields[field] = set()
                        new_obj_fields[field] = new_obj_fields[field].union(new_fields_from_multimodal_combination)
                        # TODO: we may want to use chunks_to_append here to make it uniform with use_existing_tensors and normal vectorisation
                        chunks.append({**combo_chunk, **chunk_values_for_filtering})
                        continue

            # Add chunks_to_append along with doc metadata to total chunks
            for chunk in chunks_to_append:
                chunks.append({**chunk, **chunk_values_for_filtering})

        if document_is_valid:
            new_fields = new_fields.union(new_fields_from_doc)
            copied[TensorField.chunks] = chunks
            bulk_parent_dicts.append(indexing_instructions)
            bulk_parent_dicts.append(copied)

    total_preproc_time = 0.001 * RequestMetricsStore.for_request().stop("add_documents.processing_before_opensearch")
    logger.debug(f"      add_documents pre-processing: took {(total_preproc_time):.3f}s total for {batch_size} docs, "
                f"for an average of {(total_preproc_time / batch_size):.3f}s per doc.")

    logger.debug(f"          add_documents vectorise: took {(total_vectorise_time):.3f}s for {batch_size} docs, "
                f"for an average of {(total_vectorise_time / batch_size):.3f}s per doc.")

    if bulk_parent_dicts:
        # the HttpRequest wrapper handles error logic
        update_mapping_response = backend.add_customer_field_properties(
            config=config, index_name=add_docs_params.index_name, customer_field_names=new_fields,
            model_properties=_get_model_properties(index_info), multimodal_combination_fields=new_obj_fields)

        # ADD DOCS TIMER-LOGGER (5)
        start_time_5 = timer()
        with RequestMetricsStore.for_request().time("add_documents.opensearch._bulk"):
            index_parent_response = HttpRequests(config).post(
                path="_bulk", body=utils.dicts_to_jsonl(bulk_parent_dicts)
            )
        RequestMetricsStore.for_request().add_time("add_documents.opensearch._bulk.internal", float(index_parent_response["took"]))

        end_time_5 = timer()
        total_http_time = end_time_5 - start_time_5
        total_index_time = index_parent_response["took"] * 0.001
        logger.debug(
            f"      add_documents roundtrip: took {(total_http_time):.3f}s to send {batch_size} docs (roundtrip) to Marqo-os, "
            f"for an average of {(total_http_time / batch_size):.3f}s per doc.")

        logger.debug(
            f"          add_documents Marqo-os index: took {(total_index_time):.3f}s for Marqo-os to index {batch_size} docs, "
            f"for an average of {(total_index_time / batch_size):.3f}s per doc.")
    else:
        index_parent_response = None

    with RequestMetricsStore.for_request().time("add_documents.postprocess"):
        if add_docs_params.auto_refresh:
            HttpRequests(config).post(path=F"{add_docs_params.index_name}/_refresh")

        t1 = timer()

        def translate_add_doc_response(response: Optional[dict], time_diff: float) -> dict:
            """translates OpenSearch response dict into Marqo dict"""
            item_fields_to_remove = ['_index', '_primary_term', '_seq_no', '_shards', '_version']
            result_dict = {}
            new_items = []

            if response is not None:
                copied_res = copy.deepcopy(response)

                result_dict['errors'] = copied_res['errors']
                actioned = "index"

                for item in copied_res["items"]:
                    for to_remove in item_fields_to_remove:
                        if to_remove in item[actioned]:
                            del item[actioned][to_remove]
                    new_items.append(item[actioned])

            if unsuccessful_docs:
                result_dict['errors'] = True

            for loc, error_info in unsuccessful_docs:
                new_items.insert(loc, error_info)

            result_dict["processingTimeMs"] = time_diff * 1000
            result_dict["index_name"] = add_docs_params.index_name
            result_dict["items"] = new_items
            return result_dict

        return translate_add_doc_response(response=index_parent_response, time_diff=t1 - t0)


def get_document_by_id(
        config: Config, index_name: str, document_id: str, show_vectors: bool = False):
    """returns document by its ID"""
    validation.validate_id(document_id)
    res = HttpRequests(config).get(
        f'{index_name}/_doc/{document_id}'
    )
    if "_source" in res:
        return _clean_doc(res["_source"], doc_id=document_id, include_vectors=show_vectors)
    else:
        return res


def get_documents_by_ids(
        config: Config, index_name: str, document_ids: List[str],
        show_vectors: bool = False,
):
    """returns documents by their IDs"""
    if not isinstance(document_ids, typing.Collection):
        raise errors.InvalidArgError("Get documents must be passed a collection of IDs!")
    if len(document_ids) <= 0:
        raise errors.InvalidArgError("Can't get empty collection of IDs!")
    max_docs_limit = utils.read_env_vars_and_defaults(EnvVars.MARQO_MAX_RETRIEVABLE_DOCS)
    if max_docs_limit is not None and len(document_ids) > int(max_docs_limit):
        raise errors.IllegalRequestedDocCount(
            f"{len(document_ids)} documents were requested, which is more than the allowed limit of [{max_docs_limit}], "
            f"set by the environment variable `{EnvVars.MARQO_MAX_RETRIEVABLE_DOCS}`")
    docs = [
        {"_index": index_name, "_id": validation.validate_id(doc_id)}
        for doc_id in document_ids
    ]
    if not show_vectors:
        for d in docs:
            d["_source"] = dict()
            d["_source"]["exclude"] = f"*{TensorField.vector_prefix}*"
    res = HttpRequests(config).get(
        f'_mget/',
        body={
            "docs": docs,
        }
    )
    if "docs" in res:
        to_return = {
            "results": []
        }
        for doc in res['docs']:
            if not doc['found']:
                to_return['results'].append({
                    '_id': doc['_id'],
                    TensorField.found: False})
            else:
                to_return['results'].append(
                    {TensorField.found: True,
                     **_clean_doc(doc["_source"], doc_id=doc["_id"], include_vectors=show_vectors)})
        return to_return
    else:
        return res


def _get_documents_for_upsert(
        config: Config, index_name: str, document_ids: List[str],
        show_vectors: bool = False,
):
    """returns document chunks and content"""
    if not isinstance(document_ids, typing.Collection):
        raise errors.InvalidArgError("Get documents must be passed a collection of IDs!")

    # If we receive an invalid ID, we skip it
    valid_doc_ids = []
    for d_id in document_ids:
        try:
            validation.validate_id(d_id)
            valid_doc_ids.append(d_id)
        except errors.InvalidDocumentIdError:
            pass

    if len(valid_doc_ids) <= 0:
        return {"docs": []}
    max_docs_limit = utils.read_env_vars_and_defaults(EnvVars.MARQO_MAX_RETRIEVABLE_DOCS)
    if max_docs_limit is not None and len(document_ids) > int(max_docs_limit):
        raise errors.IllegalRequestedDocCount(
            f"{len(document_ids)} documents were requested, which is more than the allowed limit of [{max_docs_limit}], "
            f"set by the environment variable `{EnvVars.MARQO_MAX_RETRIEVABLE_DOCS}`")

    # Chunk Docs (get field name, field content, vectors)

    chunk_docs = [
        {"_index": index_name, "_id": doc_id,
         "_source": {"include": [f"__chunks.__field_content", f"__chunks.__field_name", f"__chunks.__vector_*"]}}
        for doc_id in valid_doc_ids
    ]

    data_docs = [
        {"_index": index_name, "_id": doc_id, "_source": {"exclude": "__chunks.*"}}
        for doc_id in valid_doc_ids
    ]

    res = HttpRequests(config).get(
        f'_mget/',
        body={
            "docs": chunk_docs + data_docs,
        }
    )

    # Combine the 2 query results (loop through each doc id)
    combined_result = []

    for doc_id in valid_doc_ids:
        # There should always be 2 results per doc.
        result_list = [doc for doc in res["docs"] if doc["_id"] == doc_id]

        if len(result_list) == 0:
            continue
        if len(result_list) not in (2, 0):
            raise errors.InternalError(f"Internal error fetching old documents. "
                                       f"There are {len(result_list)} results for doc id {doc_id}.")

        for result in result_list:
            if result["found"]:
                doc_in_results = True
                if ("__chunks" in result["_source"]) and (result["_source"]["__chunks"] == []):
                    res_data = result
                else:
                    res_chunks = result
            else:
                doc_in_results = False
                dummy_res = result
                break

        # Put the chunks list in res_data, so it contains all doc data
        if doc_in_results:
            # Only add chunks if not a chunkless doc
            if res_chunks["_source"]:
                res_data["_source"]["__chunks"] = res_chunks["_source"]["__chunks"]
            combined_result.append(res_data)
        else:
            # This result just says that the doc was not found ("found": False)
            combined_result.append(dummy_res)

    res["docs"] = combined_result

    # Returns a list of combined docs
    return res


def refresh_index(config: Config, index_name: str):
    return HttpRequests(config).post(path=F"{index_name}/_refresh")


@add_timing
def bulk_search(query: BulkSearchQuery, marqo_config: config.Config, verbose: bool = True, device: str = None):
    """Performs a set of search operations in parallel.

    Args:
        query: Set of search queries
        marqo_config:
        verbose:
        device:

    Notes:
        Current limitations:
          - Lexical and tensor search done in serial.
          - A single error (e.g. validation errors) on any one of the search queries returns an error and does not
            process non-erroring queries.
    """
    refresh_indexes_in_background(marqo_config, [q.index for q in query.queries])

    # TODO: Let non-errored docs to propagate.
    errs = [validation.validate_bulk_query_input(q) for q in query.queries]
    if any(errs):
        err = next(e for e in errs if e is not None)
        raise err

    if len(query.queries) == 0:
        return {"result": []}

    if device is None:
        selected_device = utils.read_env_vars_and_defaults("MARQO_BEST_AVAILABLE_DEVICE")
        if selected_device is None:
            raise errors.InternalError("Best available device was not properly determined on Marqo startup.")
        logger.debug(f"No device given for bulk_search. Defaulting to best available device: {selected_device}")
    else:
        selected_device = device

    tensor_queries: Dict[int, BulkSearchQueryEntity] = dict(filter(lambda e: e[1].searchMethod == SearchMethod.TENSOR, enumerate(query.queries)))
    lexical_queries: Dict[int, BulkSearchQueryEntity] = dict(filter(lambda e: e[1].searchMethod == SearchMethod.LEXICAL, enumerate(query.queries)))

    tensor_search_results = dict(zip(tensor_queries.keys(), _bulk_vector_text_search(
            marqo_config, list(tensor_queries.values()), device=selected_device,
        )))

    # TODO: combine lexical + tensor queries into /_msearch
    lexical_search_results = dict(zip(lexical_queries.keys(), [_lexical_search(
        config=marqo_config, index_name=q.index, text=q.q, result_count=q.limit, offset=q.offset,
        searchable_attributes=q.searchableAttributes, verbose=verbose,
        filter_string=q.filter, attributes_to_retrieve=q.attributesToRetrieve
    ) for q in lexical_queries.values()]))

    # Recombine lexical and tensor in order
    combined_results = list({**tensor_search_results, **lexical_search_results}.items())
    combined_results.sort()
    search_results = [r[1] for r in combined_results]

    with RequestMetricsStore.for_request().time(f"bulk_search.rerank"):
        for i, s in enumerate(search_results):
            q = query.queries[i]
            s["query"] = q.q
            s["limit"] = q.limit
            s["offset"] = q.offset

            ## TODO: filter out highlights within `_lexical_search`
            if not q.showHighlights:
                for hit in s["hits"]:
                    del hit["_highlights"]

            if q.reRanker is not None:
                logger.debug(f"reranking {i}th query using {q.reRanker}")
                with RequestMetricsStore.for_request().time(f"bulk_search.{i}.rerank"):
                    rerank_query(q, s, q.reRanker, selected_device, 1)

    return {
        "result": search_results
    }


def rerank_query(query: BulkSearchQueryEntity, result: Dict[str, Any], reranker: Union[str, Dict], device: str, num_highlights: int):
    if query.searchableAttributes is None:
        raise errors.InvalidArgError(f"searchable_attributes cannot be None when re-ranking. Specify which fields to search and rerank over.")
    try:
        start_rerank_time = timer()
        rerank.rerank_search_results(search_result=result, query=query.q,
                                     model_name=reranker, device=device,
                                     searchable_attributes=query.searchableAttributes, num_highlights=num_highlights)
        logger.debug(f"search ({query.searchMethod.lower()}) reranking using {reranker}: took {(timer() - start_rerank_time):.3f}s to rerank results.")
    except Exception as e:
        raise errors.BadRequestError(f"reranking failure due to {str(e)}")


def refresh_indexes_in_background(config: Config, index_names: List[str]) -> None:
    """Refresh indices to index meta cache.
    """
    for idx in index_names:
        if idx not in index_meta_cache.get_cache():
            backend.get_index_info(config=config, index_name=idx)

        REFRESH_INTERVAL_SECONDS = 2
        # update cache in the background
        cache_update_thread = threading.Thread(
            target=index_meta_cache.refresh_index_info_on_interval,
            args=(config, idx, REFRESH_INTERVAL_SECONDS))
        cache_update_thread.start()


def search(config: Config, index_name: str, text: Union[str, dict],
           result_count: int = 3, offset: int = 0, highlights=True,
           search_method: Union[str, SearchMethod, None] = SearchMethod.TENSOR,
           searchable_attributes: Iterable[str] = None, verbose: int = 0,
           reranker: Union[str, Dict] = None, filter: str = None,
           attributes_to_retrieve: Optional[List[str]] = None,
           device: str = None, boost: Optional[Dict] = None,
           image_download_headers: Optional[Dict] = None,
           context: Optional[SearchContext] = None,
           score_modifiers: Optional[ScoreModifier] = None,
           model_auth: Optional[ModelAuth] = None) -> Dict:
    """The root search method. Calls the specific search method

    Validation should go here. Validations include:
        - all args and their types
        - result_count (negatives etc)
        - text

    This deals with index caching

    Args:
        config:
        index_name:
        text:
        result_count:
        offset:
        search_method:
        searchable_attributes:
        verbose:
        device: May be none, we calculate default device here
        num_highlights: number of highlights to return for each doc
        boost: boosters to re-weight the scores of individual fields
        image_download_headers: headers for downloading images
        context: a dictionary to allow custom vectors in search, for tensor search only
        score_modifiers: a dictionary to modify the score based on field values, for tensor search only
        model_auth: Authorisation details for downloading a model (if required)
    Returns:

    """

    # Validation for: result_count (limit) & offset
    # Validate neither is negative
    if result_count <= 0:
        raise errors.IllegalRequestedDocCount("search result limit must be greater than 0!")
    if offset < 0:
        raise errors.IllegalRequestedDocCount("search result offset cannot be less than 0!")

        # validate query
    validation.validate_query(q=text, search_method=search_method)

    # Validate result_count + offset <= int(max_docs_limit)
    max_docs_limit = utils.read_env_vars_and_defaults(EnvVars.MARQO_MAX_RETRIEVABLE_DOCS)
    check_upper = True if max_docs_limit is None else result_count + offset <= int(max_docs_limit)
    if not check_upper:
        upper_bound_explanation = ("The search result limit + offset must be less than or equal to the "
                                   f"MARQO_MAX_RETRIEVABLE_DOCS limit of [{max_docs_limit}]. ")

        raise errors.IllegalRequestedDocCount(
            f"{upper_bound_explanation} Marqo received search result limit of `{result_count}` "
            f"and offset of `{offset}`.")

    t0 = timer()
    validation.validate_context(context=context, query=text, search_method=search_method)
    validation.validate_boost(boost=boost, search_method=search_method)
    validation.validate_searchable_attributes(searchable_attributes=searchable_attributes, search_method=search_method)
    if searchable_attributes is not None:
        [validation.validate_field_name(attribute) for attribute in searchable_attributes]
    if attributes_to_retrieve is not None:
        if not isinstance(attributes_to_retrieve, (List, typing.Tuple)):
            raise errors.InvalidArgError("attributes_to_retrieve must be a sequence!")
        [validation.validate_field_name(attribute) for attribute in attributes_to_retrieve]
    if verbose:
        print(f"determined_search_method: {search_method}, text query: {text}")
    # if we can't see the index name in cache, we request it and wait for the info
    if index_name not in index_meta_cache.get_cache():
        backend.get_index_info(config=config, index_name=index_name)

    REFRESH_INTERVAL_SECONDS = 2
    # update cache in the background
    cache_update_thread = threading.Thread(
        target=index_meta_cache.refresh_index_info_on_interval,
        args=(config, index_name, REFRESH_INTERVAL_SECONDS))
    cache_update_thread.start()

    if device is None:
        selected_device = utils.read_env_vars_and_defaults("MARQO_BEST_AVAILABLE_DEVICE")
        if selected_device is None:
            raise errors.InternalError("Best available device was not properly determined on Marqo startup.")
        logger.debug(f"No device given for search. Defaulting to best available device: {selected_device}")
    else:
        selected_device = device

    if search_method.upper() == SearchMethod.TENSOR:
        search_result = _vector_text_search(
            config=config, index_name=index_name, query=text, result_count=result_count, offset=offset,
            searchable_attributes=searchable_attributes, verbose=verbose,
            filter_string=filter, device=selected_device, attributes_to_retrieve=attributes_to_retrieve, boost=boost,
            image_download_headers=image_download_headers, context=context, score_modifiers=score_modifiers,
            model_auth=model_auth
        )
    elif search_method.upper() == SearchMethod.LEXICAL:
        search_result = _lexical_search(
            config=config, index_name=index_name, text=text, result_count=result_count, offset=offset,
            searchable_attributes=searchable_attributes, verbose=verbose,
            filter_string=filter, attributes_to_retrieve=attributes_to_retrieve
        )
    else:
        raise errors.InvalidArgError(f"Search called with unknown search method: {search_method}")

    if reranker is not None:
        logger.info("reranking using {}".format(reranker))
        if searchable_attributes is None:
            raise errors.InvalidArgError(
                f"searchable_attributes cannot be None when re-ranking. Specify which fields to search and rerank over.")
        try:
            # SEARCH TIMER-LOGGER (reranking)
            RequestMetricsStore.for_request().start(f"search.rerank")
            rerank.rerank_search_results(search_result=search_result, query=text,
                                         model_name=reranker,
                                         device=selected_device,
                                         searchable_attributes=searchable_attributes,
                                         num_highlights=1)
            total_rerank_time = RequestMetricsStore.for_request().stop(f"search.rerank")
            logger.debug(
                f"search ({search_method.lower()}) reranking using {reranker}: took {(total_rerank_time):.3f}ms to rerank results."
            )
        except Exception as e:
            raise errors.BadRequestError(f"reranking failure due to {str(e)}")

    search_result["query"] = text
    search_result["limit"] = result_count
    search_result["offset"] = offset

    if not highlights:
        for hit in search_result["hits"]:
            del hit["_highlights"]

    time_taken = timer() - t0
    search_result["processingTimeMs"] = round(time_taken * 1000)
    logger.debug(f"search ({search_method.lower()}) completed with total processing time: {(time_taken):.3f}s.")

    return search_result


def _lexical_search(
        config: Config, index_name: str, text: str, result_count: int = 3, offset: int = 0,
        searchable_attributes: Sequence[str] = None, verbose: int = 0, filter_string: str = None,
        attributes_to_retrieve: Optional[List[str]] = None, expose_facets: bool = False):
    """

    Args:
        config:
        index_name:
        text:
        result_count:
        offset:
        searchable_attributes:
        verbose:

    Returns:

    Notes:
        Should not be directly called by client - the search() method should
        be called. The search() method adds syncing
        Uses normal search (not multiple search).
    TODO:
        - Test raise_for_searchable_attribute=False
    """
    if not isinstance(text, str):
        raise errors.InvalidArgError(
            f"Query arg must be of type str! text arg is of type {type(text)}. "
            f"Query arg: {text}")

    # SEARCH TIMER-LOGGER (pre-processing)
    RequestMetricsStore.for_request().start("search.lexical.processing_before_opensearch")
    if searchable_attributes is not None and searchable_attributes:
        fields_to_search = searchable_attributes
    else:
        fields_to_search = index_meta_cache.get_index_info(
            config=config, index_name=index_name
        ).get_true_text_properties()

    # Validation for offset (pagination is single field)
    if len(fields_to_search) != 1 and offset > 0:
        raise errors.InvalidArgError(
            f"Pagination (offset > 0) is only supported for single field searches! Your search currently has {len(fields_to_search)} fields: {fields_to_search}")

    # Parse text into required and optional terms.
    (required_terms, optional_blob) = utils.parse_lexical_query(text)

    body = {
        "query": {
            "bool": {
                # Optional blob terms SHOULD be in results.
                "should": [
                    {"match": {field: optional_blob}}
                    for field in fields_to_search
                ],
                # Required terms MUST be in results.
                "must": [
                    {
                        # Nested bool, since required term can be in ANY field.
                        "bool": {
                            "should": [
                                {"match_phrase": {field: term}}
                                for field in fields_to_search
                            ]
                        }
                    }
                    for term in required_terms
                ],
                "must_not": [
                    {"exists": {"field": TensorField.field_name}}
                ],
            }
        },
        "size": result_count,
        "from": offset
    }
    if filter_string is not None:
        body["query"]["bool"]["filter"] = [{
            "query_string": {"query": filter_string}}]
    if attributes_to_retrieve is not None:
        body["_source"] = {"include": attributes_to_retrieve} if len(attributes_to_retrieve) > 0 else False
    if not expose_facets:
        if "_source" not in body:
            body["_source"] = dict()
        if body["_source"] is not False:
            body["_source"]["exclude"] = [f"*{TensorField.vector_prefix}*"]

    total_preprocess_time = RequestMetricsStore.for_request().stop("search.lexical.processing_before_opensearch")
    logger.debug(f"search (lexical) pre-processing: took {(total_preprocess_time):.3f}ms to process query.")

    start_search_http_time = timer()
    with RequestMetricsStore.for_request().time("search.opensearch._search"):
        search_res = HttpRequests(config).get(path=f"{index_name}/_search", body=body)
    RequestMetricsStore.for_request().add_time("search.opensearch._search.internal", search_res["took"] * 0.001) # internal, not round trip time

    end_search_http_time = timer()
    total_search_http_time = end_search_http_time - start_search_http_time
    total_os_process_time = search_res["took"] * 0.001
    num_results = len(search_res['hits']['hits'])
    logger.debug(
        f"search (lexical) roundtrip: took {(total_search_http_time):.3f}s to send search query (roundtrip) to Marqo-os and received {num_results} results.")
    logger.debug(
        f"  search (lexical) Marqo-os processing time: took {(total_os_process_time):.3f}s for Marqo-os to execute the search.")

    # SEARCH TIMER-LOGGER (post-processing)
    RequestMetricsStore.for_request().start("search.lexical.postprocess")
    res_list = []
    for doc in search_res['hits']['hits']:
        just_doc = _clean_doc(doc["_source"].copy()) if "_source" in doc else dict()
        just_doc["_id"] = doc["_id"]
        just_doc["_score"] = doc["_score"]
        res_list.append({**just_doc, "_highlights": []})

    total_postprocess_time = RequestMetricsStore.for_request().stop("search.lexical.postprocess")
    logger.debug(
        f"search (lexical) post-processing: took {(total_postprocess_time):.3f}ms to format {len(res_list)} results.")

    return {'hits': res_list}


def construct_vector_input_batches(query: Union[str, Dict], index_info: IndexInfo) -> Tuple[List[str], List[str]]:
    """Splits images from text in a single query (either a query string, or dict of weighted strings).

    Args:
        query: a string query, or a dict of weighted strings.
        index_info: used to determine whether URLs should be treated as images

    Returns:
        A tuple of string batches. The first is text content the second is image content.
    """
    treat_urls_as_images = index_info.index_settings[NsField.index_defaults][NsField.treat_urls_and_pointers_as_images]
    if isinstance(query, str):
        if treat_urls_as_images and _is_image(query):
            return [], [query, ]
        else:
            return [query, ], []
    else:  # is dict:
        ordered_queries = list(query.items())
        if treat_urls_as_images:
            text_queries = [k for k, _ in ordered_queries if not _is_image(k)]
            image_queries = [k for k, _ in ordered_queries if _is_image(k)]
            return text_queries, image_queries
        else:
            return [k for k, _ in ordered_queries], []


def get_vector_properties_to_search(searchable_attributes: Union[None, List[str]], index_info: IndexInfo, offset: int = 0) -> List[str]:
    if searchable_attributes is None:
        properties_to_search = index_info.get_vector_properties().keys()
    else:
        searchable_attributes_as_vectors = {
            utils.generate_vector_name(field_name=attribute) for attribute in searchable_attributes
        }
        # discard searchable attributes that aren't found in the cache:
        properties_to_search = list(searchable_attributes_as_vectors.intersection(
            index_info.get_vector_properties().keys()
        ))

    # Validation for offset (pagination is single field) if offset not provided, validation is not run.
    if len(properties_to_search) != 1 and offset > 0:
        human_readable_vector_properties = [v.replace(TensorField.vector_prefix, '') for v in
                                            list(properties_to_search)]
        raise errors.InvalidArgError(
            f"Pagination (offset > 0) is only supported for single field searches!"
            f" Your search currently has {len(properties_to_search)} vectorisable fields: {human_readable_vector_properties}"
        )
    return properties_to_search


def construct_msearch_body_elements(searchableAttributes: List[str], offset: int, filter_string: str, index_info: IndexInfo, result_count: int, query_vector: List[float], attributes_to_retrieve: List[str], index_name: str, score_modifiers: Optional[ScoreModifier] = None) -> List[Dict[str, Any]]:
    """Constructs the body payload of a `/_msearch` request for a single bulk search query"""
    contextualised_filter = utils.contextualise_filter(filter_string=filter_string, simple_properties=index_info.get_text_properties())
    vector_properties_to_search = get_vector_properties_to_search(searchableAttributes, index_info, offset=offset)
    body = []

    for vector_field in vector_properties_to_search:
        if score_modifiers is not None:
            search_query = _create_score_modifiers_tensor_search_query(score_modifiers, result_count, offset, vector_field, query_vector)
            if filter_string is not None:
                search_query["query"]["function_score"]["query"]["nested"]["query"]["function_score"]["query"]\
                    ["knn"][f"{TensorField.chunks}.{vector_field}"][
                    "filter"] = {
                    "query_string": {"query": f"{contextualised_filter}"}
                }
        else:
            search_query = _create_normal_tensor_search_query(result_count, offset, vector_field, query_vector)
            if filter_string is not None:
                search_query["query"]["nested"]["query"]["knn"][f"{TensorField.chunks}.{vector_field}"][
                    "filter"] = {
                    "query_string": {"query": f"{contextualised_filter}"}
                }

        if attributes_to_retrieve is not None:
            search_query["_source"] = {"include": attributes_to_retrieve} if len(attributes_to_retrieve) > 0 else False
        body += [{"index": index_name}, search_query]

    return body


def bulk_msearch(config: Config, body: List[Dict]) -> List[Dict]:
    """Send an `/_msearch` request to MarqoOS and translate errors into a user-friendly format."""
    start_search_http_time = timer()
    try:
        with RequestMetricsStore.for_request().time("search.opensearch._msearch"):
            response = HttpRequests(config).get(path=F"_msearch", body=utils.dicts_to_jsonl(body))
        RequestMetricsStore.for_request().add_time("search.opensearch._msearch.internal", float(response["took"])) # internal, not round trip time

        end_search_http_time = timer()
        total_search_http_time = end_search_http_time - start_search_http_time
        total_os_process_time = response["took"] * 0.001
        num_responses = len(response["responses"])
        logger.debug(f"search (tensor) roundtrip: took {total_search_http_time:.3f}s to send {num_responses} search queries (roundtrip) to Marqo-os.")

        responses = [r['hits']['hits'] for r in response["responses"]]

    except KeyError as e:
        # KeyError indicates we have received a non-successful result
        try:
            root_cause_reason = response["responses"][0]["error"]["root_cause"][0]["reason"]
            root_cause_type: Optional[str] = response["responses"][0]["error"]["root_cause"][0].get("type")

            if "index.max_result_window" in root_cause_reason:
                raise errors.IllegalRequestedDocCount("Marqo-OS rejected the response due to too many requested results. Try reducing the query's limit parameter") from e
            elif 'parse_exception' in root_cause_reason:
                raise errors.InvalidArgError("Syntax error, could not parse filter string") from e
            elif  root_cause_type == 'query_shard_exception' and root_cause_reason.startswith("Failed to parse query"):
                raise errors.InvalidArgError("Syntax error, could not parse filter string") from e
            raise errors.BackendCommunicationError(f"Error communicating with Marqo-OS backend:\n{response}")
        except (KeyError, IndexError):
            raise e

    logger.debug(f"  search (tensor) Marqo-os processing time: took {total_os_process_time:.3f}s for Marqo-os to execute the search.")
    return responses

def gather_documents_from_response(resp: List[List[Dict[str, Any]]]) -> Dict[str, Any]:
    """
        For the specific responses to a query, gather correct responses. This is used to aggregate documents, for cases
        where the same document is retrieved for multiple field-queries.
    """
    gathered_docs = dict()

    for i, query_res in enumerate(resp):
        for doc in query_res:
            doc_chunks = doc["inner_hits"][TensorField.chunks]["hits"]["hits"]
            if doc["_id"] in gathered_docs:
                gathered_docs[doc["_id"]]["doc"] = doc
                gathered_docs[doc["_id"]]["chunks"].extend(doc_chunks)
            else:
                gathered_docs[doc["_id"]] = {
                    "_id": doc["_id"],
                    "doc": doc,
                    "chunks": doc_chunks
                }

        # Filter out docs with no inner hits:
        for doc_id in list(gathered_docs.keys()):
            if not gathered_docs[doc_id]["chunks"]:
                del gathered_docs[doc_id]

    return gathered_docs


def assign_query_to_vector_job(
        q: BulkSearchQueryEntity, jobs: Dict[JHash, VectorisedJobs], grouped_content: Tuple[List[str], List[str]],
        index_info: IndexInfo, device: str) -> List[VectorisedJobPointer]:
    """
    For a individual query, assign its content (to be vectorised) to a vector job. If none exist with the correct
    specifications, create a new job.

    Mutates entries in, and adds values to, the `jobs` param.

    Args:
        q:
        jobs:
        grouped_content: a 2-tuple of content, belonging to a single query, the first element is a list of text content.
            The second is a list of image URLs. Either element can be an empty list
        index_info:
        device:

    Returns:
        A list of pointers to the location in a vector job that will have its vectorised content.
    """
    if len(grouped_content) != 2:
        raise RuntimeError(
            "assign_query_to_vector_job() expects param `grouped_content` with 2 elems. Instead received"
            f" `grouped_content` with {len(grouped_content)} elems")
    ptrs = []
    for i, grouped_content in enumerate(grouped_content):
        content_type = 'text' if i == 0 else 'image'
        vector_job = VectorisedJobs(
            model_name=index_info.model_name,
            model_properties=_get_model_properties(index_info),
            content=grouped_content,
            device=device,
            normalize_embeddings=index_info.index_settings['index_defaults']['normalize_embeddings'],
            image_download_headers=q.image_download_headers,
            content_type=content_type,
            model_auth=q.modelAuth
        )
        # If exists, add content to vector job. Otherwise create new
        if jobs.get(vector_job.groupby_key()) is not None:
            j = jobs.get(vector_job.groupby_key())
            ptrs.append(j.add_content(grouped_content))
        else:
            jobs[vector_job.groupby_key()] = vector_job
            ptrs.append(VectorisedJobPointer(
                job_hash=vector_job.groupby_key(),
                start_idx=0,
                end_idx=len(vector_job.content)
            ))
    return ptrs


def create_vector_jobs(queries: List[BulkSearchQueryEntity], config: Config, device: str) -> Tuple[Dict[Qidx, List[VectorisedJobPointer]], Dict[JHash, VectorisedJobs]]:
    """
        For each query:
            - Find what needs to be vectorised
            - Group content (across search requests), that could be vectorised together
            - Keep track of the Job related to a search query

        Returns:
            - A mapping of the query index to the VectorisedJobPointer that points to the VectorisedJobs that will process its content.
            - A mapping of job key to job (for fast access).
    """
    qidx_to_job: Dict[Qidx, List[VectorisedJobPointer]] = dict()
    jobs: Dict[JHash, VectorisedJobs] = {}
    for i, q in enumerate(queries):
        q = queries[i]
        index_info = get_index_info(config=config, index_name=q.index)
        # split images from text:
        to_be_vectorised: Tuple[List[str], List[str]] = construct_vector_input_batches(q.q, index_info)
        qidx_to_job[i] = assign_query_to_vector_job(q, jobs, to_be_vectorised, index_info, device)
    
    return qidx_to_job, jobs


def vectorise_jobs(jobs: List[VectorisedJobs]) -> Dict[JHash, Dict[str, List[float]]]:
    """ Run s2_+inference.vectorise() on against each vector jobs.
    TODO: return a mapping of mapping: <JHash: <content: vector> >
    """
    result: Dict[JHash, Dict[str, List[float]]] = dict()
    for v in jobs:
        # TODO: Handle exception for single job, and allow others to run.
        try:
            if v.content:
                vectors = s2_inference.vectorise(
                    model_name=v.model_name, model_properties=v.model_properties,
                    content=v.content, device=v.device,
                    normalize_embeddings=v.normalize_embeddings,
                    image_download_headers=v.image_download_headers,
                    model_auth=v.model_auth
                )
                result[v.groupby_key()] = dict(zip(v.content, vectors))

        # TODO: This is a temporary addition.
        except (s2_inference_errors.UnknownModelError,
                s2_inference_errors.InvalidModelPropertiesError,
                s2_inference_errors.ModelLoadError,
                s2_inference.ModelDownloadError) as model_error:
            raise errors.BadRequestError(
                message=f'Problem vectorising query. Reason: {str(model_error)}',
                link="https://marqo.pages.dev/latest/Models-Reference/dense_retrieval/"
            )

        except s2_inference_errors.S2InferenceError as e:
            # TODO: differentiate image processing errors from other types of vectorise errors
            raise errors.InvalidArgError(message=f'Error vectorising content: {v.content}. Message: {e}')
    return result


def get_query_vectors_from_jobs(
        queries: List[BulkSearchQueryEntity], qidx_to_job: Dict[Qidx, List[VectorisedJobPointer]],
        job_to_vectors: Dict[JHash, Dict[str, List[float]]], config: Config,
        jobs: Dict[JHash, VectorisedJobs]
) -> Dict[Qidx, List[float]]:
    """
    Retrieve the vectorised content associated to each query from the set of batch vectorise jobs.
    Handles multi-modal queries, by weighting and combining queries into a single vector

    Args:
        - queries: Original search queries.
        - qidx_to_job: VectorisedJobPointer for each query
        - job_to_vectors: inference output from each VectorisedJob
        - config: standard Marqo config.

    """
    result: Dict[Qidx, List[float]] = defaultdict(list)
    for qidx, ptrs in qidx_to_job.items():

        # vectors = job_to_vectors[ptrs.job_hash][ptrs.start_idx: ptrs.end_idx]

        # qidx_to_vectors[qidx].append(vectors)
        q = queries[qidx]
        index_info = get_index_info(config=config, index_name=q.index)

        ordered_queries = list(q.q.items()) if isinstance(q.q, dict) else None
        if ordered_queries:
            # multiple queries. We have to weight and combine them:
            vectorised_ordered_queries = [
                (get_content_vector(
                    possible_jobs=qidx_to_job[qidx],
                    jobs=jobs,
                    job_to_vectors=job_to_vectors,
                    treat_urls_as_images=index_info.index_settings[NsField.index_defaults][NsField.treat_urls_and_pointers_as_images],
                    content=content),
                 weight,
                 content
                ) for content, weight in ordered_queries
            ]
            # TODO how doe we ensure order?
            weighted_vectors = [np.asarray(vec) * weight for vec, weight, content in vectorised_ordered_queries]

            context_tensors = q.get_context_tensor()
            if context_tensors is not None:
                weighted_vectors += [np.asarray(v.vector) * v.weight for v in context_tensors]

            try:
                merged_vector = np.mean(weighted_vectors, axis=0)
            except ValueError as e:
                raise errors.InvalidArgError(f"The provided vectors are not in the same dimension of the index."
                                             f"This causes the error when we do `numpy.mean()` over all the vectors.\n"
                                             f"The original error is `{e}`.\n"
                                             f"Please check `https://docs.marqo.ai/0.0.16/API-Reference/search/#context`.")

            if index_info.index_settings['index_defaults']['normalize_embeddings']:
                norm = np.linalg.norm(merged_vector, axis=-1, keepdims=True)
                if norm > 0:
                    merged_vector /= np.linalg.norm(merged_vector, axis=-1, keepdims=True)
            result[qidx] = list(merged_vector)
        else:
            # result[qidx] = vectors[0]
            result[qidx] = get_content_vector(
                possible_jobs=qidx_to_job.get(qidx, []),
                jobs=jobs,
                job_to_vectors= job_to_vectors,
                treat_urls_as_images=index_info.index_settings[NsField.index_defaults][NsField.treat_urls_and_pointers_as_images],
                content=q.q
            )
    return result


def get_content_vector(possible_jobs: List[VectorisedJobPointer], job_to_vectors: Dict[JHash, Dict[str, List[float]]],
                       jobs: Dict[JHash, VectorisedJobs],
                       treat_urls_as_images: bool, content: str) -> List[float]:
    """finds the vector associated with a piece of content

    Args:
        possible_jobs: The jobs where the target vector may reside
        treat_urls_as_images: an index_parameter that indicates whether content should be treated as image,
            if it has a URL structure
        content: The content to search

    Returns:
        Associated vector, if it is found.

    Raises runtime error if is not found
    """
    content_type = 'image' if treat_urls_as_images and _is_image(content) else 'text'
    not_found_error = RuntimeError(f"get_content_vector(): could not find corresponding vector for content `{content}`")
    for vec_job_pointer in possible_jobs:
        if jobs[vec_job_pointer.job_hash].content_type == content_type:
            try:
                return job_to_vectors[vec_job_pointer.job_hash][content]
            except KeyError:
                raise not_found_error
    raise not_found_error


def create_empty_query_response(queries: List[BulkSearchQueryEntity]) -> List[Dict]:
    return list(
        map(
            lambda x: {"hits": []}, queries
        )
    )

def run_vectorise_pipeline(config: Config, queries: List[BulkSearchQueryEntity], device: Union[Device, str]) -> Dict[Qidx, List[float]]:
    """Run the query vectorisation process"""
    # 1. Pre-process inputs ready for s2_inference.vectorise
    # we can still use qidx_to_job. But the jobs structure may need to be different
    vector_jobs_tuple: Tuple[Dict[Qidx, List[VectorisedJobPointer]], Dict[JHash, VectorisedJobs]] = create_vector_jobs(queries, config, device)

    qidx_to_jobs, jobs = vector_jobs_tuple

    # 2. Vectorise in batches against all queries
    ## TODO: To ensure that we are vectorising in batches, we can mock vectorise (), and see if the number of calls is as expected (if batch_size = 16, and number of docs = 32, and all args are the same, then number of calls = 2)
    # TODO: we need to enable str/PIL image structure:
    job_ptr_to_vectors: Dict[JHash, Dict[str, List[float]]] = vectorise_jobs(list(jobs.values()))

    # 3. For each query, get associated vectors
    qidx_to_vectors: Dict[Qidx, List[float]] = get_query_vectors_from_jobs(
        queries, qidx_to_jobs, job_ptr_to_vectors, config, jobs
    )
    return qidx_to_vectors

def _bulk_vector_text_search(config: Config, queries: List[BulkSearchQueryEntity], device: str = None) -> List[Dict]:
    """Resolve a batch of search queries in parallel.

    Args:
        - config:
        - queries: A list of independent search queries. Can be across multiple indexes, but are all expected to have `searchMethod = "TENSOR"`
    Returns:
        A list of search query responses (see `_format_ordered_docs_simple` for structure of individual entities).
    Note:
        - Search results are in the same order as `queries`.
        - device should ALWAYS be set, because it is only called by _bulk_search with the parameter specified
    """

    if len(queries) == 0:
        return []

    if not device:
        raise errors.InternalError("_bulk_vector_text_search cannot be called without `device`!")

    with RequestMetricsStore.for_request().time("bulk_search.vector.processing_before_opensearch",
        lambda t : logger.debug(f"bulk search (tensor) pre-processing: took {t:.3f}ms")
    ):

        with RequestMetricsStore.for_request().time(f"bulk_search.vector_inference_full_pipeline"):
            qidx_to_vectors: Dict[Qidx, List[float]] = run_vectorise_pipeline(config, queries, device)

        ## 4. Create msearch request bodies and combine to aggregate.
        query_to_body_parts: Dict[Qidx, List[Dict]] = dict()
        query_to_body_count: Dict[Qidx, int] = dict() # Keep track of count, so we can separate after msearch call.
        for qidx, q in enumerate(queries):
            index_info = get_index_info(config=config, index_name=q.index)
            body = construct_msearch_body_elements(q.searchableAttributes, q.offset, q.filter, index_info, q.limit, qidx_to_vectors[qidx], q.attributesToRetrieve, q.index, q.scoreModifiers)

            query_to_body_parts[qidx] = body
            query_to_body_count[qidx] = len(body)

        # Combine all msearch request bodies into one request body.
        aggregate_body = functools.reduce(lambda x, y: x + y, query_to_body_parts.values())
        if not aggregate_body:
            # Must return empty response, per search query
            return create_empty_query_response(queries)

    ## 5. POST aggregate  to /_msearch
    responses = bulk_msearch(config, aggregate_body)

    with RequestMetricsStore.for_request().time("bulk_search.vector.postprocess",
        lambda t : logger.debug(f"bulk search (tensor) post-processing: took {t:.3f}ms")
    ):
        # 6. Get documents back to each query, perform "gather" operation
        return create_bulk_search_response(queries, query_to_body_count, responses)


def create_bulk_search_response(queries: List[BulkSearchQueryEntity], query_to_body_count: Dict[Qidx, int], responses) -> List[Dict]:
    """
        Create Marqo search responses by extracting the appropriate elements from the batched /_msearch response. Also handles:
            - Boosting score (optional)
            - Sorting chunks
            - Formatting style
            - (no) highlights
        Does not mutate `responses` param.

    """
    results = []
    msearch_resp = copy.deepcopy(responses)
    for qidx, count in query_to_body_count.items():
        num_of_docs = count // 2
        result = msearch_resp[:num_of_docs]
        msearch_resp = msearch_resp[num_of_docs:]  # remove docs from response for next query

        query = queries[qidx]
        gathered_docs = gather_documents_from_response(result)
        if query.boost is not None:
            gathered_docs = boost_score(gathered_docs, query.boost, query.searchableAttributes)
        docs_chunks_sorted = sort_chunks(gathered_docs)
        results.append(
            _format_ordered_docs_simple(ordered_docs_w_chunks=docs_chunks_sorted, result_count=query.limit)
        )

    return results

def _vector_text_search(
        config: Config, index_name: str, query: Union[str, dict], result_count: int = 5, offset: int = 0,
        searchable_attributes: Iterable[str] = None, verbose=0, filter_string: str = None, device: str = None,
        attributes_to_retrieve: Optional[List[str]] = None, boost: Optional[Dict] = None, 
        image_download_headers: Optional[Dict] = None, context: Optional[Dict] = None,
        score_modifiers: Optional[ScoreModifier] = None, model_auth: Optional[ModelAuth] = None):
    """
    
    Args:
        config:
        index_name:
        query: either a string query (which can be a URL or natural language text), or a dict of
            <query string>:<weight float> pairs.
        result_count:
        offset:
        searchable_attributes: Iterable of field names to search. If left as None, then all will
            be searched
        verbose: if 0 - nothing is printed. if 1 - data is printed without vectors, if 2 - full
            objects are printed out
        attributes_to_retrieve: if set, only returns these fields
        image_download_headers: headers for downloading images
        context: a dictionary to allow custom vectors in search
        score_modifiers: a dictionary to modify the score based on field values, for tensor search only
        model_auth: Authorisation details for downloading a model (if required)
    Returns:

    Note:
        - uses multisearch, which returns k results in each attribute. Not that much of a concern unless you have a
        ridiculous number of attributes
        - Should not be directly called by client - the search() method should
        be called. The search() method adds syncing
        - device should ALWAYS be set

    Output format:
        [
            {
                _id: doc_id
                doc: {# original document},
                highlights:[{}],
            },
        ]
    Future work:
        - max result count should be in a config somewhere
        - searching a non existent index should return a HTTP-type error
    """
    # # SEARCH TIMER-LOGGER (pre-processing)
    if not device:
        raise errors.InternalError("_vector_text_search cannot be called without `device`!")

    RequestMetricsStore.for_request().start("search.vector.processing_before_opensearch")

    try:
        index_info = get_index_info(config=config, index_name=index_name)
    except KeyError as e:
        raise errors.IndexNotFoundError(message="Tried to search a non-existent index: {}".format(index_name))

    queries = [BulkSearchQueryEntity(
        q=query, searchableAttributes=searchable_attributes,searchMethod=SearchMethod.TENSOR, limit=result_count, offset=offset, showHighlights=False, filter=filter_string, attributesToRetrieve=attributes_to_retrieve, boost=boost, image_download_headers=image_download_headers, context=context, scoreModifiers=score_modifiers, index=index_name, modelAuth=model_auth
    )]
    with RequestMetricsStore.for_request().time(f"search.vector_inference_full_pipeline"):
        qidx_to_vectors: Dict[Qidx, List[float]] = run_vectorise_pipeline(config, queries, device)
    vectorised_text = list(qidx_to_vectors.values())[0]

    contextualised_filter = utils.contextualise_filter(filter_string=filter_string, simple_properties=index_info.get_text_properties())
    body = construct_msearch_body_elements(
        searchable_attributes, offset, filter_string, index_info, result_count, vectorised_text, attributes_to_retrieve, index_name, score_modifiers
    )

    if verbose:
        print("vector search body:")
        if verbose == 1:
            readable_body = copy.deepcopy(body)
            for i, q in enumerate(readable_body):
                if "index" in q:
                    continue
                for vec in list(q["query"]["nested"]["query"]["knn"].keys()):
                    readable_body[i]["query"]["nested"]["query"]["knn"][vec]["vector"] = \
                        readable_body[i]["query"]["nested"]["query"]["knn"][vec]["vector"][:5]
            pprint.pprint(readable_body)
        if verbose == 2:
            pprint.pprint(body, compact=True)

    if not body:
        # empty body means that there are no vector fields associated with the index.
        # This probably means the index is emtpy
        return {"hits": []}

    total_preprocess_time = RequestMetricsStore.for_request().stop("search.vector.processing_before_opensearch")
    logger.debug(f"search (tensor) pre-processing: took {(total_preprocess_time):.3f}ms to vectorize and process query.")

    # SEARCH TIMER-LOGGER (roundtrip)
    responses = bulk_msearch(config, body)

    # SEARCH TIMER-LOGGER (post-processing)
    RequestMetricsStore.for_request().start("search.vector.postprocess")
    gathered_docs = gather_documents_from_response(responses)

    if boost is not None:
        gathered_docs = boost_score(gathered_docs, boost, searchable_attributes)

    completely_sorted = sort_chunks(gathered_docs)

    if verbose:
        print("Chunk vector search, sorted result:")
        if verbose == 1:
            pprint.pprint(utils.truncate_dict_vectors(completely_sorted))
        elif verbose == 2:
            pprint.pprint(completely_sorted)

    res = _format_ordered_docs_simple(ordered_docs_w_chunks=completely_sorted, result_count=result_count)

    total_postprocess_time = RequestMetricsStore.for_request().stop("search.vector.postprocess")
    logger.debug(
        f"search (tensor) post-processing: took {(total_postprocess_time):.3f}ms to sort and format {len(completely_sorted)} results from Marqo-os.")
    return res

def _format_ordered_docs_simple(ordered_docs_w_chunks: List[dict], result_count: int) -> dict:
    """Only one highlight is returned
    Args:
        ordered_docs_w_chunks:
    Returns:
    """
    simple_results = []

    for d in ordered_docs_w_chunks:
        if "_source" in d['doc']:
            cleaned = _clean_doc(d['doc']["_source"], doc_id=d['_id'])
        else:
            cleaned = _clean_doc(dict(), doc_id=d['_id'])

        cleaned["_highlights"] = {
            d["chunks"][0]["_source"][TensorField.field_name]: d["chunks"][0]["_source"][
                TensorField.field_content]
        }
        cleaned["_score"] = d["chunks"][0]["_score"]
        simple_results.append(cleaned)
    return {"hits": simple_results[:result_count]}

def boost_score(docs: dict, boosters: dict, searchable_attributes) -> dict:
    """ re-weighs the scores of individual fields
        Args:
            docs:
            boosters: {'field_to_be_boosted': (int, int)}
        """
    to_be_boosted = docs.copy()
    boosted_fields = set()
    if searchable_attributes and boosters:
        if not set(boosters).issubset(set(searchable_attributes)):
            raise errors.InvalidArgError(
        "Boost fieldnames must be a subset of searchable attributes. "
        f"\nSearchable attributes: {searchable_attributes}"
        f"\nBoost: {boosters}"
        )

    for doc_id in list(to_be_boosted.keys()):
        for chunk in to_be_boosted[doc_id]["chunks"]:
            field_name = chunk['_source']['__field_name']
            if field_name in boosters.keys():
                booster = boosters[field_name]
                if len(booster) == 2:
                    chunk['_score'] = chunk['_score'] * booster[0] + booster[1]
                else:
                    chunk['_score'] = chunk['_score'] * booster[0]
                boosted_fields.add(field_name)
    return to_be_boosted


def sort_chunks(docs: dict) -> List:
    to_be_sorted = docs.copy()
    for doc_id in list(to_be_sorted.keys()):
        to_be_sorted[doc_id]["chunks"] = sorted(
            to_be_sorted[doc_id]["chunks"], key=lambda x: x["_score"], reverse=True)

    as_list = list(docs.values())
    return sorted(as_list, key=lambda x: x["chunks"][0]["_score"], reverse=True)


def check_health(config: Config):
    TIMEOUT = 3
    statuses = {
        "green": 0,
        "yellow": 1,
        "red": 2
    }

    marqo_status = "green"
    marqo_os_health_check = None
    try:
        timeout_config = copy.deepcopy(config)
        timeout_config.timeout = TIMEOUT
        marqo_os_health_check = HttpRequests(timeout_config).get(
            path="_cluster/health"
        )
    except errors.BackendCommunicationError:
        marqo_os_status = "red"

    if marqo_os_health_check is not None:
        if "status" in marqo_os_health_check:
            marqo_os_status = marqo_os_health_check['status']
        else:
            marqo_os_status = "red"
    else:
        marqo_os_status = "red"

    marqo_status = marqo_status if statuses[marqo_status] >= statuses[marqo_os_status] else marqo_os_status

    return {
        "status": marqo_status,
        "backend": {
            "status": marqo_os_status
        }
    }

def delete_index(config: Config, index_name):
    res = HttpRequests(config).delete(path=index_name)
    if index_name in get_cache():
        del get_cache()[index_name]
    return res


def get_indexes(config: Config):
    res = backend.get_cluster_indices(config=config)

    body = {
        'results': [
            {'index_name': ix} for ix in res
        ]
    }
    return body


def _select_model_from_media_type(media_type: Union[MediaType, str]) -> Union[MlModel, str]:
    if media_type == MediaType.text:
        return MlModel.bert
    elif media_type == MediaType.image:
        return MlModel.clip
    else:
        raise ValueError("_select_model_from_media_type(): "
                         "Received unknown media type: {}".format(media_type))


def _get_model_properties(index_info):
    index_defaults = index_info.get_index_settings()["index_defaults"]
    try:
        model_properties = index_defaults[NsField.model_properties]
    except KeyError:
        try:
            model_properties = s2_inference.get_model_properties_from_registry(index_info.model_name)
        except s2_inference_errors.UnknownModelError:
            raise s2_inference_errors.UnknownModelError(
                f"Could not find model properties for model={index_info.model_name}. "
                f"Please check that the model name is correct. "
                f"Please provide model_properties if the model is a custom model and is not supported by default")

    return model_properties


def get_loaded_models() -> dict:
    available_models = s2_inference.get_available_models()
    message = {"models": []}

    for ix in available_models:
        if isinstance(ix, str):
            message["models"].append({"model_name": ix.split("||")[0], "model_device": ix.split("||")[-1]})
    return message


def eject_model(model_name: str, device: str) -> dict:
    try:
        result = s2_inference.eject_model(model_name, device)
    except s2_inference_errors.ModelNotInCacheError as e:
        raise errors.ModelNotInCacheError(message=str(e))
    return result


def get_cpu_info() -> dict:
    return {
        "cpu_usage_percent": f"{psutil.cpu_percent(1)} %",  # The number 1 is a time interval for CPU usage calculation.
        "memory_used_percent": f"{psutil.virtual_memory()[2]} %",
        # The number 2 is just a index number to get the expected results
        "memory_used_gb": f"{round(psutil.virtual_memory()[3] / 1000000000, 1)}",
        # The number 3 is just a index number to get the expected results
    }


def get_cuda_info() -> dict:
    if torch.cuda.is_available():
        return {"cuda_devices": [{"device_id": _device_id, "device_name": torch.cuda.get_device_name(_device_id),
                                  "memory_used": f"{round(torch.cuda.memory_allocated(_device_id) / 1024 ** 3, 1)} GiB",
                                  "total_memory": f"{round(torch.cuda.get_device_properties(_device_id).total_memory / 1024 ** 3, 1)} GiB"}
                                 for _device_id in range(torch.cuda.device_count())]}

    else:
        raise errors.HardwareCompatabilityError(message=str(
            "ERROR: cuda is not supported in your machine!!"
        ))


def vectorise_multimodal_combination_field(
        field: str, multimodal_object: Dict[str, dict], doc: dict, doc_index: int,
        doc_id:str, device:str, index_info, image_repo, field_map:dict,
        model_auth: Optional[ModelAuth] = None
):
    '''
    This function is used to vectorise multimodal combination field. The field content should
    have the following structure:
    field_conent = {"tensor_field_one" : {"weight":0.5, "parameter": "test-paramater-1"},
                    "tensor_field_two" : {"weight": 0.5, parameter": "test-parameter-2"}},
    Over all this is a simplified version of the vectorise pipeline in add_documents. Specifically,
    1. we don't do any chunking here.
    2. we don't use image repo for concurrent downloading.
    Args:
        field_content: the field content that is a dictionary
        copied: the copied document
        unsuccessful_docs: a list to store all the unsuccessful documents
        total_vectorise_time: total vectorise time in the main body
        doc_index: the index of the document. This is an interator variable `i` in the main body to iterator throught the docs
        doc_id: the document id
        device: device from main body
        index_info: index_info from main body,
        model_auth: Model download authorisation information (if required)
    Returns:
        combo_chunk: the combo_chunk to be appended to the main body
        combo_document_is_valid:  if the document is a valid
        unsuccessful_docs: appended unsucessful_docs
        combo_total_vectorise_time: the vectorise time spent in combo field
        new_fields_from_multimodal_combination: the new fields from multimodal combination field that will be added to
            index properties

    '''
    # field_content = {"tensor_field_one" : {"weight":0.5, "parameter": "test-paramater-1"},
    #                 "tensor_field_two" : {"weight": 0.5, parameter": "test-parameter-2"}},
    combo_document_is_valid = True
    combo_vectorise_time_to_add = 0
    combo_chunk = {}
    unsuccessful_doc_to_append = tuple()
    new_fields_from_multimodal_combination = set()

    # Copy the important mutable objects from main body for safety purpose
    multimodal_object_copy = copy.deepcopy(multimodal_object)

    # 4 lists to store the field name and field content to vectorise.
    text_field_names = []
    text_content_to_vectorise = []

    image_field_names = []
    image_content_to_vectorise = []

    normalize_embeddings = index_info.index_settings[NsField.index_defaults][
        NsField.normalize_embeddings]
    infer_if_image = index_info.index_settings[NsField.index_defaults][
        NsField.treat_urls_and_pointers_as_images]

    if infer_if_image is False:
        text_field_names = list(multimodal_object.keys())
        text_content_to_vectorise = list(multimodal_object.values())
        new_fields_from_multimodal_combination =set([(sub_field_name, _infer_opensearch_data_type(sub_content)) for sub_field_name
        , sub_content in multimodal_object.items()])
    else:
        for sub_field_name, sub_content in multimodal_object.items():
            if isinstance(sub_content, str) and not _is_image(sub_content):
                text_field_names.append(sub_field_name)
                text_content_to_vectorise.append(sub_content)
            else:
                try:
                    if isinstance(sub_content, str) and index_info.index_settings[NsField.index_defaults][
                            NsField.treat_urls_and_pointers_as_images]:
                        if not isinstance(image_repo[sub_content], Exception):
                            image_data = image_repo[sub_content]
                        else:
                            raise s2_inference_errors.S2InferenceError(
                                f"Could not find image found at `{sub_content}`. \n"
                                f"Reason: {str(image_repo[sub_content])}"
                            )
                    else:
                        image_data = sub_content

                    image_content_to_vectorise.append(image_data)
                    image_field_names.append(sub_field_name)

                except s2_inference_errors.S2InferenceError as e:
                    combo_document_is_valid = False
                    unsuccessful_doc_to_append = \
                        (doc_index, {'_id': doc_id, 'error': e.message,
                                     'status': int(errors.InvalidArgError.status_code),
                                     'code': errors.InvalidArgError.code})

                    return combo_chunk, combo_document_is_valid, unsuccessful_doc_to_append, combo_vectorise_time_to_add, new_fields_from_multimodal_combination
            new_fields_from_multimodal_combination.add((sub_field_name, _infer_opensearch_data_type(sub_content)))

    try:
        start_time = timer()
        text_vectors = []
        if len(text_content_to_vectorise) > 0:
            with RequestMetricsStore.for_request().time(f"create_vectors"):
                text_vectors = s2_inference.vectorise(
                    model_name=index_info.model_name,
                    model_properties=_get_model_properties(index_info), content=text_content_to_vectorise,
                    device=device, normalize_embeddings=normalize_embeddings,
                    infer=infer_if_image, model_auth=model_auth
                )
        image_vectors = []
        if len(image_content_to_vectorise) > 0:
            with RequestMetricsStore.for_request().time(f"create_vectors"):
                image_vectors = s2_inference.vectorise(
                    model_name=index_info.model_name,
                    model_properties=_get_model_properties(index_info), content=image_content_to_vectorise,
                    device=device, normalize_embeddings=normalize_embeddings,
                    infer=infer_if_image, model_auth=model_auth
                )
        end_time = timer()
        combo_vectorise_time_to_add += (end_time - start_time)
    except (s2_inference_errors.UnknownModelError,
            s2_inference_errors.InvalidModelPropertiesError,
            s2_inference_errors.ModelLoadError) as model_error:
        raise errors.BadRequestError(
            message=f'Problem vectorising query. Reason: {str(model_error)}',
            link="https://marqo.pages.dev/latest/Models-Reference/dense_retrieval/"
        )
    except s2_inference_errors.S2InferenceError:
        combo_document_is_valid = False
        image_err = errors.InvalidArgError(message=f'Could not process given image: {multimodal_object_copy}')
        unsuccessful_doc_to_append = \
            (doc_index, {'_id': doc_id, 'error': image_err.message, 'status': int(image_err.status_code),
                 'code': image_err.code})

        return combo_chunk, combo_document_is_valid, unsuccessful_doc_to_append, combo_vectorise_time_to_add, new_fields_from_multimodal_combination

    sub_field_name_list = text_field_names + image_field_names
    vectors_list = text_vectors + image_vectors

    if not len(sub_field_name_list) == len(vectors_list):
        raise errors.BatchInferenceSizeError(message=f"Batch inference size does not match content for multimodal field {field}")

    vector_chunk = np.squeeze(np.mean([np.array(vector) * field_map["weights"][sub_field_name] for sub_field_name, vector in zip(sub_field_name_list, vectors_list)], axis=0))

    if normalize_embeddings is True:
        vector_chunk = vector_chunk / np.linalg.norm(vector_chunk)

    vector_chunk = vector_chunk.tolist()

    combo_chunk = dict({
        utils.generate_vector_name(field): vector_chunk,
        TensorField.field_content: json.dumps(multimodal_object),
        TensorField.field_name: field,
    })
    return combo_chunk, combo_document_is_valid, unsuccessful_doc_to_append, combo_vectorise_time_to_add, new_fields_from_multimodal_combination

def _create_normal_tensor_search_query(result_count, offset, vector_field, vectorised_text) -> dict:
    search_query = {
        "size": result_count,
        "from": offset,
        "query": {
            "nested": {
                "path": TensorField.chunks,
                "inner_hits": {
                    "_source": {
                        "include": ["__chunks.__field_content", "__chunks.__field_name"]
                    }
                },
                "query": {
                    "knn": {
                        f"{TensorField.chunks}.{vector_field}": {
                            "vector": vectorised_text,
                            "k": result_count + offset
                        }
                    }
                },
                "score_mode": "max"
            }
        },
        "_source": {
            "exclude": ["__chunks.__vector_*"]
        }
    }
    return search_query


def _create_score_modifiers_tensor_search_query(score_modifiers, result_count, offset, vector_field, vectorised_text) -> dict:
    script_score = score_modifiers.to_painless_script()
    search_query = {
        "size": result_count,
        "from": offset,
        "query": {
            "function_score": {
                "query": {
                    "nested": {
                        "path": TensorField.chunks,
                        "inner_hits": {
                            "_source": {
                                "include": ["__chunks.__field_content", "__chunks.__field_name",
                                            "__chunks.reputation"]
                            }
                        },
                        "query": {
                            "function_score": {
                                "query": {
                                    "knn": {
                                        f"{TensorField.chunks}.{vector_field}": {
                                            "vector": vectorised_text,
                                            "k": result_count + offset
                                        }
                                    }
                                },
                                "functions": [
                                    {
                                        "script_score": {
                                            "script": {
                                                "source": script_score
                                            }
                                        }
                                    }
                                ],
                                "boost_mode": "replace"
                            }
                        },
                        "score_mode": "max"
                    }
                },
            }
        },
        "_source": {
            "exclude": ["__chunks.__vector_*"]
        }
    }
    return search_query


def delete_documents(config: Config, index_name: str, doc_ids: List[str], auto_refresh):
    """Delete documents from the Marqo index with the given doc_ids """
    return delete_docs.delete_documents(
        config=config,
        del_request=MqDeleteDocsRequest(
            index_name=index_name,
            document_ids=doc_ids,
            auto_refresh=auto_refresh)
    )<|MERGE_RESOLUTION|>--- conflicted
+++ resolved
@@ -418,13 +418,8 @@
             image_repo = add_docs.download_images(docs=add_docs_params.docs, thread_count=20,
                                                 non_tensor_fields=tuple(add_docs_params.non_tensor_fields),
                                                 image_download_headers=add_docs_params.image_download_headers)
-<<<<<<< HEAD
-
-    if add_docs_params.update_mode == 'replace' and add_docs_params.use_existing_tensors:
-=======
-        
+
     if add_docs_params.use_existing_tensors:
->>>>>>> c2f88119
         doc_ids = []
 
         # Iterate through the list in reverse, only latest doc with dupe id gets added.
