--- conflicted
+++ resolved
@@ -756,16 +756,11 @@
     """
     max_docs_limit = utils.read_env_vars_and_defaults(EnvVars.MARQO_MAX_RETRIEVABLE_DOCS)
     check_upper = True if max_docs_limit is None else result_count <= int(max_docs_limit)
-<<<<<<< HEAD
-    if not (check_upper and result_count >= 0):
-        upper_bound_explanation = ("The search result limit must be between 0 and the "
-                                   f"MARQO_MAX_RETRIEVABLE_DOCS limit of [{max_docs_limit}]. ")
-=======
     if not(check_upper and result_count > 0):
         upper_bound_explanation = ("The search result limit must be greater than 0 and less than or equal to the"
                                   f"MARQO_MAX_RETRIEVABLE_DOCS limit of [{max_docs_limit}]. ")
->>>>>>> 657f07ee
-        above_zero_explanation = "The search result limit must be greater than or equal to 0."
+                                  
+        above_zero_explanation = "The search result limit must be greater than 0."
         explanation = upper_bound_explanation if max_docs_limit is not None else above_zero_explanation
         raise errors.IllegalRequestedDocCount(f"{explanation} Marqo received search result limit of `{result_count}`.")
 
@@ -895,19 +890,11 @@
 
 
 def _vector_text_search(
-<<<<<<< HEAD
     config: Config, index_name: str, text: str, result_count: int = 5, return_doc_ids=False,
     searchable_attributes: Iterable[str] = None, number_of_highlights=3,
-    verbose=0, raise_on_searchable_attribs=False, hide_vectors=True, k=500,
+    verbose=0, raise_on_searchable_attribs=False, k=500,
     simplified_format=True, filter_string: str = None, device=None,
     attributes_to_retrieve: Optional[List[str]] = None):
-=======
-        config: Config, index_name: str, text: str, result_count: int = 5, return_doc_ids=False,
-        searchable_attributes: Iterable[str] = None, number_of_highlights=3,
-        verbose=0, raise_on_searchable_attribs=False, k=500,
-        simplified_format=True, filter_string: str = None, device=None,
-        attributes_to_retrieve: Optional[List[str]] = None):
->>>>>>> 657f07ee
     """
     Args:
         config:
@@ -1021,13 +1008,8 @@
 
         field_names = list(index_info.get_text_properties().keys())
         if attributes_to_retrieve is not None:
-<<<<<<< HEAD
-            search_query["_source"] = {
-                "include": attributes_to_retrieve} if len(attributes_to_retrieve) > 0 else False
-=======
             search_query["_source"] = {"include": attributes_to_retrieve} if len(attributes_to_retrieve) > 0 else False
 
->>>>>>> 657f07ee
         if filter_string is not None:
             search_query["query"]["nested"]["query"]["knn"][f"{TensorField.chunks}.{vector_field}"][
                 "filter"] = {
