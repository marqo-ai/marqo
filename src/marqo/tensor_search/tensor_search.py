--- conflicted
+++ resolved
@@ -136,13 +136,13 @@
     return response
 
 
-<<<<<<< HEAD
 def _check_model_name(index_settings):
     model_name = index_settings[NsField.index_defaults].get(NsField.model)
     model_properties = index_settings[NsField.index_defaults].get(NsField.model_properties)
     if model_properties is not None and model_name is None:
         raise s2_inference_errors.UnknownModelError(f"No model name found for model_properties={model_properties}")
-=======
+
+
 def _marqo_field_limit_to_os_limit(marqo_index_field_limit: int) -> int:
     """Translates a Marqo Index Field limit (that a Marqo user will set)
     into the equivalent limit for Marqo-OS
@@ -162,7 +162,6 @@
         The corresponding Marqo-OS limit
     """
     return (marqo_index_field_limit * 3) + 3
->>>>>>> ad49c1cc
 
 
 def _autofill_index_settings(index_settings: dict):
