--- conflicted
+++ resolved
@@ -1826,20 +1826,12 @@
     return generate_heath_check_response(config, index_name=index_name)
 
 
-<<<<<<< HEAD
-    
-
-    # if marqo os returns anything worse than green, return it
-    marqo_status = marqo_status if statuses[marqo_status] >= statuses[marqo_os_status] else marqo_os_status
-=======
 def check_health(config: Config) -> dict:
     """Check the health of the Marqo-os backend.
     Deprecated in Marqo 1.0.0 and will be removed in future versions.
     Please use check_index_health instead.
     """
     return generate_heath_check_response(config)
->>>>>>> d05bde1f
-
 
 def delete_index(config: Config, index_name):
     res = HttpRequests(config).delete(path=index_name)
