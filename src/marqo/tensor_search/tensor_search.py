"""tensor search logic

API Notes:
    - Some fields beginning with a double underscore "__" are protected and used for our internal purposes.
    - Examples include:
        __field_name
        __field_content
        __doc_chunk_relation
        __chunk_ids
        fields beginning with "__vector_"
    - The "_id" field isn't a real field. It's a way to declare an ID. Internally we use it as the ID
        for the doc. The doc is stored without this field in its body

Notes on search behaviour with caching and searchable attributes:
    The behaviour of lexical search and vector search differs when it comes to
    interactions between the cache and searchable attributes.

    This issue should just occur on the first search when another user adds a
    new field, as the index cache updates in the background during the search.

    Lexical search:
        - Searching an existing but uncached field will return the best result
            (the uncached field will be searched)
        - Searching all fields will return a poor result
            (the uncached field won’t be searched)
    Vector search:
        - Searching an existing but uncached field will return no results (the
            uncached field won’t be searched)
        - Searching all fields will return a poor result (the uncached field
            won’t be searched)

"""
import copy
import json
import typing
import uuid
from collections import defaultdict
from contextlib import ExitStack
from timeit import default_timer as timer
from typing import List, Optional, Union, Iterable, Sequence, Dict, Any, Tuple

import numpy as np
import psutil
import torch.cuda
from PIL import Image

<<<<<<< HEAD
from marqo import exceptions as base_exceptions
from marqo.api import exceptions as api_exceptions
from marqo.core import exceptions as core_exceptions

=======
import marqo.core.exceptions as core_exceptions
import marqo.core.unstructured_vespa_index.common as unstructured_common
from marqo import errors
>>>>>>> eae55677
# We depend on _httprequests.py for now, but this may be replaced in the future, as
# _httprequests.py is designed for the client
from marqo.config import Config
from marqo.core import constants
from marqo.core.index_management.index_management import IndexManagement
from marqo.core.models.marqo_index import IndexType
from marqo.core.models.marqo_index import MarqoIndex, FieldType, UnstructuredMarqoIndex, StructuredMarqoIndex
from marqo.core.models.marqo_query import MarqoTensorQuery, MarqoLexicalQuery
from marqo.core.structured_vespa_index.structured_vespa_index import StructuredVespaIndex
from marqo.core.unstructured_vespa_index import unstructured_validation as unstructured_index_add_doc_validation
from marqo.core.unstructured_vespa_index.unstructured_vespa_index import UnstructuredVespaIndex
from marqo.core.vespa_index import for_marqo_index as vespa_index_factory
from marqo.s2_inference import errors as s2_inference_errors
from marqo.s2_inference import s2_inference
from marqo.s2_inference.clip_utils import _is_image
from marqo.s2_inference.processing import image as image_processor
from marqo.s2_inference.processing import text as text_processor
from marqo.s2_inference.reranking import rerank
from marqo.tensor_search import delete_docs
from marqo.tensor_search import enums
from marqo.tensor_search import index_meta_cache
from marqo.tensor_search import utils, validation, add_docs
from marqo.tensor_search.enums import (
    Device, TensorField, SearchMethod, EnvVars
)
from marqo.tensor_search.index_meta_cache import get_cache, get_index
from marqo.tensor_search.models.add_docs_objects import AddDocsParams
from marqo.tensor_search.models.api_models import BulkSearchQueryEntity, ScoreModifier
from marqo.tensor_search.models.delete_docs_objects import MqDeleteDocsRequest
from marqo.tensor_search.models.private_models import ModelAuth
from marqo.tensor_search.models.search import Qidx, JHash, SearchContext, VectorisedJobs, VectorisedJobPointer
from marqo.tensor_search.telemetry import RequestMetricsStore
from marqo.tensor_search.tensor_search_logging import get_logger
from marqo.vespa.exceptions import VespaStatusError
from marqo.vespa.models import VespaDocument, FeedBatchResponse, QueryResult

logger = get_logger(__name__)


def add_documents(config: Config, add_docs_params: AddDocsParams):
    """
    Args:
        config: Config object
        add_docs_params: add_documents()'s parameters
    """
    try:
        marqo_index = index_meta_cache.get_index(
            config=config, index_name=add_docs_params.index_name, force_refresh=True
        )
    
    # TODO: raise core_exceptions.IndexNotFoundError instead (fix associated tests)
    except api_exceptions.IndexNotFoundError:
        raise api_exceptions.IndexNotFoundError(f"Cannot add documents to non-existent index {add_docs_params.index_name}")

    if isinstance(marqo_index, UnstructuredMarqoIndex):
        return _add_documents_unstructured(config, add_docs_params, marqo_index)
    elif isinstance(marqo_index, StructuredMarqoIndex):
        return _add_documents_structured(config, add_docs_params, marqo_index)
    else:
        raise api_exceptions.InternalError(f"Unknown index type {type(marqo_index)}")


def _add_documents_unstructured(config: Config, add_docs_params: AddDocsParams, marqo_index: UnstructuredMarqoIndex):
    # ADD DOCS TIMER-LOGGER (3)
    vespa_client = config.vespa_client
    unstructured_vespa_index = UnstructuredVespaIndex(marqo_index)

    RequestMetricsStore.for_request().start("add_documents.processing_before_vespa")

    unstructured_index_add_doc_validation.validate_tensor_fields(add_docs_params.tensor_fields)

    multimodal_sub_fields = []
    if add_docs_params.mappings is not None:
        unstructured_index_add_doc_validation.validate_mappings_object_format(add_docs_params.mappings)
        for field_name, mapping in add_docs_params.mappings.items():
            if mapping.get("type", None) == enums.MappingsObjectType.multimodal_combination:
                multimodal_sub_fields.extend(mapping["weights"].keys())

    t0 = timer()
    bulk_parent_dicts = []

    if len(add_docs_params.docs) == 0:
        raise errors.BadRequestError(message="Received empty add documents request")

    unsuccessful_docs = []
    total_vectorise_time = 0
    batch_size = len(add_docs_params.docs)
    image_repo = {}

    with ExitStack() as exit_stack:
        if marqo_index.treat_urls_and_pointers_as_images:
            with RequestMetricsStore.for_request().time(
                    "image_download.full_time",
                    lambda t: logger.debug(
                        f"add_documents image download: took {t:.3f}ms to concurrently download "
                        f"images for {batch_size} docs using {add_docs_params.image_download_thread_count} threads"
                    )
            ):
                # TODO - Refactor this part to make it more readable
                # We need to pass the subfields to the image downloader, so that it can download the images in the
                # multimodal subfields even if the subfield is not a tensor_field
                tensor_fields_and_multimodal_subfields = copy.deepcopy(add_docs_params.tensor_fields) \
                    if add_docs_params.tensor_fields else []
                tensor_fields_and_multimodal_subfields.extend(multimodal_sub_fields)
                image_repo = exit_stack.enter_context(
                    add_docs.download_images(docs=add_docs_params.docs,
                                             thread_count=add_docs_params.image_download_thread_count,
                                             tensor_fields=tensor_fields_and_multimodal_subfields,
                                             image_download_headers=add_docs_params.image_download_headers)
                )

        if add_docs_params.use_existing_tensors:
            ids = [doc["_id"] for doc in add_docs_params.docs if "_id" in doc]
            existing_docs_dict: Dict[str, dict] = {}
            if len(ids) > 0:
                existing_docs = get_documents_by_ids(config, marqo_index.name, ids, show_vectors=True,
                                                     ignore_invalid_ids=True)['results']
                for doc in existing_docs:
                    id = doc["_id"]
                    if id in existing_docs_dict:
                        raise errors.InternalError(f"Received duplicate documents for ID {id} from Vespa")
                    if doc[TensorField.found]:
                        del doc[TensorField.found]
                        existing_docs_dict[id] = doc

                logger.debug(f"Found {len(existing_docs_dict)} existing docs")

        for i, doc in enumerate(add_docs_params.docs):

            copied = copy.deepcopy(doc)

            document_is_valid = True

            doc_id = None
            try:
                validation.validate_doc(doc)

                if add_docs_params.mappings and multimodal_sub_fields:
                    unstructured_index_add_doc_validation.validate_coupling_of_mappings_and_doc(
                        doc, add_docs_params.mappings, multimodal_sub_fields
                    )

                if "_id" in doc:
                    doc_id = validation.validate_id(doc["_id"])
                    del copied["_id"]
                else:
                    doc_id = str(uuid.uuid4())

                [unstructured_index_add_doc_validation.validate_field_name(field) for field in copied]

            except errors.__InvalidRequestError as err:
                unsuccessful_docs.append(
                    (i, {'_id': doc_id if doc_id is not None else '',
                         'error': err.message, 'status': int(err.status_code), 'code': err.code})
                )
                continue

            processed_tensor_fields: List[str] = []
            embeddings_list: List[str] = []

            for field in copied:

                is_tensor_field = utils.is_tensor_field(field, add_docs_params.tensor_fields)

                try:
                    field_content = unstructured_vespa_index.validate_field_content(
                        field_content=copied[field],
                        is_tensor_field=is_tensor_field
                    )
                except (errors.InvalidArgError, core_exceptions.MarqoDocumentParsingError) as err:
                    document_is_valid = False
                    unsuccessful_docs.append(
                        (i, {'_id': doc_id, 'error': err.message, 'status': int(err.status_code),
                             'code': err.code})
                    )
                    break

                # Proceed from here only for tensor fields
                if not is_tensor_field:
                    continue

                # chunks generated by processing this field for this doc:
                chunks: List[str] = []
                embeddings: List[List[float]] = []

                if (
                        add_docs_params.use_existing_tensors and
                        doc_id in existing_docs_dict and
                        existing_docs_dict[doc_id][field] == field_content
                ):
                    if (
                            constants.MARQO_DOC_TENSORS in existing_docs_dict[doc_id] and
                            field in existing_docs_dict[doc_id][constants.MARQO_DOC_TENSORS]
                    ):
                        chunks: List[str] = [f"{field}::{content}" for content in
                                             existing_docs_dict[doc_id][constants.MARQO_DOC_TENSORS][field][
                                                 constants.MARQO_DOC_CHUNKS]]
                        embeddings: List[List[float]] = [existing_docs_dict[doc_id][constants.MARQO_DOC_TENSORS][field][
                                                             constants.MARQO_DOC_EMBEDDINGS]]
                        logger.debug(f"Using existing tensors for field {field} for doc {doc_id}")
                    else:
                        # Happens if this wasn't a tensor field last time we indexed this doc
                        logger.debug(f"Found document but not tensors for field {field} for doc {doc_id}. "
                                     f"Is this a new tensor field?")

                if len(chunks) == 0:  # Not using existing tensors or didn't find it
                    if isinstance(field_content, (str, Image.Image)):
                        # 1. check if urls should be downloaded -> "treat_pointers_and_urls_as_images":True
                        # 2. check if it is a url or pointer
                        # 3. If yes in 1 and 2, download blindly (without type)
                        # 4. Determine media type of downloaded
                        # 5. load correct media type into memory -> PIL (images), videos (), audio (torchaudio)
                        # 6. if chunking -> then add the extra chunker

                        if isinstance(field_content, str) and not _is_image(field_content):
                            # text processing pipeline:
                            split_by = marqo_index.text_preprocessing.split_method.value
                            split_length = marqo_index.text_preprocessing.split_length
                            split_overlap = marqo_index.text_preprocessing.split_overlap
                            content_chunks: List[str] = text_processor.split_text(field_content, split_by=split_by,
                                                                                  split_length=split_length,
                                                                                  split_overlap=split_overlap)
                            text_chunks = content_chunks
                        else:
                            # TODO put the logic for getting field parameters into a function and add per field options
                            image_method = marqo_index.image_preprocessing.patch_method

                            # the chunk_image contains the no-op logic as of now - method = None will be a no-op
                            try:
                                # in the future, if we have different chunking methods, make sure we catch possible
                                # errors of different types generated here, too.
                                if isinstance(field_content, str) and marqo_index.treat_urls_and_pointers_as_images:
                                    if not isinstance(image_repo[field_content], Exception):
                                        image_data = image_repo[field_content]
                                    else:
                                        raise s2_inference_errors.S2InferenceError(
                                            f"Could not find image found at `{field_content}`. \n"
                                            f"Reason: {str(image_repo[field_content])}"
                                        )
                                else:
                                    image_data = field_content
                                if image_method is not None:
                                    content_chunks, text_chunks = image_processor.chunk_image(
                                        image_data, device=add_docs_params.device, method=image_method.value)
                                else:
                                    # if we are not chunking, then we set the chunks as 1-len lists
                                    # content_chunk is the PIL image
                                    # text_chunk refers to URL
                                    content_chunks, text_chunks = [image_data], [field_content]
                            except s2_inference_errors.S2InferenceError as e:
                                document_is_valid = False
                                unsuccessful_docs.append(
                                    (i, {'_id': doc_id, 'error': e.message,
                                         'status': int(errors.InvalidArgError.status_code),
                                         'code': errors.InvalidArgError.code})
                                )
                                break

                        normalize_embeddings = marqo_index.normalize_embeddings

                        try:
                            # in the future, if we have different underlying vectorising methods, make sure we catch possible
                            # errors of different types generated here, too.

                            # ADD DOCS TIMER-LOGGER (4)
                            start_time = timer()
                            with RequestMetricsStore.for_request().time(f"add_documents.create_vectors"):
                                vector_chunks = s2_inference.vectorise(
                                    model_name=marqo_index.model.name,
                                    model_properties=marqo_index.model.get_properties(), content=content_chunks,
                                    device=add_docs_params.device, normalize_embeddings=normalize_embeddings,
                                    infer=marqo_index.treat_urls_and_pointers_as_images,
                                    model_auth=add_docs_params.model_auth
                                )

                            end_time = timer()
                            total_vectorise_time += (end_time - start_time)
                        except (s2_inference_errors.UnknownModelError,
                                s2_inference_errors.InvalidModelPropertiesError,
                                s2_inference_errors.ModelLoadError,
                                s2_inference.ModelDownloadError) as model_error:
                            raise errors.BadRequestError(
                                message=f'Problem vectorising query. Reason: {str(model_error)}',
                                link="https://marqo.pages.dev/latest/Models-Reference/dense_retrieval/"
                            )
                        except s2_inference_errors.S2InferenceError:
                            document_is_valid = False
                            image_err = errors.InvalidArgError(
                                message=f'Could not process given image: {field_content}')
                            unsuccessful_docs.append(
                                (i, {'_id': doc_id, 'error': image_err.message, 'status': int(image_err.status_code),
                                     'code': image_err.code})
                            )
                            break

                        if len(vector_chunks) != len(text_chunks):
                            raise RuntimeError(
                                f"the input content after preprocessing and its vectorized counterparts must be the same length."
                                f"recevied text_chunks={len(text_chunks)} and vector_chunks={len(vector_chunks)}. "
                                f"check the preprocessing functions and try again. ")

                        chunks: List[str] = [f"{field}::{text_chunk}" for text_chunk in text_chunks]
                        embeddings: List[List[float]] = vector_chunks

                        assert len(chunks) == len(embeddings), "Chunks and embeddings must be the same length"
                    else:
                        raise errors.InvalidArgError(f'Invalid type {type(field_content)} for tensor field {field}')

                processed_tensor_fields.extend(chunks)
                embeddings_list.extend(embeddings)

            # All the plain tensor/non-tensor fields are processed, now we process the multimodal fields
            if document_is_valid and add_docs_params.mappings:
                multimodal_mappings: Dict[str, Dict] = utils.extract_multimodal_mappings(add_docs_params.mappings)

                for field_name, multimodal_params in multimodal_mappings.items():
                    if not utils.is_tensor_field(field_name, add_docs_params.tensor_fields):
                        raise errors.InvalidArgError(f"Multimodal field {field_name} must be a tensor field")

                    field_content: Dict[str, str] = utils.extract_multimodal_content(copied, multimodal_params)

                    combo_chunk: Optional[str] = None

                    if (
                            add_docs_params.use_existing_tensors and
                            doc_id in existing_docs_dict
                    ):
                        existing_doc = existing_docs_dict[doc_id]
                        current_field_contents = utils.extract_multimodal_content(existing_doc, multimodal_params)
                        current_multimodal_params = existing_doc[unstructured_common.MARQO_DOC_MULTIMODAL_PARAMS][
                            field_name]
                        if (
                                field_content == current_field_contents and
                                current_multimodal_params == multimodal_params and
                                field_name in existing_doc[constants.MARQO_DOC_TENSORS]
                        ):
                            combo_chunk = f"{field_name}::{existing_doc[constants.MARQO_DOC_TENSORS][field_name][constants.MARQO_DOC_CHUNKS]}"
                            combo_embeddings = existing_doc[constants.MARQO_DOC_TENSORS][field_name][
                                constants.MARQO_DOC_EMBEDDINGS]

                            if unstructured_common.MARQO_DOC_MULTIMODAL_PARAMS not in copied:
                                copied[unstructured_common.MARQO_DOC_MULTIMODAL_PARAMS] = {}
                            copied[unstructured_common.MARQO_DOC_MULTIMODAL_PARAMS][field_name] = json.dumps(
                                multimodal_params)
                            processed_tensor_fields.append(combo_chunk)
                            embeddings_list.append(combo_embeddings)

                            logger.debug(
                                f"Using existing tensors for multimodal combination field {field_name} for doc {doc_id}"
                            )
                        else:
                            logger.debug(
                                f'Not using existing tensors for multimodal combination field {field_name} for '
                                f'doc {doc_id} because field content or config has changed')

                    # Use_existing tensor does not apply, or we didn't find it, then we vectorise
                    if combo_chunk is None:
                        if field_content:  # Check if the subfields are present
                            (combo_chunk, combo_embeddings, combo_document_is_valid,
                             unsuccessful_doc_to_append,
                             combo_vectorise_time_to_add) = vectorise_multimodal_combination_field_unstructured(
                                field_name,
                                field_content, i, doc_id, add_docs_params.device, marqo_index,
                                image_repo, multimodal_params, model_auth=add_docs_params.model_auth)

                            total_vectorise_time = total_vectorise_time + combo_vectorise_time_to_add
                            if combo_document_is_valid is False:
                                document_is_valid = False
                                unsuccessful_docs.append(unsuccessful_doc_to_append)
                                break
                            else:

                                if unstructured_common.MARQO_DOC_MULTIMODAL_PARAMS not in copied:
                                    copied[unstructured_common.MARQO_DOC_MULTIMODAL_PARAMS] = {}

                                copied[unstructured_common.MARQO_DOC_MULTIMODAL_PARAMS][field_name] = json.dumps(
                                    multimodal_params)
                                processed_tensor_fields.append(combo_chunk)
                                embeddings_list.append(combo_embeddings)
                        else:
                            continue

            if document_is_valid:
                if processed_tensor_fields:
                    processed_marqo_embeddings = {k: v for k, v in enumerate(embeddings_list)}
                    assert len(processed_tensor_fields) == len(
                        processed_marqo_embeddings), "Chunks and embeddings must be the same length"
                    copied[constants.MARQO_DOC_CHUNKS] = processed_tensor_fields
                    copied[constants.MARQO_DOC_EMBEDDINGS] = processed_marqo_embeddings
                copied[constants.MARQO_DOC_ID] = doc_id
                bulk_parent_dicts.append(copied)

    total_preproc_time = 0.001 * RequestMetricsStore.for_request().stop(
        "add_documents.processing_before_vespa")
    logger.debug(
        f"      add_documents pre-processing: took {(total_preproc_time):.3f}s total for {batch_size} docs, "
        f"for an average of {(total_preproc_time / batch_size):.3f}s per doc.")

    logger.debug(f"          add_documents vectorise: took {(total_vectorise_time):.3f}s for {batch_size} docs, "
                 f"for an average of {(total_vectorise_time / batch_size):.3f}s per doc.")

    if bulk_parent_dicts:
        vespa_docs = [
            VespaDocument(**unstructured_vespa_index.to_vespa_document(marqo_document=doc))
            for doc in bulk_parent_dicts
        ]
        # ADD DOCS TIMER-LOGGER (5)
        start_time_5 = timer()
        with RequestMetricsStore.for_request().time("add_documents.vespa._bulk"):
            index_responses = vespa_client.feed_batch(vespa_docs, marqo_index.name)

        end_time_5 = timer()
        total_http_time = end_time_5 - start_time_5
        logger.debug(
            f"      add_documents roundtrip: took {(total_http_time):.3f}s to send {batch_size} "
            f"docs (roundtrip) to vector store, "
            f"for an average of {(total_http_time / batch_size):.3f}s per doc.")
    else:
        index_responses = None

    with RequestMetricsStore.for_request().time("add_documents.postprocess"):
        t1 = timer()

        def translate_add_doc_response(responses: Optional[FeedBatchResponse], time_diff: float) -> dict:
            """translates Vespa response dict into Marqo dict"""
            result_dict = {}
            new_items = []

            if responses is not None:
                result_dict['errors'] = responses.errors

                for resp in responses.responses:
                    id = resp.id.split('::')[-1] if resp.id else None
                    new_items.append({'status': resp.status})
                    if id:
                        new_items[-1].update({'_id': id})
                    if resp.message:
                        new_items[-1].update({'message': resp.message})

            if unsuccessful_docs:
                result_dict['errors'] = True

            for loc, error_info in unsuccessful_docs:
                new_items.insert(loc, error_info)

            result_dict["processingTimeMs"] = time_diff * 1000
            result_dict["index_name"] = add_docs_params.index_name
            result_dict["items"] = new_items

            return result_dict

        return translate_add_doc_response(index_responses, time_diff=t1 - t0)


def _add_documents_structured(config: Config, add_docs_params: AddDocsParams, marqo_index: StructuredMarqoIndex):
    # ADD DOCS TIMER-LOGGER (3)
    vespa_client = config.vespa_client

    RequestMetricsStore.for_request().start("add_documents.processing_before_vespa")

    if add_docs_params.tensor_fields is not None:
        raise api_exceptions.InvalidArgError('Cannot specify `tensorFields` for a structured index')

    if add_docs_params.mappings is not None:
        validation.validate_mappings_object(
            add_docs_params.mappings,
            marqo_index
        )
    t0 = timer()
    bulk_parent_dicts: List[Dict[str, Any]] = []

    if len(add_docs_params.docs) == 0:
        raise api_exceptions.BadRequestError(message="Received empty add documents request")

    unsuccessful_docs = []
    total_vectorise_time = 0
    batch_size = len(add_docs_params.docs)  # use length before deduplication
    image_repo = {}

    # Deduplicate docs, keep the latest
    docs = []
    doc_ids = set()
    for i in range(len(add_docs_params.docs) - 1, -1, -1):
        doc = add_docs_params.docs[i]

        if isinstance(doc, dict) and '_id' in doc:
            doc_id = doc['_id']
            try:
                if doc_id is not None and doc_id in doc_ids:
                    logger.debug(f'Duplicate document ID {doc_id} found, keeping the latest')
                    continue
                doc_ids.add(doc_id)
            except TypeError as e:  # Happens if ID is a non-hashable type -- ID validation will catch this later on
                logger.debug(f'Could not hash document ID {doc_id}: {e}')

        docs.append(doc)
    # Reverse to preserve order in request
    docs.reverse()

    with ExitStack() as exit_stack:
        image_fields = [field.name for field in marqo_index.field_map_by_type[FieldType.ImagePointer]]

        if image_fields:
            with RequestMetricsStore.for_request().time(
                    "image_download.full_time",
                    lambda t: logger.debug(
                        f"add_documents image download: took {t:.3f}ms to concurrently download "
                        f"images for {batch_size} docs using {add_docs_params.image_download_thread_count} threads"
                    )
            ):

                if '_id' in image_fields:
                    raise api_exceptions.BadRequestError(message="`_id` field cannot be an image pointer field.")

                image_repo = exit_stack.enter_context(
                    add_docs.download_images(docs=docs, thread_count=add_docs_params.image_download_thread_count,
                                             tensor_fields=image_fields,
                                             image_download_headers=add_docs_params.image_download_headers)
                )

        if add_docs_params.use_existing_tensors:
            existing_docs_dict: Dict[str, dict] = {}
            if len(doc_ids) > 0:
                existing_docs = get_documents_by_ids(config,
                                                     marqo_index.name,
                                                     doc_ids,
                                                     show_vectors=True,
                                                     ignore_invalid_ids=True)['results']
                for doc in existing_docs:
                    if not isinstance(doc, dict):
                        continue

                    id = doc["_id"]
                    if id in existing_docs_dict:
                        raise api_exceptions.InternalError(f"Received duplicate documents for ID {id} from Vespa")
                    if doc[TensorField.found]:
                        del doc[TensorField.found]
                        existing_docs_dict[id] = doc

                logger.debug(f"Found {len(existing_docs_dict)} existing docs")

        for i, doc in enumerate(docs):
            copied = copy.deepcopy(doc)

            document_is_valid = True

            doc_id = None
            try:
                validation.validate_doc(doc)

                if "_id" in doc:
                    doc_id = validation.validate_id(doc["_id"])
                    del copied["_id"]
                else:
                    doc_id = str(uuid.uuid4())

                [validation.validate_field_name(field) for field in copied]
            except api_exceptions.__InvalidRequestError as err:
                unsuccessful_docs.append(
                    (i, {'_id': doc_id if doc_id is not None else '',
                         'error': err.message, 'status': int(err.status_code), 'code': err.code})
                )
                continue

            processed_tensor_fields = {}
            for field in copied:
                marqo_field = marqo_index.field_map.get(field)
                tensor_field = marqo_index.tensor_field_map.get(field)
                is_tensor_field = tensor_field is not None
                if not marqo_field:
                    message = (f"Field {field} is not a valid field for structured index {add_docs_params.index_name}. "
                               f"Valid fields are: {', '.join(marqo_index.field_map.keys())}")
                    document_is_valid = False
                    unsuccessful_docs.append(
                        (i, {'_id': doc_id, 'error': message, 'status': int(api_exceptions.InvalidArgError.status_code),
                             'code': api_exceptions.InvalidArgError.code})
                    )
                    break
                if marqo_field.type == FieldType.MultimodalCombination:
                    message = f"Field {field} is a multimodal combination field and cannot be assigned a value."
                    document_is_valid = False
                    unsuccessful_docs.append(
                        (i, {'_id': doc_id, 'error': message, 'status': int(api_exceptions.InvalidArgError.status_code),
                             'code': api_exceptions.InvalidArgError.code})
                    )
                    break

                try:
                    field_content = validation.validate_field_content(
                        field_content=copied[field],
                        is_non_tensor_field=not is_tensor_field
                    )
                    if isinstance(field_content, dict):
                        field_content = validation.validate_dict(
                            field=field, field_content=field_content,
                            is_non_tensor_field=not is_tensor_field,
                            mappings=add_docs_params.mappings)
                except api_exceptions.InvalidArgError as err:
                    document_is_valid = False
                    unsuccessful_docs.append(
                        (i, {'_id': doc_id, 'error': err.message, 'status': int(err.status_code),
                             'code': err.code})
                    )
                    break

                # Proceed from here only for tensor fields
                if not tensor_field:
                    continue

                # chunks generated by processing this field for this doc:
                chunks = []
                embeddings = []

                if (
                        add_docs_params.use_existing_tensors and
                        doc_id in existing_docs_dict and
                        existing_docs_dict[doc_id][field] == field_content
                ):
                    if (
                            constants.MARQO_DOC_TENSORS in existing_docs_dict[doc_id] and
                            field in existing_docs_dict[doc_id][constants.MARQO_DOC_TENSORS]
                    ):
                        chunks = existing_docs_dict[doc_id][constants.MARQO_DOC_TENSORS][field][
                            constants.MARQO_DOC_CHUNKS]
                        embeddings = existing_docs_dict[doc_id][constants.MARQO_DOC_TENSORS][field][
                            constants.MARQO_DOC_EMBEDDINGS]
                        logger.debug(f"Using existing tensors for field {field} for doc {doc_id}")
                    else:
                        # Happens if this wasn't a tensor field last time we indexed this doc
                        logger.debug(f"Found document but not tensors for field {field} for doc {doc_id}. "
                                     f"Is this a new tensor field?")

                if len(chunks) == 0:  # Not using existing tensors or didn't find it
                    if isinstance(field_content, (str, Image.Image)):

                        # TODO: better/consistent handling of a no-op for processing (but still vectorize)

                        # 1. check if urls should be downloaded -> "treat_pointers_and_urls_as_images":True
                        # 2. check if it is a url or pointer
                        # 3. If yes in 1 and 2, download blindly (without type)
                        # 4. Determine media type of downloaded
                        # 5. load correct media type into memory -> PIL (images), videos (), audio (torchaudio)
                        # 6. if chunking -> then add the extra chunker

                        if isinstance(field_content, str) and not _is_image(field_content):
                            # text processing pipeline:
                            split_by = marqo_index.text_preprocessing.split_method.value
                            split_length = marqo_index.text_preprocessing.split_length
                            split_overlap = marqo_index.text_preprocessing.split_overlap
                            content_chunks = text_processor.split_text(field_content, split_by=split_by,
                                                                       split_length=split_length,
                                                                       split_overlap=split_overlap)
                            text_chunks = content_chunks
                        else:
                            # TODO put the logic for getting field parameters into a function and add per field options
                            image_method = marqo_index.image_preprocessing.patch_method

                            # the chunk_image contains the no-op logic as of now - method = None will be a no-op
                            try:
                                # in the future, if we have different chunking methods, make sure we catch possible
                                # errors of different types generated here, too.
                                if isinstance(field_content, str) and field in image_fields:
                                    if not isinstance(image_repo[field_content], Exception):
                                        image_data = image_repo[field_content]
                                    else:
                                        raise s2_inference_errors.S2InferenceError(
                                            f"Could not find image found at `{field_content}`. \n"
                                            f"Reason: {str(image_repo[field_content])}"
                                        )
                                else:
                                    image_data = field_content
                                if image_method is not None:
                                    content_chunks, text_chunks = image_processor.chunk_image(
                                        image_data, device=add_docs_params.device, method=image_method.value)
                                else:
                                    # if we are not chunking, then we set the chunks as 1-len lists
                                    # content_chunk is the PIL image
                                    # text_chunk refers to URL
                                    content_chunks, text_chunks = [image_data], [field_content]
                            except s2_inference_errors.S2InferenceError as e:
                                document_is_valid = False
                                unsuccessful_docs.append(
                                    (i, {'_id': doc_id, 'error': e.message,
                                         'status': int(api_exceptions.InvalidArgError.status_code),
                                         'code': api_exceptions.InvalidArgError.code})
                                )
                                break

                        normalize_embeddings = marqo_index.normalize_embeddings

                        try:
                            # in the future, if we have different underlying vectorising methods, make sure we catch possible
                            # errors of different types generated here, too.

                            # ADD DOCS TIMER-LOGGER (4)
                            start_time = timer()
                            with RequestMetricsStore.for_request().time(f"add_documents.create_vectors"):
                                vector_chunks = s2_inference.vectorise(
                                    model_name=marqo_index.model.name,
                                    model_properties=marqo_index.model.get_properties(), content=content_chunks,
                                    device=add_docs_params.device, normalize_embeddings=normalize_embeddings,
                                    infer=marqo_field.type == FieldType.ImagePointer,
                                    model_auth=add_docs_params.model_auth
                                )

                            end_time = timer()
                            total_vectorise_time += (end_time - start_time)
                        except (s2_inference_errors.UnknownModelError,
                                s2_inference_errors.InvalidModelPropertiesError,
                                s2_inference_errors.ModelLoadError,
                                s2_inference.ModelDownloadError) as model_error:
                            raise api_exceptions.BadRequestError(
                                message=f'Problem vectorising query. Reason: {str(model_error)}',
                                link="https://marqo.pages.dev/latest/Models-Reference/dense_retrieval/"
                            )
                        except s2_inference_errors.S2InferenceError:
                            document_is_valid = False
                            image_err = api_exceptions.InvalidArgError(
                                message=f'Could not process given image: {field_content}')
                            unsuccessful_docs.append(
                                (i, {'_id': doc_id, 'error': image_err.message, 'status': int(image_err.status_code),
                                     'code': image_err.code})
                            )
                            break

                        if len(vector_chunks) != len(text_chunks):
                            raise RuntimeError(
                                f"the input content after preprocessing and its vectorized counterparts must be the same length."
                                f"recevied text_chunks={len(text_chunks)} and vector_chunks={len(vector_chunks)}. "
                                f"check the preprocessing functions and try again. ")

                        chunks = text_chunks
                        embeddings = vector_chunks

                    else:
                        document_is_valid = False
                        e = api_exceptions.InvalidArgError(f'Invalid type {type(field_content)} for tensor field {field}')
                        unsuccessful_docs.append(
                            (i, {'_id': doc_id, 'error': e.message,
                                 'status': int(api_exceptions.InvalidArgError.status_code),
                                 'code': api_exceptions.InvalidArgError.code})
                        )
                        break

                # Add chunks_to_append along with doc metadata to total chunks
                processed_tensor_fields[tensor_field.name] = {}
                processed_tensor_fields[tensor_field.name][constants.MARQO_DOC_CHUNKS] = chunks
                processed_tensor_fields[tensor_field.name][constants.MARQO_DOC_EMBEDDINGS] = embeddings

            # Multimodal fields haven't been processed yet, so we do that here
            if document_is_valid:  # No need to process multimodal fields if the document is invalid
                for tensor_field in marqo_index.tensor_fields:
                    marqo_field = marqo_index.field_map[tensor_field.name]
                    if marqo_field.type == FieldType.MultimodalCombination:
                        field_name = tensor_field.name
                        field_content = {
                            dependent_field: copied[dependent_field]
                            for dependent_field in marqo_field.dependent_fields if dependent_field in copied
                        }
                        if not field_content:
                            # None of the fields are present in the document, so we skip this multimodal field
                            continue

                        if (
                                add_docs_params.mappings is not None and
                                field_name in add_docs_params.mappings and
                                add_docs_params.mappings[field_name]["type"] == "multimodal_combination"
                        ):
                            mappings = add_docs_params.mappings[field_name]
                            # Record custom weights in the document
                            copied[field_name] = mappings['weights']
                            logger.debug(f'Using custom weights for multimodal combination field {field_name}')
                        else:
                            mappings = {
                                'weights': marqo_field.dependent_fields
                            }
                            logger.debug(f'Using default weights for multimodal combination field {field_name}: '
                                         f'{marqo_field.dependent_fields}')

                        chunks = []
                        embeddings = []

                        if (
                                add_docs_params.use_existing_tensors and
                                doc_id in existing_docs_dict
                        ):
                            existing_doc = existing_docs_dict[doc_id]
                            current_field_contents = {
                                dependent_field: existing_doc.get(dependent_field)
                                for dependent_field in marqo_field.dependent_fields if dependent_field in copied
                            }
                            current_weights = existing_doc.get(field_name) or marqo_field.dependent_fields
                            if (
                                    field_content == current_field_contents and
                                    current_weights == mappings['weights'] and
                                    field_name in existing_doc[constants.MARQO_DOC_TENSORS]
                            ):
                                chunks = existing_doc[constants.MARQO_DOC_TENSORS][field_name][
                                    constants.MARQO_DOC_CHUNKS]
                                embeddings = existing_doc[constants.MARQO_DOC_TENSORS][field_name][
                                    constants.MARQO_DOC_EMBEDDINGS]
                                logger.debug(
                                    f"Using existing tensors for multimodal combination field {field_name} for doc {doc_id}"
                                )
                            else:
                                logger.debug(
                                    f'Not using existing tensors for multimodal combination field {field_name} for '
                                    f'doc {doc_id} because field content or config has changed')

                        if len(chunks) == 0:  # Not using existing tensors or didn't find it
                            (combo_chunk, combo_document_is_valid,
                             unsuccessful_doc_to_append,
                             combo_vectorise_time_to_add) = vectorise_multimodal_combination_field_structured(
                                field_name, field_content, copied, i, doc_id, add_docs_params.device, marqo_index,
                                image_repo, mappings, model_auth=add_docs_params.model_auth)

                            total_vectorise_time = total_vectorise_time + combo_vectorise_time_to_add

                            if combo_document_is_valid is False:
                                document_is_valid = False
                                unsuccessful_docs.append(unsuccessful_doc_to_append)
                                break
                            else:
                                chunks = [combo_chunk[TensorField.field_content]]
                                embeddings = [combo_chunk[TensorField.marqo_knn_field]]

                        processed_tensor_fields[tensor_field.name] = {}
                        processed_tensor_fields[tensor_field.name][constants.MARQO_DOC_CHUNKS] = chunks
                        processed_tensor_fields[tensor_field.name][constants.MARQO_DOC_EMBEDDINGS] = embeddings

            if document_is_valid:
                if processed_tensor_fields:
                    copied[constants.MARQO_DOC_TENSORS] = processed_tensor_fields
                copied[constants.MARQO_DOC_ID] = doc_id
                bulk_parent_dicts.append(copied)

    total_preproc_time = 0.001 * RequestMetricsStore.for_request().stop(
        "add_documents.processing_before_vespa")
    logger.debug(
        f"      add_documents pre-processing: took {(total_preproc_time):.3f}s total for {batch_size} docs, "
        f"for an average of {(total_preproc_time / batch_size):.3f}s per doc.")

    logger.debug(f"          add_documents vectorise: took {(total_vectorise_time):.3f}s for {batch_size} docs, "
                 f"for an average of {(total_vectorise_time / batch_size):.3f}s per doc.")

    if bulk_parent_dicts:
        vespa_index = StructuredVespaIndex(marqo_index)
        vespa_docs = [
            VespaDocument(**vespa_index.to_vespa_document(doc))
            for doc in bulk_parent_dicts
        ]
        # ADD DOCS TIMER-LOGGER (5)
        start_time_5 = timer()
        with RequestMetricsStore.for_request().time("add_documents.vespa._bulk"):
            index_responses = vespa_client.feed_batch(vespa_docs, marqo_index.name)

        end_time_5 = timer()
        total_http_time = end_time_5 - start_time_5

        logger.debug(
            f"      add_documents roundtrip: took {(total_http_time):.3f}s to send {batch_size} docs (roundtrip) to Marqo-os, "
            f"for an average of {(total_http_time / batch_size):.3f}s per doc.")
    else:
        index_responses = None

    with RequestMetricsStore.for_request().time("add_documents.postprocess"):
        t1 = timer()

        def translate_add_doc_response(responses: Optional[FeedBatchResponse], time_diff: float) -> dict:
            """translates Vespa response dict into Marqo dict"""
            result_dict = {}
            new_items: List[Dict] = []

            if responses is not None:
                result_dict['errors'] = responses.errors

                for resp in responses.responses:
                    id = resp.id.split('::')[-1] if resp.id else None
                    new_items.append({'status': resp.status})
                    if id:
                        new_items[-1].update({'_id': id})
                    if resp.message:
                        new_items[-1].update({'message': resp.message})

            if unsuccessful_docs:
                result_dict['errors'] = True

            for loc, error_info in unsuccessful_docs:
                new_items.insert(loc, error_info)

            result_dict["processingTimeMs"] = time_diff * 1000
            result_dict["index_name"] = add_docs_params.index_name
            result_dict["items"] = new_items

            return result_dict

        return translate_add_doc_response(index_responses, time_diff=t1 - t0)


def get_document_by_id(
        config: Config, index_name: str, document_id: str, show_vectors: bool = False):
    """returns document by its ID"""
    validation.validate_id(document_id)

    marqo_index = index_meta_cache.get_index(config=config, index_name=index_name)

    try:
        res = config.vespa_client.get_document(document_id, marqo_index.name)
    except VespaStatusError as e:
        if e.status_code == 404:
            raise api_exceptions.DocumentNotFoundError(f"Document with ID {document_id} not found in index {index_name}")
        else:
            raise e

    vespa_index = vespa_index_factory(marqo_index)
    marqo_document = vespa_index.to_marqo_document(res.document.dict())

    if show_vectors:
        if constants.MARQO_DOC_TENSORS in marqo_document:
            marqo_document[TensorField.tensor_facets] = _get_tensor_facets(marqo_document[constants.MARQO_DOC_TENSORS])
        else:
            marqo_document[TensorField.tensor_facets] = []

    if not show_vectors:
        if unstructured_common.MARQO_DOC_MULTIMODAL_PARAMS in marqo_document:
            del marqo_document[unstructured_common.MARQO_DOC_MULTIMODAL_PARAMS]

    if constants.MARQO_DOC_TENSORS in marqo_document:
        del marqo_document[constants.MARQO_DOC_TENSORS]

    return marqo_document


def get_documents_by_ids(
        config: Config, index_name: str, document_ids: typing.Collection[str],
        show_vectors: bool = False, ignore_invalid_ids: bool = False
) -> Dict[str, Any]:
    """
    Returns documents by their IDs.

    Args:
        ignore_invalid_ids: If True, invalid IDs will be ignored and not returned in the response. If False, an error
            will be raised if any of the IDs are invalid
    """
    if not isinstance(document_ids, typing.Collection):
        raise api_exceptions.InvalidArgError("Get documents must be passed a collection of IDs!")
    if len(document_ids) <= 0:
        raise api_exceptions.InvalidArgError("Can't get empty collection of IDs!")

    max_docs_limit = utils.read_env_vars_and_defaults(EnvVars.MARQO_MAX_RETRIEVABLE_DOCS)
    if max_docs_limit is not None and len(document_ids) > int(max_docs_limit):
        raise api_exceptions.IllegalRequestedDocCount(
            f"{len(document_ids)} documents were requested, which is more than the allowed limit of [{max_docs_limit}], "
            f"set by the environment variable `{EnvVars.MARQO_MAX_RETRIEVABLE_DOCS}`")

    validated_ids = []
    for doc_id in document_ids:
        try:
            validated_ids.append(validation.validate_id(doc_id))
        except api_exceptions.InvalidDocumentIdError as e:
            if not ignore_invalid_ids:
                raise e
            logger.debug(f'Invalid document ID {doc_id} ignored')

    if len(validated_ids) == 0:  # Can only happen when ignore_invalid_ids is True
        return {"results": []}

    batch_get = config.vespa_client.get_batch(validated_ids, index_name)
    marqo_index = index_meta_cache.get_index(config=config, index_name=index_name)
    vespa_index = vespa_index_factory(marqo_index)

    to_return = {
        "results": []
    }

    for response in batch_get.responses:
        if response.status == 200:
            marqo_document = vespa_index.to_marqo_document(response.document.dict())

            if show_vectors:
                marqo_document[TensorField.tensor_facets] = _get_tensor_facets(
                    marqo_document[constants.MARQO_DOC_TENSORS])
            del marqo_document[constants.MARQO_DOC_TENSORS]

            to_return['results'].append(
                {
                    TensorField.found: True,
                    **marqo_document
                }
            )
        elif response.status == 404:
            to_return['results'].append(
                {
                    TensorField.found: False,
                    '_id': _get_id_from_vespa_id(response.id)
                }
            )
        else:  # If not 200 or 404, it should have been raised by the client
            raise api_exceptions.InternalError(f"Unexpected response status code {response.status} for document {response.id}")

    return to_return


def _get_id_from_vespa_id(vespa_id: str) -> str:
    """Returns the document ID from a Vespa ID. Vespa IDs are of the form `namespace::document_id`."""
    return vespa_id.split('::')[-1]


def _get_tensor_facets(marqo_doc_tensors: Dict[str, Any]) -> List[Dict[str, Any]]:
    """
    Reformat Marqo doc tensors field for API response
    """
    tensor_facets = []
    for tensor_field in marqo_doc_tensors:
        chunks = marqo_doc_tensors[tensor_field][constants.MARQO_DOC_CHUNKS]
        embeddings = marqo_doc_tensors[tensor_field][constants.MARQO_DOC_EMBEDDINGS]
        if len(chunks) != len(embeddings):
            raise api_exceptions.InternalError(
                f"Number of chunks ({len(chunks)}) and number of embeddings ({len(embeddings)}) "
                f"for field {tensor_field} must be the same.")

        for i in range(len(chunks)):
            tensor_facets.append(
                {
                    tensor_field: chunks[i],
                    TensorField.embedding: embeddings[i]
                }
            )

    return tensor_facets


def rerank_query(query: BulkSearchQueryEntity, result: Dict[str, Any], reranker: Union[str, Dict], device: str,
                 num_highlights: int):
    if query.searchableAttributes is None:
        raise api_exceptions.InvalidArgError(
            f"searchable_attributes cannot be None when re-ranking. Specify which fields to search and rerank over.")
    try:
        start_rerank_time = timer()
        rerank.rerank_search_results(search_result=result, query=query.q,
                                     model_name=reranker, device=device,
                                     searchable_attributes=query.searchableAttributes, num_highlights=num_highlights)
        logger.debug(
            f"search ({query.searchMethod.lower()}) reranking using {reranker}: took {(timer() - start_rerank_time):.3f}s to rerank results.")
    except Exception as e:
        raise api_exceptions.BadRequestError(f"reranking failure due to {str(e)}")


def search(config: Config, index_name: str, text: Union[str, dict],
           result_count: int = 3, offset: int = 0,
           highlights: bool = True, ef_search: Optional[int] = None,
           approximate: Optional[bool] = None,
           search_method: Union[str, SearchMethod, None] = SearchMethod.TENSOR,
           searchable_attributes: Iterable[str] = None, verbose: int = 0,
           reranker: Union[str, Dict] = None, filter: str = None,
           attributes_to_retrieve: Optional[List[str]] = None,
           device: str = None, boost: Optional[Dict] = None,
           image_download_headers: Optional[Dict] = None,
           context: Optional[SearchContext] = None,
           score_modifiers: Optional[ScoreModifier] = None,
           model_auth: Optional[ModelAuth] = None) -> Dict:
    """The root search method. Calls the specific search method

    Validation should go here. Validations include:
        - all args and their types
        - result_count (negatives etc)
        - text

    This deals with index caching

    Args:
        config:
        index_name:
        text:
        result_count:
        offset:
        search_method:
        searchable_attributes:
        verbose:
        device: May be none, we calculate default device here
        num_highlights: number of highlights to return for each doc
        boost: boosters to re-weight the scores of individual fields
        image_download_headers: headers for downloading images
        context: a dictionary to allow custom vectors in search, for tensor search only
        score_modifiers: a dictionary to modify the score based on field values, for tensor search only
        model_auth: Authorisation details for downloading a model (if required)
    Returns:

    """

    # Validation for: result_count (limit) & offset
    # Validate neither is negative
<<<<<<< HEAD
    if result_count <= 0:
        raise api_exceptions.IllegalRequestedDocCount("search result limit must be greater than 0!")
=======
    if result_count <= 0 or (not isinstance(result_count, int)):
        raise errors.IllegalRequestedDocCount(
            f"result_count must be an integer greater than 0! Received {result_count}")

>>>>>>> eae55677
    if offset < 0:
        raise api_exceptions.IllegalRequestedDocCount("search result offset cannot be less than 0!")

        # validate query
    validation.validate_query(q=text, search_method=search_method)

    # Validate result_count + offset <= int(max_docs_limit)
    max_docs_limit = utils.read_env_vars_and_defaults(EnvVars.MARQO_MAX_RETRIEVABLE_DOCS)
    check_upper = True if max_docs_limit is None else result_count + offset <= int(max_docs_limit)
    if not check_upper:
        upper_bound_explanation = ("The search result limit + offset must be less than or equal to the "
                                   f"MARQO_MAX_RETRIEVABLE_DOCS limit of [{max_docs_limit}]. ")

        raise api_exceptions.IllegalRequestedDocCount(
            f"{upper_bound_explanation} Marqo received search result limit of `{result_count}` "
            f"and offset of `{offset}`.")

    t0 = timer()
    validation.validate_context(context=context, query=text, search_method=search_method)
    validation.validate_boost(boost=boost, search_method=search_method)
    validation.validate_searchable_attributes(searchable_attributes=searchable_attributes, search_method=search_method)
    if searchable_attributes is not None:
        [validation.validate_field_name(attribute) for attribute in searchable_attributes]
    if attributes_to_retrieve is not None:
        if not isinstance(attributes_to_retrieve, (List, typing.Tuple)):
            raise api_exceptions.InvalidArgError("attributes_to_retrieve must be a sequence!")
        [validation.validate_field_name(attribute) for attribute in attributes_to_retrieve]
    if verbose:
        print(f"determined_search_method: {search_method}, text query: {text}")

    if device is None:
        selected_device = utils.read_env_vars_and_defaults("MARQO_BEST_AVAILABLE_DEVICE")
        if selected_device is None:
            raise api_exceptions.InternalError("Best available device was not properly determined on Marqo startup.")
        logger.debug(f"No device given for search. Defaulting to best available device: {selected_device}")
    else:
        selected_device = device

    if search_method.upper() == SearchMethod.TENSOR:
        # Default to approximate, but we can't set it at API since it's not a valid arg for lexical search
        if approximate is None:
            approximate = True

        search_result = _vector_text_search(
            config=config, index_name=index_name, query=text, result_count=result_count, offset=offset,
            ef_search=ef_search, approximate=approximate, searchable_attributes=searchable_attributes,
            filter_string=filter, device=selected_device, attributes_to_retrieve=attributes_to_retrieve, boost=boost,
            image_download_headers=image_download_headers, context=context, score_modifiers=score_modifiers,
            model_auth=model_auth, highlights=highlights
        )
    elif search_method.upper() == SearchMethod.LEXICAL:
        if ef_search is not None:
            raise errors.InvalidArgError(
                f"efSearch is not a valid argument for lexical search")
        if approximate is not None:
            raise errors.InvalidArgError(
                f"approximate is not a valid argument for lexical search")

        search_result = _lexical_search(
            config=config, index_name=index_name, text=text, result_count=result_count, offset=offset,
            searchable_attributes=searchable_attributes, verbose=verbose,
            filter_string=filter, attributes_to_retrieve=attributes_to_retrieve, highlights=highlights
        )
    else:
        raise api_exceptions.InvalidArgError(f"Search called with unknown search method: {search_method}")

    if reranker is not None:
        logger.info("reranking using {}".format(reranker))
        if searchable_attributes is None:
            raise api_exceptions.InvalidArgError(
                f"searchable_attributes cannot be None when re-ranking. Specify which fields to search and rerank over.")
        try:
            # SEARCH TIMER-LOGGER (reranking)
            RequestMetricsStore.for_request().start(f"search.rerank")
            rerank.rerank_search_results(search_result=search_result, query=text,
                                         model_name=reranker,
                                         device=selected_device,
                                         searchable_attributes=searchable_attributes,
                                         num_highlights=1)
            total_rerank_time = RequestMetricsStore.for_request().stop(f"search.rerank")
            logger.debug(
                f"search ({search_method.lower()}) reranking using {reranker}: took {(total_rerank_time):.3f}ms to rerank results."
            )
        except Exception as e:
            raise api_exceptions.BadRequestError(f"reranking failure due to {str(e)}")

    search_result["query"] = text
    search_result["limit"] = result_count
    search_result["offset"] = offset

    time_taken = timer() - t0
    search_result["processingTimeMs"] = round(time_taken * 1000)
    logger.debug(f"search ({search_method.lower()}) completed with total processing time: {(time_taken):.3f}s.")

    return search_result


def _lexical_search(
        config: Config, index_name: str, text: str, result_count: int = 3, offset: int = 0,
        searchable_attributes: Sequence[str] = None, verbose: int = 0, filter_string: str = None,
        highlights: bool = True, attributes_to_retrieve: Optional[List[str]] = None, expose_facets: bool = False):
    """

    Args:
        config:
        index_name:
        text:
        result_count:
        offset:
        searchable_attributes:
        verbose:

    Returns:

    Notes:
        Should not be directly called by client - the search() method should
        be called. The search() method adds syncing
        Uses normal search (not multiple search).
    TODO:
        - Test raise_for_searchable_attribute=False
    """
    if not isinstance(text, str):
        raise api_exceptions.InvalidArgError(
            f"Query arg must be of type str! text arg is of type {type(text)}. "
            f"Query arg: {text}")

    marqo_index = index_meta_cache.get_index(config=config, index_name=index_name)

    # SEARCH TIMER-LOGGER (pre-processing)
    RequestMetricsStore.for_request().start("search.lexical.processing_before_vespa")

    # Parse text into required and optional terms.
    (required_terms, optional_terms) = utils.parse_lexical_query(text)

    marqo_query = MarqoLexicalQuery(
        index_name=index_name,
        or_phrases=optional_terms,
        and_phrases=required_terms,
        filter=filter_string,
        limit=result_count,
        offset=offset,
        searchable_attributes=searchable_attributes,
        attributes_to_retrieve=attributes_to_retrieve,
    )

    vespa_index = vespa_index_factory(marqo_index)
    vespa_query = vespa_index.to_vespa_query(marqo_query)

    total_preprocess_time = RequestMetricsStore.for_request().stop("search.lexical.processing_before_vespa")
    logger.debug(f"search (lexical) pre-processing: took {(total_preprocess_time):.3f}ms to process query.")

    with RequestMetricsStore.for_request().time("search.lexical.vespa",
                                                lambda t: logger.debug(f"Vespa search: took {t:.3f}ms")
                                                ):
        responses = config.vespa_client.query(**vespa_query)

    # SEARCH TIMER-LOGGER (post-processing)
    RequestMetricsStore.for_request().start("search.lexical.postprocess")
    gathered_docs = gather_documents_from_response(responses, marqo_index, False, attributes_to_retrieve)

    # Set the _highlights for each doc as [] to follow Marqo-V1's convention
    if highlights:
        for docs in gathered_docs['hits']:
            docs['_highlights'] = {}

    total_postprocess_time = RequestMetricsStore.for_request().stop("search.lexical.postprocess")
    logger.debug(
        f"search (lexical) post-processing: took {(total_postprocess_time):.3f}ms to format "
        f"{len(gathered_docs)} results."
    )

    return gathered_docs


def construct_vector_input_batches(query: Union[str, Dict], index_info: MarqoIndex) -> Tuple[List[str], List[str]]:
    """Splits images from text in a single query (either a query string, or dict of weighted strings).

    Args:
        query: a string query, or a dict of weighted strings.
        index_info: used to determine whether URLs should be treated as images

    Returns:
        A tuple of string batches. The first is text content the second is image content.
    """
    # TODO - infer this from model
    treat_urls_as_images = True
    if isinstance(query, str):
        if treat_urls_as_images and _is_image(query):
            return [], [query, ]
        else:
            return [query, ], []
    else:  # is dict:
        ordered_queries = list(query.items())
        if treat_urls_as_images:
            text_queries = [k for k, _ in ordered_queries if not _is_image(k)]
            image_queries = [k for k, _ in ordered_queries if _is_image(k)]
            return text_queries, image_queries
        else:
            return [k for k, _ in ordered_queries], []


def gather_documents_from_response(response: QueryResult, marqo_index: MarqoIndex, highlights: bool,
                                   attributes_to_retrieve: List[str] = None) -> Dict[str, Any]:
    """
    Convert a VespaQueryResponse to a Marqo search response
    """
    vespa_index = vespa_index_factory(marqo_index)
    hits = []
    for doc in response.hits:
        marqo_doc = vespa_index.to_marqo_document(doc.dict(), return_highlights=highlights)
        marqo_doc['_score'] = doc.relevance

        if marqo_index.type == IndexType.Unstructured and attributes_to_retrieve is not None:
            # For an unstructured index, we do the attributes_to_retrieve after search
            marqo_doc = unstructured_index_attributes_to_retrieve(marqo_doc, attributes_to_retrieve)

        # Delete chunk data
        if constants.MARQO_DOC_TENSORS in marqo_doc:
            del marqo_doc[constants.MARQO_DOC_TENSORS]
        hits.append(marqo_doc)

    return {'hits': hits}


def unstructured_index_attributes_to_retrieve(marqo_doc: Dict[str, Any], attributes_to_retrieve: List[str]) -> Dict[
    str, Any]:
    # attributes_to_retrieve should already be validated at the start of search
    attributes_to_retrieve = list(set(attributes_to_retrieve).union({"_id", "_score", "_highlights"}))
    return {k: v for k, v in marqo_doc.items() if k in attributes_to_retrieve}


def assign_query_to_vector_job(
        q: BulkSearchQueryEntity, jobs: Dict[JHash, VectorisedJobs], grouped_content: Tuple[List[str], List[str]],
        index_info: MarqoIndex, device: str) -> List[VectorisedJobPointer]:
    """
    For a individual query, assign its content (to be vectorised) to a vector job. If none exist with the correct
    specifications, create a new job.

    Mutates entries in, and adds values to, the `jobs` param.

    Args:
        q:
        jobs:
        grouped_content: a 2-tuple of content, belonging to a single query, the first element is a list of text content.
            The second is a list of image URLs. Either element can be an empty list
        index_info:
        device:

    Returns:
        A list of pointers to the location in a vector job that will have its vectorised content.
    """
    if len(grouped_content) != 2:
        raise RuntimeError(
            "assign_query_to_vector_job() expects param `grouped_content` with 2 elems. Instead received"
            f" `grouped_content` with {len(grouped_content)} elems")
    ptrs = []
    for i, grouped_content in enumerate(grouped_content):
        content_type = 'text' if i == 0 else 'image'
        vector_job = VectorisedJobs(
            model_name=index_info.model.name,
            model_properties=index_info.model.get_properties(),
            content=grouped_content,
            device=device,
            normalize_embeddings=index_info.normalize_embeddings,
            image_download_headers=q.image_download_headers,
            content_type=content_type,
            model_auth=q.modelAuth
        )
        # If exists, add content to vector job. Otherwise create new
        if jobs.get(vector_job.groupby_key()) is not None:
            j = jobs.get(vector_job.groupby_key())
            ptrs.append(j.add_content(grouped_content))
        else:
            jobs[vector_job.groupby_key()] = vector_job
            ptrs.append(VectorisedJobPointer(
                job_hash=vector_job.groupby_key(),
                start_idx=0,
                end_idx=len(vector_job.content)
            ))
    return ptrs


def create_vector_jobs(queries: List[BulkSearchQueryEntity], config: Config, device: str) -> Tuple[
    Dict[Qidx, List[VectorisedJobPointer]], Dict[JHash, VectorisedJobs]]:
    """
        For each query:
            - Find what needs to be vectorised
            - Group content (across search requests), that could be vectorised together
            - Keep track of the Job related to a search query

        Returns:
            - A mapping of the query index to the VectorisedJobPointer that points to the VectorisedJobs that will process its content.
            - A mapping of job key to job (for fast access).
    """
    qidx_to_job: Dict[Qidx, List[VectorisedJobPointer]] = dict()
    jobs: Dict[JHash, VectorisedJobs] = {}
    for i, q in enumerate(queries):
        q = queries[i]
        index_info = get_index(config=config, index_name=q.index)
        # split images from text:
        to_be_vectorised: Tuple[List[str], List[str]] = construct_vector_input_batches(q.q, index_info)
        qidx_to_job[i] = assign_query_to_vector_job(q, jobs, to_be_vectorised, index_info, device)

    return qidx_to_job, jobs


def vectorise_jobs(jobs: List[VectorisedJobs]) -> Dict[JHash, Dict[str, List[float]]]:
    """ Run s2_+inference.vectorise() on against each vector jobs.
    TODO: return a mapping of mapping: <JHash: <content: vector> >
    """
    result: Dict[JHash, Dict[str, List[float]]] = dict()
    for v in jobs:
        # TODO: Handle exception for single job, and allow others to run.
        try:
            if v.content:
                vectors = s2_inference.vectorise(
                    model_name=v.model_name, model_properties=v.model_properties,
                    content=v.content, device=v.device,
                    normalize_embeddings=v.normalize_embeddings,
                    image_download_headers=v.image_download_headers,
                    model_auth=v.model_auth
                )
                result[v.groupby_key()] = dict(zip(v.content, vectors))

        # TODO: This is a temporary addition.
        except (s2_inference_errors.UnknownModelError,
                s2_inference_errors.InvalidModelPropertiesError,
                s2_inference_errors.ModelLoadError,
                s2_inference.ModelDownloadError) as model_error:
            raise api_exceptions.BadRequestError(
                message=f'Problem vectorising query. Reason: {str(model_error)}',
                link="https://marqo.pages.dev/latest/Models-Reference/dense_retrieval/"
            )

        except s2_inference_errors.S2InferenceError as e:
            # TODO: differentiate image processing errors from other types of vectorise errors
            raise api_exceptions.InvalidArgError(message=f'Error vectorising content: {v.content}. Message: {e}')
    return result


def get_query_vectors_from_jobs(
        queries: List[BulkSearchQueryEntity], qidx_to_job: Dict[Qidx, List[VectorisedJobPointer]],
        job_to_vectors: Dict[JHash, Dict[str, List[float]]], config: Config,
        jobs: Dict[JHash, VectorisedJobs]
) -> Dict[Qidx, List[float]]:
    """
    Retrieve the vectorised content associated to each query from the set of batch vectorise jobs.
    Handles multi-modal queries, by weighting and combining queries into a single vector

    Args:
        - queries: Original search queries.
        - qidx_to_job: VectorisedJobPointer for each query
        - job_to_vectors: inference output from each VectorisedJob
        - config: standard Marqo config.

    """
    result: Dict[Qidx, List[float]] = defaultdict(list)
    for qidx, ptrs in qidx_to_job.items():

        # vectors = job_to_vectors[ptrs.job_hash][ptrs.start_idx: ptrs.end_idx]

        # qidx_to_vectors[qidx].append(vectors)
        q = queries[qidx]
        index_info = get_index(config=config, index_name=q.index)

        ordered_queries = list(q.q.items()) if isinstance(q.q, dict) else None
        if ordered_queries:
            # multiple queries. We have to weight and combine them:
            vectorised_ordered_queries = [
                (get_content_vector(
                    possible_jobs=qidx_to_job[qidx],
                    jobs=jobs,
                    job_to_vectors=job_to_vectors,
                    treat_urls_as_images=True,  # TODO - infer this from model
                    content=content),
                 weight,
                 content
                ) for content, weight in ordered_queries
            ]
            # TODO how doe we ensure order?
            weighted_vectors = [np.asarray(vec) * weight for vec, weight, content in vectorised_ordered_queries]

            context_tensors = q.get_context_tensor()
            if context_tensors is not None:
                weighted_vectors += [np.asarray(v.vector) * v.weight for v in context_tensors]

            try:
                merged_vector = np.mean(weighted_vectors, axis=0)
            except ValueError as e:
                raise api_exceptions.InvalidArgError(f"The provided vectors are not in the same dimension of the index."
                                             f"This causes the error when we do `numpy.mean()` over all the vectors.\n"
                                             f"The original error is `{e}`.\n"
                                             f"Please check `https://docs.marqo.ai/0.0.16/API-Reference/search/#context`.")

            if index_info.normalize_embeddings:
                norm = np.linalg.norm(merged_vector, axis=-1, keepdims=True)
                if norm > 0:
                    merged_vector /= np.linalg.norm(merged_vector, axis=-1, keepdims=True)
            result[qidx] = list(merged_vector)
        else:
            # result[qidx] = vectors[0]
            result[qidx] = get_content_vector(
                possible_jobs=qidx_to_job.get(qidx, []),
                jobs=jobs,
                job_to_vectors=job_to_vectors,
                treat_urls_as_images=True,  # TODO - infer this from model
                content=q.q
            )
    return result


def get_content_vector(possible_jobs: List[VectorisedJobPointer], job_to_vectors: Dict[JHash, Dict[str, List[float]]],
                       jobs: Dict[JHash, VectorisedJobs],
                       treat_urls_as_images: bool, content: str) -> List[float]:
    """finds the vector associated with a piece of content

    Args:
        possible_jobs: The jobs where the target vector may reside
        treat_urls_as_images: an index_parameter that indicates whether content should be treated as image,
            if it has a URL structure
        content: The content to search

    Returns:
        Associated vector, if it is found.

    Raises runtime error if is not found
    """
    content_type = 'image' if treat_urls_as_images and _is_image(content) else 'text'
    not_found_error = RuntimeError(f"get_content_vector(): could not find corresponding vector for content `{content}`")
    for vec_job_pointer in possible_jobs:
        if jobs[vec_job_pointer.job_hash].content_type == content_type:
            try:
                return job_to_vectors[vec_job_pointer.job_hash][content]
            except KeyError:
                raise not_found_error
    raise not_found_error


def run_vectorise_pipeline(config: Config, queries: List[BulkSearchQueryEntity], device: Union[Device, str]) -> Dict[
    Qidx, List[float]]:
    """Run the query vectorisation process"""
    # 1. Pre-process inputs ready for s2_inference.vectorise
    # we can still use qidx_to_job. But the jobs structure may need to be different
    vector_jobs_tuple: Tuple[Dict[Qidx, List[VectorisedJobPointer]], Dict[JHash, VectorisedJobs]] = create_vector_jobs(
        queries, config, device)

    qidx_to_jobs, jobs = vector_jobs_tuple

    # 2. Vectorise in batches against all queries
    ## TODO: To ensure that we are vectorising in batches, we can mock vectorise (), and see if the number of calls is as expected (if batch_size = 16, and number of docs = 32, and all args are the same, then number of calls = 2)
    # TODO: we need to enable str/PIL image structure:
    job_ptr_to_vectors: Dict[JHash, Dict[str, List[float]]] = vectorise_jobs(list(jobs.values()))

    # 3. For each query, get associated vectors
    qidx_to_vectors: Dict[Qidx, List[float]] = get_query_vectors_from_jobs(
        queries, qidx_to_jobs, job_ptr_to_vectors, config, jobs
    )
    return qidx_to_vectors


def _vector_text_search(
        config: Config, index_name: str, query: Union[str, dict], result_count: int = 5, offset: int = 0,
        ef_search: Optional[int] = None, approximate: bool = True,
        searchable_attributes: Iterable[str] = None, filter_string: str = None, device: str = None,
        attributes_to_retrieve: Optional[List[str]] = None, boost: Optional[Dict] = None,
        image_download_headers: Optional[Dict] = None, context: Optional[Dict] = None,
        score_modifiers: Optional[ScoreModifier] = None, model_auth: Optional[ModelAuth] = None,
        highlights: bool = False) -> Dict:
    """
    
    Args:
        config:
        index_name:
        query: either a string query (which can be a URL or natural language text), or a dict of
            <query string>:<weight float> pairs.
        result_count:
        offset:
        searchable_attributes: Iterable of field names to search. If left as None, then all will
            be searched
        verbose: if 0 - nothing is printed. if 1 - data is printed without vectors, if 2 - full
            objects are printed out
        attributes_to_retrieve: if set, only returns these fields
        image_download_headers: headers for downloading images
        context: a dictionary to allow custom vectors in search
        score_modifiers: a dictionary to modify the score based on field values, for tensor search only
        model_auth: Authorisation details for downloading a model (if required)
        highlights: if True, highlights will be returned
    Returns:

    Note:
        - uses multisearch, which returns k results in each attribute. Not that much of a concern unless you have a
        ridiculous number of attributes
        - Should not be directly called by client - the search() method should
        be called. The search() method adds syncing
        - device should ALWAYS be set

    Output format:
        [
            {
                _id: doc_id
                doc: {# original document},
                highlights:[{}],
            },
        ]
    Future work:
        - max result count should be in a config somewhere
        - searching a non existent index should return a HTTP-type error
    """
    # # SEARCH TIMER-LOGGER (pre-processing)
    if not device:
        raise api_exceptions.InternalError("_vector_text_search cannot be called without `device`!")

    RequestMetricsStore.for_request().start("search.vector.processing_before_vespa")

    marqo_index = index_meta_cache.get_index(config=config, index_name=index_name)

    queries = [BulkSearchQueryEntity(
        q=query, searchableAttributes=searchable_attributes, searchMethod=SearchMethod.TENSOR, limit=result_count,
        offset=offset, showHighlights=False, filter=filter_string, attributesToRetrieve=attributes_to_retrieve,
        boost=boost, image_download_headers=image_download_headers, context=context, scoreModifiers=score_modifiers,
        index=index_name, modelAuth=model_auth
    )]
    with RequestMetricsStore.for_request().time(f"search.vector_inference_full_pipeline"):
        qidx_to_vectors: Dict[Qidx, List[float]] = run_vectorise_pipeline(config, queries, device)
    vectorised_text = list(qidx_to_vectors.values())[0]

    marqo_query = MarqoTensorQuery(
        index_name=index_name,
        vector_query=vectorised_text,
        filter=filter_string,
        limit=result_count,
        ef_search=ef_search,
        approximate=approximate,
        offset=offset,
        searchable_attributes=searchable_attributes,
        attributes_to_retrieve=attributes_to_retrieve,
        score_modifiers=score_modifiers.to_marqo_score_modifiers() if score_modifiers is not None else None
    )

    vespa_index = vespa_index_factory(marqo_index)
    vespa_query = vespa_index.to_vespa_query(marqo_query)

    total_preprocess_time = RequestMetricsStore.for_request().stop("search.vector.processing_before_vespa")
    logger.debug(
        f"search (tensor) pre-processing: took {(total_preprocess_time):.3f}ms to vectorize and process query.")

    # SEARCH TIMER-LOGGER (roundtrip)
    with RequestMetricsStore.for_request().time("search.vector.vespa",
                                                lambda t: logger.debug(f"Vespa search: took {t:.3f}ms")
                                                ):
        responses = config.vespa_client.query(**vespa_query)

    if not approximate and (responses.root.coverage.coverage < 100 or responses.root.coverage.degraded is not None):
        raise errors.InternalError(
            f'Graceful degradation detected for non-approximate search. '
            f'Coverage is not 100%: {responses.root.coverage}'
            f'Degraded: {str(responses.root.coverage.degraded)}'
        )

    # SEARCH TIMER-LOGGER (post-processing)
    RequestMetricsStore.for_request().start("search.vector.postprocess")
    gathered_docs = gather_documents_from_response(responses, marqo_index, highlights, attributes_to_retrieve)

    if boost is not None:
        raise api_exceptions.MarqoWebError('Boosting is not currently supported with Vespa')
        # gathered_docs = boost_score(gathered_docs, boost, searchable_attributes)

    # completely_sorted = sort_chunks(gathered_docs)

    # if verbose:
    #     print("Chunk vector search, sorted result:")
    #     if verbose == 1:
    #         pprint.pprint(utils.truncate_dict_vectors(completely_sorted))
    #     elif verbose == 2:
    #         pprint.pprint(completely_sorted)

    total_postprocess_time = RequestMetricsStore.for_request().stop("search.vector.postprocess")
    logger.debug(
        f"search (tensor) post-processing: took {(total_postprocess_time):.3f}ms to sort and format "
        f"{len(gathered_docs)} results from Vespa."
    )

    return gathered_docs


def delete_index(config: Config, index_name):
    index_management = IndexManagement(vespa_client=config.vespa_client)
    index_management.delete_index_by_name(index_name)

    if index_name in get_cache():
        del get_cache()[index_name]


def get_loaded_models() -> dict:
    available_models = s2_inference.get_available_models()
    message = {"models": []}

    for ix in available_models:
        if isinstance(ix, str):
            message["models"].append({"model_name": ix.split("||")[0], "model_device": ix.split("||")[-1]})
    return message


def eject_model(model_name: str, device: str) -> dict:
    try:
        result = s2_inference.eject_model(model_name, device)
    except s2_inference_errors.ModelNotInCacheError as e:
        raise api_exceptions.ModelNotInCacheError(message=str(e))
    return result


def get_cpu_info() -> dict:
    return {
        "cpu_usage_percent": f"{psutil.cpu_percent(1)} %",  # The number 1 is a time interval for CPU usage calculation.
        "memory_used_percent": f"{psutil.virtual_memory()[2]} %",
        # The number 2 is just a index number to get the expected results
        "memory_used_gb": f"{round(psutil.virtual_memory()[3] / 1000000000, 1)}",
        # The number 3 is just a index number to get the expected results
    }


def get_cuda_info() -> dict:
    if torch.cuda.is_available():
        return {"cuda_devices": [{"device_id": _device_id, "device_name": torch.cuda.get_device_name(_device_id),
                                  "memory_used": f"{round(torch.cuda.memory_allocated(_device_id) / 1024 ** 3, 1)} GiB",
                                  "total_memory": f"{round(torch.cuda.get_device_properties(_device_id).total_memory / 1024 ** 3, 1)} GiB"}
                                 for _device_id in range(torch.cuda.device_count())]}

    else:
        raise api_exceptions.HardwareCompatabilityError(message=str(
            "ERROR: cuda is not supported in your machine!!"
        ))


def vectorise_multimodal_combination_field_unstructured(field: str,
                                                        field_content: Dict[str, str], doc_index: int,
                                                        doc_id: str, device: str, marqo_index: UnstructuredMarqoIndex,
                                                        image_repo, field_map: dict,
                                                        model_auth: Optional[ModelAuth] = None
                                                        ):
    '''
    This function is used to vectorise multimodal combination field.
    Over all this is a simplified version of the vectorise pipeline in add_documents. Specifically,
    1. we don't do any chunking here.
    2. we don't use image repo for concurrent downloading.
    Args:
        field_name: the name of the multimodal
        field_content: the subfields name and content, e.g.,
            {"subfield_one" : "content-1",
             "subfield_two" : "content-2"},
        unsuccessful_docs: a list to store all the unsuccessful documents
        total_vectorise_time: total vectorise time in the main body
        doc_index: the index of the document. This is an interator variable `i` in the main body to iterator throught the docs
        doc_id: the document id
        device: device from main body
        index_info: index_info from main body,
        model_auth: Model download authorisation information (if required)
    Returns:
        combo_chunk: the combo_chunk to be appended to the main body
        combo_document_is_valid:  if the document is a valid
        unsuccessful_docs: appended unsucessful_docs
        combo_total_vectorise_time: the vectorise time spent in combo field
        new_fields_from_multimodal_combination: the new fields from multimodal combination field that will be added to
            index properties

    '''
    combo_document_is_valid = True
    combo_vectorise_time_to_add = 0
    combo_chunk = {}
    combo_embeddings = []
    unsuccessful_doc_to_append = tuple()
    new_fields_from_multimodal_combination = set()

    # Copy the important mutable objects from main body for safety purpose
    field_content_copy = copy.deepcopy(field_content)

    # 4 lists to store the field name and field content to vectorise.
    text_field_names = []
    text_content_to_vectorise = []

    image_field_names = []
    image_content_to_vectorise = []

    normalize_embeddings = marqo_index.normalize_embeddings
    infer_if_image = marqo_index.treat_urls_and_pointers_as_images

    if infer_if_image is False:
        text_field_names = list(field_content.keys())
        text_content_to_vectorise = list(field_content.values())
    else:
        for sub_field_name, sub_content in field_content.items():
            if isinstance(sub_content, str) and not _is_image(sub_content):
                text_field_names.append(sub_field_name)
                text_content_to_vectorise.append(sub_content)
            else:
                try:
                    if isinstance(sub_content, str) and marqo_index.treat_urls_and_pointers_as_images:
                        if not isinstance(image_repo[sub_content], Exception):
                            image_data = image_repo[sub_content]
                        else:
                            raise s2_inference_errors.S2InferenceError(
                                f"Could not find image found at `{sub_content}`. \n"
                                f"Reason: {str(image_repo[sub_content])}"
                            )
                    else:
                        image_data = sub_content

                    image_content_to_vectorise.append(image_data)
                    image_field_names.append(sub_field_name)

                except s2_inference_errors.S2InferenceError as e:
                    combo_document_is_valid = False
                    unsuccessful_doc_to_append = \
                        (doc_index, {'_id': doc_id, 'error': e.message,
                                     'status': int(errors.InvalidArgError.status_code),
                                     'code': errors.InvalidArgError.code})

                    return combo_chunk, combo_embeddings, combo_document_is_valid, unsuccessful_doc_to_append, combo_vectorise_time_to_add

    try:
        start_time = timer()
        text_vectors = []
        if len(text_content_to_vectorise) > 0:
            with RequestMetricsStore.for_request().time(f"create_vectors"):
                text_vectors = s2_inference.vectorise(
                    model_name=marqo_index.model.name,
                    model_properties=marqo_index.model.properties, content=text_content_to_vectorise,
                    device=device, normalize_embeddings=normalize_embeddings,
                    infer=infer_if_image, model_auth=model_auth
                )
        image_vectors = []
        if len(image_content_to_vectorise) > 0:
            with RequestMetricsStore.for_request().time(f"create_vectors"):
                image_vectors = s2_inference.vectorise(
                    model_name=marqo_index.model.name,
                    model_properties=marqo_index.model.properties, content=image_content_to_vectorise,
                    device=device, normalize_embeddings=normalize_embeddings,
                    infer=infer_if_image, model_auth=model_auth
                )
        end_time = timer()
        combo_vectorise_time_to_add += (end_time - start_time)
    except (s2_inference_errors.UnknownModelError,
            s2_inference_errors.InvalidModelPropertiesError,
            s2_inference_errors.ModelLoadError) as model_error:
        raise errors.BadRequestError(
            message=f'Problem vectorising query. Reason: {str(model_error)}',
            link="https://marqo.pages.dev/1.4.0/Models-Reference/dense_retrieval/"
        )
    except s2_inference_errors.S2InferenceError:
        combo_document_is_valid = False
        image_err = errors.InvalidArgError(message=f'Could not process given image: {field_content_copy}')
        unsuccessful_doc_to_append = \
            (doc_index, {'_id': doc_id, 'error': image_err.message, 'status': int(image_err.status_code),
                         'code': image_err.code})

        return combo_chunk, combo_embeddings, combo_document_is_valid, unsuccessful_doc_to_append, combo_vectorise_time_to_add

    sub_field_name_list = text_field_names + image_field_names
    vectors_list = text_vectors + image_vectors

    if not len(sub_field_name_list) == len(vectors_list):
        raise errors.BatchInferenceSizeError(
            message=f"Batch inference size does not match content for multimodal field {field}")

    vector_chunk = np.squeeze(np.mean(
        [np.array(vector) * field_map["weights"][sub_field_name] for sub_field_name, vector in
         zip(sub_field_name_list, vectors_list)], axis=0))

    if normalize_embeddings is True:
        vector_chunk = vector_chunk / np.linalg.norm(vector_chunk)

    combo_embeddings: List[float] = vector_chunk.tolist()
    combo_chunk: str = f"{field}::{json.dumps(field_content)}"

    return combo_chunk, combo_embeddings, combo_document_is_valid, unsuccessful_doc_to_append, combo_vectorise_time_to_add


def vectorise_multimodal_combination_field_structured(
        field: str, multimodal_object: Dict[str, dict], doc: dict, doc_index: int,
        doc_id: str, device: str, marqo_index: StructuredMarqoIndex, image_repo, field_map: dict,
        model_auth: Optional[ModelAuth] = None
):
    """
    This function is used to vectorise multimodal combination field. The field content should
    have the following structure:
    field_conent = {"tensor_field_one" : {"weight":0.5, "parameter": "test-paramater-1"},
                    "tensor_field_two" : {"weight": 0.5, parameter": "test-parameter-2"}},
    Over all this is a simplified version of the vectorise pipeline in add_documents. Specifically,
    1. we don't do any chunking here.
    2. we don't use image repo for concurrent downloading.
    Args:
        field_content: the field content that is a dictionary
        copied: the copied document
        unsuccessful_docs: a list to store all the unsuccessful documents
        total_vectorise_time: total vectorise time in the main body
        doc_index: the index of the document. This is an interator variable `i` in the main body to iterator throught the docs
        doc_id: the document id
        device: device from main body
        marqo_index: index_info from main body,
        model_auth: Model download authorisation information (if required)
    Returns:
        combo_chunk: the combo_chunk to be appended to the main body
        combo_document_is_valid:  if the document is a valid
        unsuccessful_docs: appended unsucessful_docs
        combo_total_vectorise_time: the vectorise time spent in combo field

    """
    # field_content = {"tensor_field_one" : {"weight":0.5, "parameter": "test-paramater-1"},
    #                 "tensor_field_two" : {"weight": 0.5, parameter": "test-parameter-2"}},
    combo_document_is_valid = True
    combo_vectorise_time_to_add = 0
    combo_chunk = {}
    unsuccessful_doc_to_append = tuple()
    new_fields_from_multimodal_combination = set()

    # Copy the important mutable objects from main body for safety purpose
    multimodal_object_copy = copy.deepcopy(multimodal_object)

    # 4 lists to store the field name and field content to vectorise.
    text_field_names = []
    text_content_to_vectorise = []

    image_field_names = []
    image_content_to_vectorise = []

    normalize_embeddings = marqo_index.normalize_embeddings
    image_fields = [field.name for field in marqo_index.field_map_by_type[FieldType.ImagePointer]]

    for sub_field_name, sub_content in multimodal_object.items():
        if isinstance(sub_content, str) and sub_field_name not in image_fields:
            text_field_names.append(sub_field_name)
            text_content_to_vectorise.append(sub_content)
        else:
            try:
                if isinstance(sub_content, str):
                    if not isinstance(image_repo[sub_content], Exception):
                        image_data = image_repo[sub_content]
                    else:
                        raise s2_inference_errors.S2InferenceError(
                            f"Could not find image found at `{sub_content}`. \n"
                            f"Reason: {str(image_repo[sub_content])}"
                        )
                else:
                    image_data = sub_content

                image_content_to_vectorise.append(image_data)
                image_field_names.append(sub_field_name)

            except s2_inference_errors.S2InferenceError as e:
                combo_document_is_valid = False
                unsuccessful_doc_to_append = \
                    (doc_index, {'_id': doc_id, 'error': e.message,
                                 'status': int(api_exceptions.InvalidArgError.status_code),
                                 'code': api_exceptions.InvalidArgError.code})

                return combo_chunk, combo_document_is_valid, unsuccessful_doc_to_append, combo_vectorise_time_to_add

    try:
        start_time = timer()
        text_vectors = []
        if len(text_content_to_vectorise) > 0:
            with RequestMetricsStore.for_request().time(f"create_vectors"):
                text_vectors = s2_inference.vectorise(
                    model_name=marqo_index.model.name,
                    model_properties=marqo_index.model.get_properties(), content=text_content_to_vectorise,
                    device=device, normalize_embeddings=normalize_embeddings,
                    infer=False, model_auth=model_auth
                )
        image_vectors = []
        if len(image_content_to_vectorise) > 0:
            with RequestMetricsStore.for_request().time(f"create_vectors"):
                image_vectors = s2_inference.vectorise(
                    model_name=marqo_index.model.name,
                    model_properties=marqo_index.model.get_properties(), content=image_content_to_vectorise,
                    device=device, normalize_embeddings=normalize_embeddings,
                    infer=True, model_auth=model_auth
                )
        end_time = timer()
        combo_vectorise_time_to_add += (end_time - start_time)
    except (s2_inference_errors.UnknownModelError,
            s2_inference_errors.InvalidModelPropertiesError,
            s2_inference_errors.ModelLoadError) as model_error:
        raise api_exceptions.BadRequestError(
            message=f'Problem vectorising query. Reason: {str(model_error)}',
            link="https://marqo.pages.dev/latest/Models-Reference/dense_retrieval/"
        )
    except s2_inference_errors.S2InferenceError:
        combo_document_is_valid = False
        image_err = api_exceptions.InvalidArgError(message=f'Could not process given image: {multimodal_object_copy}')
        unsuccessful_doc_to_append = \
            (doc_index, {'_id': doc_id, 'error': image_err.message, 'status': int(image_err.status_code),
                         'code': image_err.code})

        return combo_chunk, combo_document_is_valid, unsuccessful_doc_to_append, combo_vectorise_time_to_add

    sub_field_name_list = text_field_names + image_field_names
    vectors_list = text_vectors + image_vectors

    if not len(sub_field_name_list) == len(vectors_list):
        raise api_exceptions.BatchInferenceSizeError(
            message=f"Batch inference size does not match content for multimodal field {field}")

    vector_chunk = np.squeeze(np.mean(
        [np.array(vector) * field_map["weights"][sub_field_name] for sub_field_name, vector in
         zip(sub_field_name_list, vectors_list)], axis=0))

    if normalize_embeddings is True:
        vector_chunk = vector_chunk / np.linalg.norm(vector_chunk)

    vector_chunk = vector_chunk.tolist()

    combo_chunk = dict({
        TensorField.marqo_knn_field: vector_chunk,
        TensorField.field_content: json.dumps(multimodal_object),
        TensorField.field_name: field,
    })
    return combo_chunk, combo_document_is_valid, unsuccessful_doc_to_append, combo_vectorise_time_to_add


def delete_documents(config: Config, index_name: str, doc_ids: List[str]):
    """Delete documents from the Marqo index with the given doc_ids """
    # Make sure the index exists
    _ = index_meta_cache.get_index(config=config, index_name=index_name)

    return delete_docs.delete_documents(
        config=config,
        del_request=MqDeleteDocsRequest(
            index_name=index_name,
            document_ids=doc_ids,
        )
    )<|MERGE_RESOLUTION|>--- conflicted
+++ resolved
@@ -44,20 +44,12 @@
 import torch.cuda
 from PIL import Image
 
-<<<<<<< HEAD
-from marqo import exceptions as base_exceptions
 from marqo.api import exceptions as api_exceptions
-from marqo.core import exceptions as core_exceptions
-
-=======
-import marqo.core.exceptions as core_exceptions
-import marqo.core.unstructured_vespa_index.common as unstructured_common
-from marqo import errors
->>>>>>> eae55677
 # We depend on _httprequests.py for now, but this may be replaced in the future, as
 # _httprequests.py is designed for the client
 from marqo.config import Config
 from marqo.core import constants
+from marqo.core import exceptions as core_exceptions
 from marqo.core.index_management.index_management import IndexManagement
 from marqo.core.models.marqo_index import IndexType
 from marqo.core.models.marqo_index import MarqoIndex, FieldType, UnstructuredMarqoIndex, StructuredMarqoIndex
@@ -103,10 +95,11 @@
         marqo_index = index_meta_cache.get_index(
             config=config, index_name=add_docs_params.index_name, force_refresh=True
         )
-    
+
     # TODO: raise core_exceptions.IndexNotFoundError instead (fix associated tests)
     except api_exceptions.IndexNotFoundError:
-        raise api_exceptions.IndexNotFoundError(f"Cannot add documents to non-existent index {add_docs_params.index_name}")
+        raise api_exceptions.IndexNotFoundError(
+            f"Cannot add documents to non-existent index {add_docs_params.index_name}")
 
     if isinstance(marqo_index, UnstructuredMarqoIndex):
         return _add_documents_unstructured(config, add_docs_params, marqo_index)
@@ -790,7 +783,8 @@
 
                     else:
                         document_is_valid = False
-                        e = api_exceptions.InvalidArgError(f'Invalid type {type(field_content)} for tensor field {field}')
+                        e = api_exceptions.InvalidArgError(
+                            f'Invalid type {type(field_content)} for tensor field {field}')
                         unsuccessful_docs.append(
                             (i, {'_id': doc_id, 'error': e.message,
                                  'status': int(api_exceptions.InvalidArgError.status_code),
@@ -964,7 +958,8 @@
         res = config.vespa_client.get_document(document_id, marqo_index.name)
     except VespaStatusError as e:
         if e.status_code == 404:
-            raise api_exceptions.DocumentNotFoundError(f"Document with ID {document_id} not found in index {index_name}")
+            raise api_exceptions.DocumentNotFoundError(
+                f"Document with ID {document_id} not found in index {index_name}")
         else:
             raise e
 
@@ -1052,7 +1047,8 @@
                 }
             )
         else:  # If not 200 or 404, it should have been raised by the client
-            raise api_exceptions.InternalError(f"Unexpected response status code {response.status} for document {response.id}")
+            raise api_exceptions.InternalError(
+                f"Unexpected response status code {response.status} for document {response.id}")
 
     return to_return
 
@@ -1146,15 +1142,9 @@
 
     # Validation for: result_count (limit) & offset
     # Validate neither is negative
-<<<<<<< HEAD
     if result_count <= 0:
         raise api_exceptions.IllegalRequestedDocCount("search result limit must be greater than 0!")
-=======
-    if result_count <= 0 or (not isinstance(result_count, int)):
-        raise errors.IllegalRequestedDocCount(
-            f"result_count must be an integer greater than 0! Received {result_count}")
-
->>>>>>> eae55677
+
     if offset < 0:
         raise api_exceptions.IllegalRequestedDocCount("search result offset cannot be less than 0!")
 
@@ -1545,9 +1535,9 @@
                 merged_vector = np.mean(weighted_vectors, axis=0)
             except ValueError as e:
                 raise api_exceptions.InvalidArgError(f"The provided vectors are not in the same dimension of the index."
-                                             f"This causes the error when we do `numpy.mean()` over all the vectors.\n"
-                                             f"The original error is `{e}`.\n"
-                                             f"Please check `https://docs.marqo.ai/0.0.16/API-Reference/search/#context`.")
+                                                     f"This causes the error when we do `numpy.mean()` over all the vectors.\n"
+                                                     f"The original error is `{e}`.\n"
+                                                     f"Please check `https://docs.marqo.ai/0.0.16/API-Reference/search/#context`.")
 
             if index_info.normalize_embeddings:
                 norm = np.linalg.norm(merged_vector, axis=-1, keepdims=True)
