"""tensor search logic

API Notes:
    - Some fields beginning with a double underscore "__" are protected and used for our internal purposes.
    - Examples include:
        __field_name
        __field_content
        __doc_chunk_relation
        __chunk_ids
        fields beginning with "__vector_"
    - The "_id" field isn't a real field. It's a way to declare an ID. Internally we use it as the ID
        for the doc. The doc is stored without this field in its body

Notes on search behaviour with caching and searchable attributes:
    The behaviour of lexical search and vector search differs when it comes to
    interactions between the cache and searchable attributes.

    This issue should just occur on the first search when another user adds a
    new field, as the index cache updates in the background during the search.

    Lexical search:
        - Searching an existing but uncached field will return the best result
            (the uncached field will be searched)
        - Searching all fields will return a poor result
            (the uncached field won’t be searched)
    Vector search:
        - Searching an existing but uncached field will return no results (the
            uncached field won’t be searched)
        - Searching all fields will return a poor result (the uncached field
            won’t be searched)

"""
import copy
import json
from collections import defaultdict
from timeit import default_timer as timer
import functools
import pprint
import typing
from marqo.tensor_search.models.private_models import ModelAuth
import uuid
from typing import List, Optional, Union, Iterable, Sequence, Dict, Any, Tuple
from marqo.tensor_search.models.add_docs_objects import AddDocsParams
import numpy as np
from PIL import Image
import marqo.config as config
from marqo.tensor_search.models.delete_docs_objects import MqDeleteDocsRequest
from marqo.tensor_search.enums import (
    Device, MediaType, MlModel, TensorField, SearchMethod, OpenSearchDataType,
    EnvVars
)
from marqo.tensor_search.enums import IndexSettingsField as NsField
from marqo.tensor_search import utils, backend, validation, configs, add_docs, filtering
from marqo.tensor_search.formatting import _clean_doc
from marqo.tensor_search.index_meta_cache import get_cache, get_index_info
from marqo.tensor_search import index_meta_cache
from marqo.tensor_search.models.api_models import BulkSearchQuery, BulkSearchQueryEntity, ScoreModifier
from marqo.tensor_search.models.search import Qidx, JHash, SearchContext, VectorisedJobs, VectorisedJobPointer
from marqo.tensor_search.models.index_info import IndexInfo, get_model_properties_from_index_defaults
from marqo.tensor_search.models.external_apis.abstract_classes import ExternalAuth
from marqo.tensor_search.telemetry import RequestMetricsStore
from marqo.tensor_search.utils import add_timing
from marqo.tensor_search import delete_docs
from marqo.s2_inference.processing import text as text_processor
from marqo.s2_inference.processing import image as image_processor
from marqo.s2_inference.clip_utils import _is_image
from marqo.s2_inference.reranking import rerank
from marqo.s2_inference import s2_inference
import torch.cuda
import psutil
# We depend on _httprequests.py for now, but this may be replaced in the future, as
# _httprequests.py is designed for the client
from marqo._httprequests import HttpRequests
from marqo.config import Config
from marqo import errors
from marqo.s2_inference import errors as s2_inference_errors
import threading
from dataclasses import replace
from marqo.tensor_search.tensor_search_logging import get_logger

logger = get_logger(__name__)


def _get_dimension_from_model_properties(model_properties: dict):
    """
    Args:
        model_properties: dict containing model properties
    """
    try:
        return model_properties["dimensions"]
    except KeyError:
        raise errors.InvalidArgError(
            "The given model properties must contain a 'dimensions' key"
        )


<<<<<<< HEAD
def add_knn_field(ix_settings: dict):
=======
def _add_knn_field(ix_settings: dict):
>>>>>>> 2c7785a0
    """
    This adds the OpenSearch knn field to the index's mappings

    Args:
        ix_settings: the index settings
    """
    model_prop = get_model_properties_from_index_defaults(
        index_defaults=(
            ix_settings["mappings"]["_meta"]
            ["index_settings"][NsField.index_defaults]),
        model_name=(
            ix_settings["mappings"]["_meta"]
            ["index_settings"][NsField.index_defaults][NsField.model])
    )
    
    ix_settings_with_knn = ix_settings.copy()
    ix_settings_with_knn["mappings"]["properties"][TensorField.chunks]["properties"][TensorField.marqo_knn_field] = {
        "type": "knn_vector",
        "dimension": _get_dimension_from_model_properties(model_prop),
        "method": (
            ix_settings["mappings"]["_meta"]
            ["index_settings"][NsField.index_defaults][NsField.ann_parameters]
        )
    }
    return ix_settings_with_knn


def create_vector_index(
        config: Config, index_name: str, media_type: Union[str, MediaType] = MediaType.default,
        refresh_interval: str = "1s", index_settings=None):
    """
    Args:
        media_type: 'text'|'image'
    """
    validation.validate_index_name(index_name)

    if index_settings is not None:
        if NsField.index_defaults in index_settings:
            _check_model_name(index_settings)
        the_index_settings = _autofill_index_settings(index_settings=index_settings)
    else:
        the_index_settings = configs.get_default_index_settings()

    validation.validate_settings_object(settings_object=the_index_settings)

    vector_index_settings = {
        "settings": {
            "index": {
                "knn": True,
                "knn.algo_param.ef_search": 100,
                "refresh_interval": refresh_interval,
                "store.hybrid.mmap.extensions": ["nvd", "dvd", "tim", "tip", "dim", "kdd", "kdi", "cfs", "doc", "vec",
                                                 "vex"]
            },
            "number_of_shards": the_index_settings[NsField.number_of_shards],
            "number_of_replicas": the_index_settings[NsField.number_of_replicas],
        },
        "mappings": {
            "_meta": {
                "media_type": media_type,
            },
            "dynamic_templates": [
                {
                    "strings": {
                        "match_mapping_type": "string",
                        "mapping": {
                            "type": "text"
                        }
                    }
                }
            ],
            "properties": {
                TensorField.chunks: {
                    "type": "nested",
                    "properties": {
                        TensorField.field_name: {
                            "type": "keyword"
                        },
                        TensorField.field_content: {
                            "type": "text"
                        },
                    }
                }
            }
        }
    }
    max_marqo_fields = utils.read_env_vars_and_defaults(EnvVars.MARQO_MAX_INDEX_FIELDS)

    if max_marqo_fields is not None:
        max_os_fields = _marqo_field_limit_to_os_limit(int(max_marqo_fields))
        vector_index_settings["settings"]["mapping"] = {"total_fields": {"limit": int(max_os_fields)}}

    model_name = the_index_settings[NsField.index_defaults][NsField.model]
    vector_index_settings["mappings"]["_meta"][NsField.index_settings] = the_index_settings
    vector_index_settings["mappings"]["_meta"]["model"] = model_name

<<<<<<< HEAD
    vector_index_settings_with_knn = add_knn_field(ix_settings=vector_index_settings)
=======
    vector_index_settings_with_knn = _add_knn_field(ix_settings=vector_index_settings)
>>>>>>> 2c7785a0

    logger.debug(f"Creating index {index_name} with settings: {vector_index_settings_with_knn}")
    response = HttpRequests(config).put(path=index_name, body=vector_index_settings_with_knn)

    get_cache()[index_name] = IndexInfo(
        model_name=model_name, properties=vector_index_settings_with_knn["mappings"]["properties"].copy(),
        index_settings=the_index_settings
    )
    return response


def _check_model_name(index_settings):
    """Ensures that if model_properties is given, then model_name is given as well
    """
    model_name = index_settings[NsField.index_defaults].get(NsField.model)
    model_properties = index_settings[NsField.index_defaults].get(NsField.model_properties)
    if model_properties is not None and model_name is None:
        raise s2_inference_errors.UnknownModelError(f"No model name found for model_properties={model_properties}")


def _marqo_field_limit_to_os_limit(marqo_index_field_limit: int) -> int:
    """Translates a Marqo Index Field limit (that a Marqo user will set)
    into the equivalent limit for Marqo-OS

    Each Marqo field generates 2 Marqo-OS fields:
        - One for its content
        - One for filtering

    There are also 4 fields that will be generated on a Marqo index, in most
    cases:
        - one for __vector_marqo_knn_field
        - one for the chunks field
        - one for chunk's __field_content
        - one for chunk's __field_name

    Returns:
        The corresponding Marqo-OS limit
    """
    return (marqo_index_field_limit * 2) + 4


def _autofill_index_settings(index_settings: dict):
    """A half-complete index settings will be auto filled"""

    # TODO: validated conflicting settings
    # treat_urls_and_pointers_as_images

    copied_settings = index_settings.copy()
    default_settings = configs.get_default_index_settings()

    copied_settings = utils.merge_dicts(default_settings, copied_settings)

    if NsField.treat_urls_and_pointers_as_images in copied_settings[NsField.index_defaults] and \
            copied_settings[NsField.index_defaults][NsField.treat_urls_and_pointers_as_images] is True \
            and copied_settings[NsField.index_defaults][NsField.model] is None:
        copied_settings[NsField.index_defaults][NsField.model] = MlModel.clip

    # text preprocessing subfields - fills any missing sub-dict fields if some of the first level are present
    for key in list(default_settings[NsField.index_defaults][NsField.text_preprocessing]):
        if key not in copied_settings[NsField.index_defaults][NsField.text_preprocessing] or \
                copied_settings[NsField.index_defaults][NsField.text_preprocessing][key] is None:
            copied_settings[NsField.index_defaults][NsField.text_preprocessing][key] \
                = default_settings[NsField.index_defaults][NsField.text_preprocessing][key]

    # image preprocessing sub fields - fills any missing sub-dict fields
    for key in list(default_settings[NsField.index_defaults][NsField.image_preprocessing]):
        if key not in copied_settings[NsField.index_defaults][NsField.image_preprocessing] or \
                copied_settings[NsField.index_defaults][NsField.image_preprocessing][key] is None:
            copied_settings[NsField.index_defaults][NsField.image_preprocessing][key] \
                = default_settings[NsField.index_defaults][NsField.image_preprocessing][key]

    return copied_settings


def get_stats(config: Config, index_name: str):
    doc_count = HttpRequests(config).post(path=F"{index_name}/_count")["count"]
    return {
        "numberOfDocuments": doc_count
    }


def _infer_opensearch_data_type(
        sample_field_content: typing.Any) -> Union[OpenSearchDataType, None]:
    """
    Raises:
        Exception if sample_field_content is a dict
    """
    if isinstance(sample_field_content, Sequence) and len(sample_field_content) > 0:
        # OpenSearch requires that all content of an array be the same type.
        # This function doesn't validate.
        to_check = sample_field_content[0]
    else:
        to_check = sample_field_content

    if isinstance(to_check, dict):
        raise errors.MarqoError("Field content can't be an object. An object should not be passed into _infer_opensearch_data_type"
                                     "to check.")
    elif isinstance(to_check, str):
        return OpenSearchDataType.text
    else:
        return None


def _get_chunks_for_field(field_name: str, doc_id: str, doc):
    # Find the chunks with a specific __field_name in a doc
    # Note: for a chunkless doc (nothing was tensorised) --> doc["_source"]["__chunks"] == []
    return [chunk for chunk in doc["_source"]["__chunks"] if chunk["__field_name"] == field_name]


def add_documents(config: Config, add_docs_params: AddDocsParams):
    """
    Args:
        config: Config object
        add_docs_params: add_documents()'s parameters
    """
    # ADD DOCS TIMER-LOGGER (3)

    RequestMetricsStore.for_request().start("add_documents.processing_before_opensearch")
    start_time_3 = timer()

    if add_docs_params.mappings is not None:
        validation.validate_mappings_object(mappings_object=add_docs_params.mappings)

    t0 = timer()
    bulk_parent_dicts = []

    try:
        index_info = backend.get_index_info(config=config, index_name=add_docs_params.index_name)
    except errors.IndexNotFoundError:
        raise errors.IndexNotFoundError(f"Cannot add documents to non-existent index {add_docs_params.index_name}")

    if len(add_docs_params.docs) == 0:
        raise errors.BadRequestError(message="Received empty add documents request")

    if add_docs_params.mappings is not None:
        validate_mappings = validation.validate_mappings(add_docs_params.mappings)

    existing_fields = set(index_info.properties.keys())
    new_fields = set()

    # A dict to store the multimodal_fields and their (child_fields, opensearch_type)
    # dict = {parent_field_1 : set((child_field_1, type), ),
    #      =  parent_field_2 : set((child_field_1, type), )}
    # Check backend to see the differences between multimodal_fields and new_fields
    new_obj_fields = dict()

    unsuccessful_docs = []
    total_vectorise_time = 0
    batch_size = len(add_docs_params.docs)
    image_repo = {}

    if index_info.index_settings[NsField.index_defaults][NsField.treat_urls_and_pointers_as_images]:
        with RequestMetricsStore.for_request().time(
            "image_download.full_time",
            lambda t: logger.debug(
                f"add_documents image download: took {t:.3f}ms to concurrently download "
                f"images for {batch_size} docs using {add_docs_params.image_download_thread_count} threads"
            )
        ):
            image_repo = add_docs.download_images(docs=add_docs_params.docs, thread_count=20,
                                                non_tensor_fields=tuple(add_docs_params.non_tensor_fields),
                                                image_download_headers=add_docs_params.image_download_headers)

    if add_docs_params.use_existing_tensors:
        doc_ids = []

        # Iterate through the list in reverse, only latest doc with dupe id gets added.
        for i in range(len(add_docs_params.docs)-1, -1, -1):
            if ("_id" in add_docs_params.docs[i]) and (add_docs_params.docs[i]["_id"] not in doc_ids):
                doc_ids.append(add_docs_params.docs[i]["_id"])
        existing_docs = _get_documents_for_upsert(
            config=config, index_name=add_docs_params.index_name, document_ids=doc_ids)

    for i, doc in enumerate(add_docs_params.docs):

        indexing_instructions = {'index': {"_index": add_docs_params.index_name}}
        copied = copy.deepcopy(doc)

        document_is_valid = True
        new_fields_from_doc = set()

        doc_id = None
        try:
            validation.validate_doc(doc)

            if "_id" in doc:
                doc_id = validation.validate_id(doc["_id"])
                del copied["_id"]
            else:
                doc_id = str(uuid.uuid4())

            [validation.validate_field_name(field) for field in copied]
        except errors.__InvalidRequestError as err:
            unsuccessful_docs.append(
                (i, {'_id': doc_id if doc_id is not None else '',
                     'error': err.message, 'status': int(err.status_code), 'code': err.code})
            )
            continue

        indexing_instructions["index"]["_id"] = doc_id
        if add_docs_params.use_existing_tensors:
            matching_doc = [doc for doc in existing_docs["docs"] if doc["_id"] == doc_id]
            # Should only have 1 result, as only 1 id matches
            if len(matching_doc) == 1:
                existing_doc = matching_doc[0]
            # When a request isn't sent to get matching docs, because the added docs don't
            # have IDs:
            elif len(matching_doc) == 0:
                existing_doc = {"found": False}
            else:
                raise errors.InternalError(message= f"Upsert: found {len(matching_doc)} matching docs for {doc_id} when only 1 or 0 should have been found.")

        # Metadata can be calculated here at the doc level.
        # Only add chunk values which are string, boolean, numeric or dictionary.
        # Dictionary keys will be store in a list.
        chunk_values_for_filtering = {}
        for key, value in copied.items():
            if not (isinstance(value, str) or isinstance(value, float)
                    or isinstance(value, bool) or isinstance(value, int)
                    or isinstance(value, list) or isinstance(value, dict)):
                continue
            chunk_values_for_filtering[key] = value

        chunks = []

        for field in copied:

            try:
                field_content = validation.validate_field_content(
                    field_content=copied[field], is_non_tensor_field=field in add_docs_params.non_tensor_fields)
                if isinstance(field_content, dict):
                    field_content = validation.validate_dict(
                        field=field, field_content=field_content,
                        is_non_tensor_field=field in add_docs_params.non_tensor_fields,
                        mappings=add_docs_params.mappings)
            except errors.InvalidArgError as err:
                document_is_valid = False
                unsuccessful_docs.append(
                    (i, {'_id': doc_id, 'error': err.message, 'status': int(err.status_code),
                         'code': err.code})
                )
                break

            if (field not in existing_fields) and (not isinstance(field_content, dict)):
                new_fields_from_doc.add((field, _infer_opensearch_data_type(copied[field])))

            # Don't process text/image fields when explicitly told not to.
            if field in add_docs_params.non_tensor_fields:
                continue

            # chunks generated by processing this field for this doc:
            chunks_to_append = []
            # Check if content of this field changed. If no, skip all chunking and vectorisation
            if (add_docs_params.use_existing_tensors
                    and existing_doc["found"]
                    and (field in existing_doc["_source"]) and (existing_doc["_source"][field] == field_content)):
                chunks_to_append = _get_chunks_for_field(field_name=field, doc_id=doc_id, doc=existing_doc)

            # Chunk and vectorise, since content changed.
            elif isinstance(field_content, (str, Image.Image)):

                # TODO: better/consistent handling of a no-op for processing (but still vectorize)

                # 1. check if urls should be downloaded -> "treat_pointers_and_urls_as_images":True
                # 2. check if it is a url or pointer
                # 3. If yes in 1 and 2, download blindly (without type)
                # 4. Determine media type of downloaded
                # 5. load correct media type into memory -> PIL (images), videos (), audio (torchaudio)
                # 6. if chunking -> then add the extra chunker

                if isinstance(field_content, str) and not _is_image(field_content):
                    # text processing pipeline:
                    split_by = index_info.index_settings[NsField.index_defaults][NsField.text_preprocessing][
                        NsField.split_method]
                    split_length = index_info.index_settings[NsField.index_defaults][NsField.text_preprocessing][
                        NsField.split_length]
                    split_overlap = index_info.index_settings[NsField.index_defaults][NsField.text_preprocessing][
                        NsField.split_overlap]
                    content_chunks = text_processor.split_text(field_content, split_by=split_by,
                                                               split_length=split_length, split_overlap=split_overlap)
                    text_chunks = content_chunks
                else:
                    # TODO put the logic for getting field parameters into a function and add per field options
                    image_method = index_info.index_settings[NsField.index_defaults][NsField.image_preprocessing][
                        NsField.patch_method]
                    # the chunk_image contains the no-op logic as of now - method = None will be a no-op
                    try:
                        # in the future, if we have different chunking methods, make sure we catch possible
                        # errors of different types generated here, too.
                        if isinstance(field_content, str) and index_info.index_settings[NsField.index_defaults][
                            NsField.treat_urls_and_pointers_as_images]:
                            if not isinstance(image_repo[field_content], Exception):
                                image_data = image_repo[field_content]
                            else:
                                raise s2_inference_errors.S2InferenceError(
                                    f"Could not find image found at `{field_content}`. \n"
                                    f"Reason: {str(image_repo[field_content])}"
                                )
                        else:
                            image_data = field_content
                        if image_method not in [None, 'none', '', "None", ' ']:
                            content_chunks, text_chunks = image_processor.chunk_image(
                                image_data, device=add_docs_params.device, method=image_method)
                        else:
                            # if we are not chunking, then we set the chunks as 1-len lists
                            # content_chunk is the PIL image
                            # text_chunk refers to URL
                            content_chunks, text_chunks = [image_data], [field_content]
                    except s2_inference_errors.S2InferenceError as e:
                        document_is_valid = False
                        unsuccessful_docs.append(
                            (i, {'_id': doc_id, 'error': e.message,
                                 'status': int(errors.InvalidArgError.status_code),
                                 'code': errors.InvalidArgError.code})
                        )
                        break

                normalize_embeddings = index_info.index_settings[NsField.index_defaults][
                    NsField.normalize_embeddings]
                infer_if_image = index_info.index_settings[NsField.index_defaults][
                    NsField.treat_urls_and_pointers_as_images]

                try:
                    # in the future, if we have different underlying vectorising methods, make sure we catch possible
                    # errors of different types generated here, too.

                    # ADD DOCS TIMER-LOGGER (4)
                    start_time = timer()
                    with RequestMetricsStore.for_request().time(f"add_documents.create_vectors"):
                        vector_chunks = s2_inference.vectorise(
                            model_name=index_info.model_name,
                            model_properties=index_info.get_model_properties(), content=content_chunks,
                            device=add_docs_params.device, normalize_embeddings=normalize_embeddings,
                            infer=infer_if_image, model_auth=add_docs_params.model_auth
                        )

                    end_time = timer()
                    total_vectorise_time += (end_time - start_time)
                except (s2_inference_errors.UnknownModelError,
                        s2_inference_errors.InvalidModelPropertiesError,
                        s2_inference_errors.ModelLoadError,
                        s2_inference.ModelDownloadError) as model_error:
                    raise errors.BadRequestError(
                        message=f'Problem vectorising query. Reason: {str(model_error)}',
                        link="https://marqo.pages.dev/latest/Models-Reference/dense_retrieval/"
                    )
                except s2_inference_errors.S2InferenceError:
                    document_is_valid = False
                    image_err = errors.InvalidArgError(message=f'Could not process given image: {field_content}')
                    unsuccessful_docs.append(
                        (i, {'_id': doc_id, 'error': image_err.message, 'status': int(image_err.status_code),
                             'code': image_err.code})
                    )
                    break
                if (len(vector_chunks) != len(text_chunks)):
                    raise RuntimeError(
                        f"the input content after preprocessing and its vectorized counterparts must be the same length."
                        f"recevied text_chunks={len(text_chunks)} and vector_chunks={len(vector_chunks)}. "
                        f"check the preprocessing functions and try again. ")

                for text_chunk, vector_chunk in zip(text_chunks, vector_chunks):
                    # We do not put in metadata yet at this stage.
                    chunks_to_append.append({
                        TensorField.marqo_knn_field: vector_chunk,
                        TensorField.field_content: text_chunk,
                        TensorField.field_name: field
                    })

            elif isinstance(field_content, dict):
                if add_docs_params.mappings[field]["type"] == "multimodal_combination":
                    (combo_chunk, combo_document_is_valid,
                     unsuccessful_doc_to_append, combo_vectorise_time_to_add,
                     new_fields_from_multimodal_combination) = vectorise_multimodal_combination_field(
                            field, field_content, copied, i, doc_id, add_docs_params.device, index_info,
                            image_repo, add_docs_params.mappings[field], model_auth=add_docs_params.model_auth)
                    total_vectorise_time = total_vectorise_time + combo_vectorise_time_to_add
                    if combo_document_is_valid is False:
                        unsuccessful_docs.append(unsuccessful_doc_to_append)
                        break
                    else:
                        if field not in new_obj_fields:
                            new_obj_fields[field] = set()
                        new_obj_fields[field] = new_obj_fields[field].union(new_fields_from_multimodal_combination)
                        # TODO: we may want to use chunks_to_append here to make it uniform with use_existing_tensors and normal vectorisation
                        chunks.append({**combo_chunk, **chunk_values_for_filtering})
                        continue
            
            # Add chunks_to_append along with doc metadata to total chunks
            for chunk in chunks_to_append:
                chunks.append({**chunk, **chunk_values_for_filtering})

        if document_is_valid:
            new_fields = new_fields.union(new_fields_from_doc)
            copied[TensorField.chunks] = chunks
            bulk_parent_dicts.append(indexing_instructions)
            bulk_parent_dicts.append(copied)

    total_preproc_time = 0.001 * RequestMetricsStore.for_request().stop("add_documents.processing_before_opensearch")
    logger.debug(f"      add_documents pre-processing: took {(total_preproc_time):.3f}s total for {batch_size} docs, "
                f"for an average of {(total_preproc_time / batch_size):.3f}s per doc.")

    logger.debug(f"          add_documents vectorise: took {(total_vectorise_time):.3f}s for {batch_size} docs, "
                f"for an average of {(total_vectorise_time / batch_size):.3f}s per doc.")

    if bulk_parent_dicts:
        # the HttpRequest wrapper handles error logic
        update_mapping_response = backend.add_customer_field_properties(
            config=config, index_name=add_docs_params.index_name, customer_field_names=new_fields,
<<<<<<< HEAD
            model_properties=index_info.get_model_properties(), multimodal_combination_fields=new_obj_fields)
=======
            multimodal_combination_fields=new_obj_fields)
>>>>>>> 2c7785a0

        # ADD DOCS TIMER-LOGGER (5)
        start_time_5 = timer()
        with RequestMetricsStore.for_request().time("add_documents.opensearch._bulk"):
            serialised_body = utils.dicts_to_jsonl(bulk_parent_dicts)
            index_parent_response = HttpRequests(config).post(
                path="_bulk", body=serialised_body)
        RequestMetricsStore.for_request().add_time("add_documents.opensearch._bulk.internal", float(index_parent_response["took"]))
        
        end_time_5 = timer()
        total_http_time = end_time_5 - start_time_5
        total_index_time = index_parent_response["took"] * 0.001
        logger.debug(
            f"      add_documents roundtrip: took {(total_http_time):.3f}s to send {batch_size} docs (roundtrip) to Marqo-os, "
            f"for an average of {(total_http_time / batch_size):.3f}s per doc.")

        logger.debug(
            f"          add_documents Marqo-os index: took {(total_index_time):.3f}s for Marqo-os to index {batch_size} docs, "
            f"for an average of {(total_index_time / batch_size):.3f}s per doc.")
    else:
        index_parent_response = None

    with RequestMetricsStore.for_request().time("add_documents.postprocess"):
        if add_docs_params.auto_refresh:
            HttpRequests(config).post(path=F"{add_docs_params.index_name}/_refresh")

        t1 = timer()

        def translate_add_doc_response(response: Optional[dict], time_diff: float) -> dict:
            """translates OpenSearch response dict into Marqo dict"""
            item_fields_to_remove = ['_index', '_primary_term', '_seq_no', '_shards', '_version']
            result_dict = {}
            new_items = []

            if response is not None:
                copied_res = copy.deepcopy(response)

                result_dict['errors'] = copied_res['errors']
                actioned = "index"

                for item in copied_res["items"]:
                    for to_remove in item_fields_to_remove:
                        if to_remove in item[actioned]:
                            del item[actioned][to_remove]
                    new_items.append(item[actioned])

            if unsuccessful_docs:
                result_dict['errors'] = True

            for loc, error_info in unsuccessful_docs:
                new_items.insert(loc, error_info)

            result_dict["processingTimeMs"] = time_diff * 1000
            result_dict["index_name"] = add_docs_params.index_name
            result_dict["items"] = new_items
            return result_dict

        return translate_add_doc_response(response=index_parent_response, time_diff=t1 - t0)


def get_document_by_id(
        config: Config, index_name: str, document_id: str, show_vectors: bool = False):
    """returns document by its ID"""
    validation.validate_id(document_id)
    res = HttpRequests(config).get(
        f'{index_name}/_doc/{document_id}'
    )
    if "_source" in res:
        return _clean_doc(res["_source"], doc_id=document_id, include_vectors=show_vectors)
    else:
        return res


def get_documents_by_ids(
        config: Config, index_name: str, document_ids: List[str],
        show_vectors: bool = False,
):
    """returns documents by their IDs"""
    if not isinstance(document_ids, typing.Collection):
        raise errors.InvalidArgError("Get documents must be passed a collection of IDs!")
    if len(document_ids) <= 0:
        raise errors.InvalidArgError("Can't get empty collection of IDs!")
    max_docs_limit = utils.read_env_vars_and_defaults(EnvVars.MARQO_MAX_RETRIEVABLE_DOCS)
    if max_docs_limit is not None and len(document_ids) > int(max_docs_limit):
        raise errors.IllegalRequestedDocCount(
            f"{len(document_ids)} documents were requested, which is more than the allowed limit of [{max_docs_limit}], "
            f"set by the environment variable `{EnvVars.MARQO_MAX_RETRIEVABLE_DOCS}`")
    docs = [
        {"_index": index_name, "_id": validation.validate_id(doc_id)}
        for doc_id in document_ids
    ]
    if not show_vectors:
        for d in docs:
            d["_source"] = dict()
            d["_source"]["exclude"] = f"*{TensorField.vector_prefix}*"
    res = HttpRequests(config).get(
        f'_mget/',
        body={
            "docs": docs,
        }
    )
    if "docs" in res:
        to_return = {
            "results": []
        }
        for doc in res['docs']:
            if not doc['found']:
                to_return['results'].append({
                    '_id': doc['_id'],
                    TensorField.found: False})
            else:
                to_return['results'].append(
                    {TensorField.found: True,
                     **_clean_doc(doc["_source"], doc_id=doc["_id"], include_vectors=show_vectors)})
        return to_return
    else:
        return res


def _get_documents_for_upsert(
        config: Config, index_name: str, document_ids: List[str],
        show_vectors: bool = False,
):
    """returns document chunks and content"""
    if not isinstance(document_ids, typing.Collection):
        raise errors.InvalidArgError("Get documents must be passed a collection of IDs!")

    # If we receive an invalid ID, we skip it
    valid_doc_ids = []
    for d_id in document_ids:
        try:
            validation.validate_id(d_id)
            valid_doc_ids.append(d_id)
        except errors.InvalidDocumentIdError:
            pass

    if len(valid_doc_ids) <= 0:
        return {"docs": []}
    max_docs_limit = utils.read_env_vars_and_defaults(EnvVars.MARQO_MAX_RETRIEVABLE_DOCS)
    if max_docs_limit is not None and len(document_ids) > int(max_docs_limit):
        raise errors.IllegalRequestedDocCount(
            f"{len(document_ids)} documents were requested, which is more than the allowed limit of [{max_docs_limit}], "
            f"set by the environment variable `{EnvVars.MARQO_MAX_RETRIEVABLE_DOCS}`")

    # Chunk Docs (get field name, field content, vectors)

    chunk_docs = [
        {"_index": index_name, "_id": doc_id,
         "_source": {"include": [f"__chunks.__field_content", f"__chunks.__field_name", f"__chunks.__vector_*"]}}
        for doc_id in valid_doc_ids
    ]

    data_docs = [
        {"_index": index_name, "_id": doc_id, "_source": {"exclude": "__chunks.*"}}
        for doc_id in valid_doc_ids
    ]

    res = HttpRequests(config).get(
        f'_mget/',
        body={
            "docs": chunk_docs + data_docs,
        }
    )

    # Combine the 2 query results (loop through each doc id)
    combined_result = []

    for doc_id in valid_doc_ids:
        # There should always be 2 results per doc.
        result_list = [doc for doc in res["docs"] if doc["_id"] == doc_id]

        if len(result_list) == 0:
            continue
        if len(result_list) not in (2, 0):
            raise errors.InternalError(f"Internal error fetching old documents. "
                                       f"There are {len(result_list)} results for doc id {doc_id}.")

        for result in result_list:
            if result["found"]:
                doc_in_results = True
                if ("__chunks" in result["_source"]) and (result["_source"]["__chunks"] == []):
                    res_data = result
                else:
                    res_chunks = result
            else:
                doc_in_results = False
                dummy_res = result
                break

        # Put the chunks list in res_data, so it contains all doc data
        if doc_in_results:
            # Only add chunks if not a chunkless doc
            if res_chunks["_source"]:
                res_data["_source"]["__chunks"] = res_chunks["_source"]["__chunks"]
            combined_result.append(res_data)
        else:
            # This result just says that the doc was not found ("found": False)
            combined_result.append(dummy_res)

    res["docs"] = combined_result

    # Returns a list of combined docs
    return res


def refresh_index(config: Config, index_name: str):
    return HttpRequests(config).post(path=F"{index_name}/_refresh")


@add_timing
def bulk_search(query: BulkSearchQuery, marqo_config: config.Config, verbose: bool = True, device: str = None):
    """Performs a set of search operations in parallel.

    Args:
        query: Set of search queries
        marqo_config:
        verbose:
        device:

    Notes:
        Current limitations:
          - Lexical and tensor search done in serial.
          - A single error (e.g. validation errors) on any one of the search queries returns an error and does not
            process non-erroring queries.
    """
    refresh_indexes_in_background(marqo_config, [q.index for q in query.queries])

    # TODO: Let non-errored docs to propagate.
    errs = [validation.validate_bulk_query_input(q) for q in query.queries]
    if any(errs):
        err = next(e for e in errs if e is not None)
        raise err

    if len(query.queries) == 0:
        return {"result": []}

    if device is None:
        selected_device = utils.read_env_vars_and_defaults("MARQO_BEST_AVAILABLE_DEVICE")
        if selected_device is None:
            raise errors.InternalError("Best available device was not properly determined on Marqo startup.")
        logger.debug(f"No device given for bulk_search. Defaulting to best available device: {selected_device}")
    else:
        selected_device = device

    tensor_queries: Dict[int, BulkSearchQueryEntity] = dict(filter(lambda e: e[1].searchMethod == SearchMethod.TENSOR, enumerate(query.queries)))
    lexical_queries: Dict[int, BulkSearchQueryEntity] = dict(filter(lambda e: e[1].searchMethod == SearchMethod.LEXICAL, enumerate(query.queries)))

    tensor_search_results = dict(zip(tensor_queries.keys(), _bulk_vector_text_search(
            marqo_config, list(tensor_queries.values()), device=selected_device,
        )))

    # TODO: combine lexical + tensor queries into /_msearch
    lexical_search_results = dict(zip(lexical_queries.keys(), [_lexical_search(
        config=marqo_config, index_name=q.index, text=q.q, result_count=q.limit, offset=q.offset,
        searchable_attributes=q.searchableAttributes, verbose=verbose,
        filter_string=q.filter, attributes_to_retrieve=q.attributesToRetrieve
    ) for q in lexical_queries.values()]))

    # Recombine lexical and tensor in order
    combined_results = list({**tensor_search_results, **lexical_search_results}.items())
    combined_results.sort()
    search_results = [r[1] for r in combined_results]

    with RequestMetricsStore.for_request().time(f"bulk_search.rerank"):
        for i, s in enumerate(search_results):
            q = query.queries[i]
            s["query"] = q.q
            s["limit"] = q.limit
            s["offset"] = q.offset

            ## TODO: filter out highlights within `_lexical_search`
            if not q.showHighlights:
                for hit in s["hits"]:
                    del hit["_highlights"]

            if q.reRanker is not None:
                logger.debug(f"reranking {i}th query using {q.reRanker}")
                with RequestMetricsStore.for_request().time(f"bulk_search.{i}.rerank"):
                    rerank_query(q, s, q.reRanker, selected_device, 1)

    return {
        "result": search_results
    }


def rerank_query(query: BulkSearchQueryEntity, result: Dict[str, Any], reranker: Union[str, Dict], device: str, num_highlights: int):
    if query.searchableAttributes is None:
        raise errors.InvalidArgError(f"searchable_attributes cannot be None when re-ranking. Specify which fields to search and rerank over.")
    try:
        start_rerank_time = timer()
        rerank.rerank_search_results(search_result=result, query=query.q,
                                     model_name=reranker, device=device,
                                     searchable_attributes=query.searchableAttributes, num_highlights=num_highlights)
        logger.debug(f"search ({query.searchMethod.lower()}) reranking using {reranker}: took {(timer() - start_rerank_time):.3f}s to rerank results.")
    except Exception as e:
        raise errors.BadRequestError(f"reranking failure due to {str(e)}")


def refresh_indexes_in_background(config: Config, index_names: List[str]) -> None:
    """Refresh indices to index meta cache.
    """
    for idx in index_names:
        if idx not in index_meta_cache.get_cache():
            backend.get_index_info(config=config, index_name=idx)

        REFRESH_INTERVAL_SECONDS = 2
        # update cache in the background
        cache_update_thread = threading.Thread(
            target=index_meta_cache.refresh_index_info_on_interval,
            args=(config, idx, REFRESH_INTERVAL_SECONDS))
        cache_update_thread.start()


def search(config: Config, index_name: str, text: Union[str, dict],
           result_count: int = 3, offset: int = 0, highlights=True,
           search_method: Union[str, SearchMethod, None] = SearchMethod.TENSOR,
           searchable_attributes: Iterable[str] = None, verbose: int = 0,
           reranker: Union[str, Dict] = None, filter: str = None,
           attributes_to_retrieve: Optional[List[str]] = None,
           device: str = None, boost: Optional[Dict] = None,
           image_download_headers: Optional[Dict] = None,
           context: Optional[SearchContext] = None,
           score_modifiers: Optional[ScoreModifier] = None,
           model_auth: Optional[ModelAuth] = None) -> Dict:
    """The root search method. Calls the specific search method

    Validation should go here. Validations include:
        - all args and their types
        - result_count (negatives etc)
        - text

    This deals with index caching

    Args:
        config:
        index_name:
        text:
        result_count:
        offset:
        search_method:
        searchable_attributes:
        verbose:
        device: May be none, we calculate default device here
        num_highlights: number of highlights to return for each doc
        boost: boosters to re-weight the scores of individual fields
        image_download_headers: headers for downloading images
        context: a dictionary to allow custom vectors in search, for tensor search only
        score_modifiers: a dictionary to modify the score based on field values, for tensor search only
        model_auth: Authorisation details for downloading a model (if required)
    Returns:

    """

    # Validation for: result_count (limit) & offset
    # Validate neither is negative
    if result_count <= 0:
        raise errors.IllegalRequestedDocCount("search result limit must be greater than 0!")
    if offset < 0:
        raise errors.IllegalRequestedDocCount("search result offset cannot be less than 0!")

        # validate query
    validation.validate_query(q=text, search_method=search_method)

    # Validate result_count + offset <= int(max_docs_limit)
    max_docs_limit = utils.read_env_vars_and_defaults(EnvVars.MARQO_MAX_RETRIEVABLE_DOCS)
    check_upper = True if max_docs_limit is None else result_count + offset <= int(max_docs_limit)
    if not check_upper:
        upper_bound_explanation = ("The search result limit + offset must be less than or equal to the "
                                   f"MARQO_MAX_RETRIEVABLE_DOCS limit of [{max_docs_limit}]. ")

        raise errors.IllegalRequestedDocCount(
            f"{upper_bound_explanation} Marqo received search result limit of `{result_count}` "
            f"and offset of `{offset}`.")

    t0 = timer()
    validation.validate_context(context=context, query=text, search_method=search_method)
    validation.validate_boost(boost=boost, search_method=search_method)
    validation.validate_searchable_attributes(searchable_attributes=searchable_attributes, search_method=search_method)
    if searchable_attributes is not None:
        [validation.validate_field_name(attribute) for attribute in searchable_attributes]
    if attributes_to_retrieve is not None:
        if not isinstance(attributes_to_retrieve, (List, typing.Tuple)):
            raise errors.InvalidArgError("attributes_to_retrieve must be a sequence!")
        [validation.validate_field_name(attribute) for attribute in attributes_to_retrieve]
    if verbose:
        print(f"determined_search_method: {search_method}, text query: {text}")
    # if we can't see the index name in cache, we request it and wait for the info
    if index_name not in index_meta_cache.get_cache():
        backend.get_index_info(config=config, index_name=index_name)

    REFRESH_INTERVAL_SECONDS = 2
    # update cache in the background
    cache_update_thread = threading.Thread(
        target=index_meta_cache.refresh_index_info_on_interval,
        args=(config, index_name, REFRESH_INTERVAL_SECONDS))
    cache_update_thread.start()

    if device is None:
        selected_device = utils.read_env_vars_and_defaults("MARQO_BEST_AVAILABLE_DEVICE")
        if selected_device is None:
            raise errors.InternalError("Best available device was not properly determined on Marqo startup.")
        logger.debug(f"No device given for search. Defaulting to best available device: {selected_device}")
    else:
        selected_device = device

    if search_method.upper() == SearchMethod.TENSOR:
        search_result = _vector_text_search(
            config=config, index_name=index_name, query=text, result_count=result_count, offset=offset,
            searchable_attributes=searchable_attributes, verbose=verbose,
            filter_string=filter, device=selected_device, attributes_to_retrieve=attributes_to_retrieve, boost=boost,
            image_download_headers=image_download_headers, context=context, score_modifiers=score_modifiers,
            model_auth=model_auth
        )
    elif search_method.upper() == SearchMethod.LEXICAL:
        search_result = _lexical_search(
            config=config, index_name=index_name, text=text, result_count=result_count, offset=offset,
            searchable_attributes=searchable_attributes, verbose=verbose,
            filter_string=filter, attributes_to_retrieve=attributes_to_retrieve
        )
    else:
        raise errors.InvalidArgError(f"Search called with unknown search method: {search_method}")

    if reranker is not None:
        logger.info("reranking using {}".format(reranker))
        if searchable_attributes is None:
            raise errors.InvalidArgError(
                f"searchable_attributes cannot be None when re-ranking. Specify which fields to search and rerank over.")
        try:
            # SEARCH TIMER-LOGGER (reranking)
            RequestMetricsStore.for_request().start(f"search.rerank")
            rerank.rerank_search_results(search_result=search_result, query=text,
                                         model_name=reranker,
                                         device=selected_device,
                                         searchable_attributes=searchable_attributes,
                                         num_highlights=1)
            total_rerank_time = RequestMetricsStore.for_request().stop(f"search.rerank")
            logger.debug(
                f"search ({search_method.lower()}) reranking using {reranker}: took {(total_rerank_time):.3f}ms to rerank results."
            )
        except Exception as e:
            raise errors.BadRequestError(f"reranking failure due to {str(e)}")

    search_result["query"] = text
    search_result["limit"] = result_count
    search_result["offset"] = offset

    if not highlights:
        for hit in search_result["hits"]:
            del hit["_highlights"]

    time_taken = timer() - t0
    search_result["processingTimeMs"] = round(time_taken * 1000)
    logger.debug(f"search ({search_method.lower()}) completed with total processing time: {(time_taken):.3f}s.")

    return search_result


def _lexical_search(
        config: Config, index_name: str, text: str, result_count: int = 3, offset: int = 0,
        searchable_attributes: Sequence[str] = None, verbose: int = 0, filter_string: str = None,
        attributes_to_retrieve: Optional[List[str]] = None, expose_facets: bool = False):
    """

    Args:
        config:
        index_name:
        text:
        result_count:
        offset:
        searchable_attributes:
        verbose:

    Returns:

    Notes:
        Should not be directly called by client - the search() method should
        be called. The search() method adds syncing
        Uses normal search (not multiple search).
    TODO:
        - Test raise_for_searchable_attribute=False
    """
    if not isinstance(text, str):
        raise errors.InvalidArgError(
            f"Query arg must be of type str! text arg is of type {type(text)}. "
            f"Query arg: {text}")

    # SEARCH TIMER-LOGGER (pre-processing)
    RequestMetricsStore.for_request().start("search.lexical.processing_before_opensearch")
    if searchable_attributes is not None:
        # Empty searchable attributes should produce empty results.
        if len(searchable_attributes) == 0:
            return {"hits": []}
        
        fields_to_search = searchable_attributes
    else:
        fields_to_search = index_meta_cache.get_index_info(
            config=config, index_name=index_name
        ).get_true_text_properties()

    # Parse text into required and optional terms.
    (required_terms, optional_blob) = utils.parse_lexical_query(text)

    body = {
        "query": {
            "bool": {
                # Optional blob terms SHOULD be in results.
                "should": [
                    {"match": {field: optional_blob}}
                    for field in fields_to_search
                ],
                # Required terms MUST be in results.
                "must": [
                    {
                        # Nested bool, since required term can be in ANY field.
                        "bool": {
                            "should": [
                                {"match_phrase": {field: term}}
                                for field in fields_to_search
                            ]
                        }
                    }
                    for term in required_terms
                ],
                "must_not": [
                    {"exists": {"field": TensorField.field_name}}
                ],
            }
        },
        "size": result_count,
        "from": offset
    }

    if filter_string is not None:
        body["query"]["bool"]["filter"] = [{
            "query_string": {"query": filter_string}}]
    if attributes_to_retrieve is not None:
        body["_source"] = {"include": attributes_to_retrieve} if len(attributes_to_retrieve) > 0 else False
    if not expose_facets:
        if "_source" not in body:
            body["_source"] = dict()
        if body["_source"] is not False:
            body["_source"]["exclude"] = [f"*{TensorField.vector_prefix}*"]

    total_preprocess_time = RequestMetricsStore.for_request().stop("search.lexical.processing_before_opensearch")
    logger.debug(f"search (lexical) pre-processing: took {(total_preprocess_time):.3f}ms to process query.")

    start_search_http_time = timer()
    with RequestMetricsStore.for_request().time("search.opensearch._search"):
        search_res = HttpRequests(config).get(path=f"{index_name}/_search", body=body)
    RequestMetricsStore.for_request().add_time("search.opensearch._search.internal", search_res["took"] * 0.001) # internal, not round trip time

    end_search_http_time = timer()
    total_search_http_time = end_search_http_time - start_search_http_time
    total_os_process_time = search_res["took"] * 0.001
    num_results = len(search_res['hits']['hits'])
    logger.debug(
        f"search (lexical) roundtrip: took {(total_search_http_time):.3f}s to send search query (roundtrip) to Marqo-os and received {num_results} results.")
    logger.debug(
        f"  search (lexical) Marqo-os processing time: took {(total_os_process_time):.3f}s for Marqo-os to execute the search.")

    # SEARCH TIMER-LOGGER (post-processing)
    RequestMetricsStore.for_request().start("search.lexical.postprocess")
    res_list = []
    for doc in search_res['hits']['hits']:
        just_doc = _clean_doc(doc["_source"].copy()) if "_source" in doc else dict()
        just_doc["_id"] = doc["_id"]
        just_doc["_score"] = doc["_score"]
        res_list.append({**just_doc, "_highlights": []})

    total_postprocess_time = RequestMetricsStore.for_request().stop("search.lexical.postprocess")
    logger.debug(
        f"search (lexical) post-processing: took {(total_postprocess_time):.3f}ms to format {len(res_list)} results.")

    return {'hits': res_list}


def construct_vector_input_batches(query: Union[str, Dict], index_info: IndexInfo) -> Tuple[List[str], List[str]]:
    """Splits images from text in a single query (either a query string, or dict of weighted strings).

    Args:
        query: a string query, or a dict of weighted strings.
        index_info: used to determine whether URLs should be treated as images

    Returns:
        A tuple of string batches. The first is text content the second is image content.
    """
    treat_urls_as_images = index_info.index_settings[NsField.index_defaults][NsField.treat_urls_and_pointers_as_images]
    if isinstance(query, str):
        if treat_urls_as_images and _is_image(query):
            return [], [query, ]
        else:
            return [query, ], []
    else:  # is dict:
        ordered_queries = list(query.items())
        if treat_urls_as_images:
            text_queries = [k for k, _ in ordered_queries if not _is_image(k)]
            image_queries = [k for k, _ in ordered_queries if _is_image(k)]
            return text_queries, image_queries
        else:
            return [k for k, _ in ordered_queries], []


def construct_msearch_body_elements(searchableAttributes: List[str], offset: int, filter_string: str, index_info: IndexInfo, result_count: int, query_vector: List[float], attributes_to_retrieve: List[str], index_name: str, score_modifiers: Optional[ScoreModifier] = None) -> List[Dict[str, Any]]:
    """Constructs the body payload of a `/_msearch` request for a single bulk search query"""

    # search filter has 2 components:
    # 1. searchable_attributes filter: filters out results that are not part of the searchable attributes
    # 2. filter_string: filters out results that do not match the filter string
    filter_for_opensearch = filtering.build_tensor_search_filter(
        filter_string=filter_string, simple_properties=index_info.get_text_properties(),
        searchable_attribs=searchableAttributes
    )
    body = []

    if score_modifiers is not None:
        search_query = _create_score_modifiers_tensor_search_query(
            score_modifiers,
            result_count,
            offset,
            TensorField.marqo_knn_field,
            query_vector
        )
        if (filter_string is not None) or (searchableAttributes is not None):
            (search_query["query"]["function_score"]
                ["query"]["nested"]
                ["query"]["function_score"]
                ["query"]["knn"]
                [f"{TensorField.chunks}.{TensorField.marqo_knn_field}"]["filter"]) = {
                    "query_string": {"query": f"{filter_for_opensearch}"}
                }
    else:
        search_query = _create_normal_tensor_search_query(result_count, offset, TensorField.marqo_knn_field, query_vector)
        if (filter_string is not None) or (searchableAttributes is not None):
            (search_query["query"]["nested"]
                ["query"]["knn"]
                [f"{TensorField.chunks}.{TensorField.marqo_knn_field}"]["filter"]) = {
                    "query_string": {"query": f"{filter_for_opensearch}"}
                }

    if attributes_to_retrieve is not None:
        search_query["_source"] = {"include": attributes_to_retrieve} if len(attributes_to_retrieve) > 0 else False
    body += [{"index": index_name}, search_query]

    return body


def bulk_msearch(config: Config, body: List[Dict]) -> List[Dict]:
    """Send an `/_msearch` request to MarqoOS and translate errors into a user-friendly format."""
    start_search_http_time = timer()
    try:
        with RequestMetricsStore.for_request().time("search.opensearch._msearch"):
            serialised_search_body = utils.dicts_to_jsonl(body)
            response = HttpRequests(config).get(path=F"_msearch", body=serialised_search_body)
        RequestMetricsStore.for_request().add_time("search.opensearch._msearch.internal", float(response["took"])) # internal, not round trip time
        
        end_search_http_time = timer()
        total_search_http_time = end_search_http_time - start_search_http_time
        total_os_process_time = response["took"] * 0.001
        num_responses = len(response["responses"])
        logger.debug(f"search (tensor) roundtrip: took {total_search_http_time:.3f}s to send {num_responses} search queries (roundtrip) to Marqo-os.")

        responses = [r['hits']['hits'] for r in response["responses"]]

    except KeyError as e:
        # KeyError indicates we have received a non-successful result
        try:
            root_cause_reason = response["responses"][0]["error"]["root_cause"][0]["reason"]
            root_cause_type: Optional[str] = response["responses"][0]["error"]["root_cause"][0].get("type")

            if "index.max_result_window" in root_cause_reason:
                raise errors.IllegalRequestedDocCount("Marqo-OS rejected the response due to too many requested results. Try reducing the query's limit parameter") from e
            elif 'parse_exception' in root_cause_reason:
                raise errors.InvalidArgError("Syntax error, could not parse filter string") from e
            elif  root_cause_type == 'query_shard_exception' and root_cause_reason.startswith("Failed to parse query"):
                raise errors.InvalidArgError("Syntax error, could not parse filter string") from e
            raise errors.BackendCommunicationError(f"Error communicating with Marqo-OS backend:\n{response}")
        except (KeyError, IndexError):
            raise e

    logger.debug(f"  search (tensor) Marqo-os processing time: took {total_os_process_time:.3f}s for Marqo-os to execute the search.")
    return responses

def gather_documents_from_response(resp: List[List[Dict[str, Any]]]) -> Dict[str, Any]:
    """
        For the specific responses to a query, gather correct responses. This is used to aggregate documents, for cases
        where the same document is retrieved for multiple field-queries.
    """
    gathered_docs = dict()

    for i, query_res in enumerate(resp):
        for doc in query_res:
            doc_chunks = doc["inner_hits"][TensorField.chunks]["hits"]["hits"]
            if doc["_id"] in gathered_docs:
                gathered_docs[doc["_id"]]["doc"] = doc
                gathered_docs[doc["_id"]]["chunks"].extend(doc_chunks)
            else:
                gathered_docs[doc["_id"]] = {
                    "_id": doc["_id"],
                    "doc": doc,
                    "chunks": doc_chunks
                }

        # Filter out docs with no inner hits:
        for doc_id in list(gathered_docs.keys()):
            if not gathered_docs[doc_id]["chunks"]:
                del gathered_docs[doc_id]

    return gathered_docs


def assign_query_to_vector_job(
        q: BulkSearchQueryEntity, jobs: Dict[JHash, VectorisedJobs], grouped_content: Tuple[List[str], List[str]],
        index_info: IndexInfo, device: str) -> List[VectorisedJobPointer]:
    """
    For a individual query, assign its content (to be vectorised) to a vector job. If none exist with the correct
    specifications, create a new job.

    Mutates entries in, and adds values to, the `jobs` param.

    Args:
        q:
        jobs:
        grouped_content: a 2-tuple of content, belonging to a single query, the first element is a list of text content.
            The second is a list of image URLs. Either element can be an empty list
        index_info:
        device:

    Returns:
        A list of pointers to the location in a vector job that will have its vectorised content.
    """
    if len(grouped_content) != 2:
        raise RuntimeError(
            "assign_query_to_vector_job() expects param `grouped_content` with 2 elems. Instead received"
            f" `grouped_content` with {len(grouped_content)} elems")
    ptrs = []
    for i, grouped_content in enumerate(grouped_content):
        content_type = 'text' if i == 0 else 'image'
        vector_job = VectorisedJobs(
            model_name=index_info.model_name,
            model_properties=index_info.get_model_properties(),
            content=grouped_content,
            device=device,
            normalize_embeddings=index_info.index_settings['index_defaults']['normalize_embeddings'],
            image_download_headers=q.image_download_headers,
            content_type=content_type,
            model_auth=q.modelAuth
        )
        # If exists, add content to vector job. Otherwise create new
        if jobs.get(vector_job.groupby_key()) is not None:
            j = jobs.get(vector_job.groupby_key())
            ptrs.append(j.add_content(grouped_content))
        else:
            jobs[vector_job.groupby_key()] = vector_job
            ptrs.append(VectorisedJobPointer(
                job_hash=vector_job.groupby_key(),
                start_idx=0,
                end_idx=len(vector_job.content)
            ))
    return ptrs


def create_vector_jobs(queries: List[BulkSearchQueryEntity], config: Config, device: str) -> Tuple[Dict[Qidx, List[VectorisedJobPointer]], Dict[JHash, VectorisedJobs]]:
    """
        For each query:
            - Find what needs to be vectorised
            - Group content (across search requests), that could be vectorised together
            - Keep track of the Job related to a search query

        Returns:
            - A mapping of the query index to the VectorisedJobPointer that points to the VectorisedJobs that will process its content.
            - A mapping of job key to job (for fast access).
    """
    qidx_to_job: Dict[Qidx, List[VectorisedJobPointer]] = dict()
    jobs: Dict[JHash, VectorisedJobs] = {}
    for i, q in enumerate(queries):
        q = queries[i]
        index_info = get_index_info(config=config, index_name=q.index)
        # split images from text:
        to_be_vectorised: Tuple[List[str], List[str]] = construct_vector_input_batches(q.q, index_info)
        qidx_to_job[i] = assign_query_to_vector_job(q, jobs, to_be_vectorised, index_info, device)
    
    return qidx_to_job, jobs


def vectorise_jobs(jobs: List[VectorisedJobs]) -> Dict[JHash, Dict[str, List[float]]]:
    """ Run s2_+inference.vectorise() on against each vector jobs.
    TODO: return a mapping of mapping: <JHash: <content: vector> >
    """
    result: Dict[JHash, Dict[str, List[float]]] = dict()
    for v in jobs:
        # TODO: Handle exception for single job, and allow others to run.
        try:
            if v.content:
                vectors = s2_inference.vectorise(
                    model_name=v.model_name, model_properties=v.model_properties,
                    content=v.content, device=v.device,
                    normalize_embeddings=v.normalize_embeddings,
                    image_download_headers=v.image_download_headers,
                    model_auth=v.model_auth
                )
                result[v.groupby_key()] = dict(zip(v.content, vectors))

        # TODO: This is a temporary addition.
        except (s2_inference_errors.UnknownModelError,
                s2_inference_errors.InvalidModelPropertiesError,
                s2_inference_errors.ModelLoadError,
                s2_inference.ModelDownloadError) as model_error:
            raise errors.BadRequestError(
                message=f'Problem vectorising query. Reason: {str(model_error)}',
                link="https://marqo.pages.dev/latest/Models-Reference/dense_retrieval/"
            )

        except s2_inference_errors.S2InferenceError as e:
            # TODO: differentiate image processing errors from other types of vectorise errors
            raise errors.InvalidArgError(message=f'Error vectorising content: {v.content}. Message: {e}')
    return result


def get_query_vectors_from_jobs(
        queries: List[BulkSearchQueryEntity], qidx_to_job: Dict[Qidx, List[VectorisedJobPointer]],
        job_to_vectors: Dict[JHash, Dict[str, List[float]]], config: Config,
        jobs: Dict[JHash, VectorisedJobs]
) -> Dict[Qidx, List[float]]:
    """
    Retrieve the vectorised content associated to each query from the set of batch vectorise jobs.
    Handles multi-modal queries, by weighting and combining queries into a single vector

    Args:
        - queries: Original search queries.
        - qidx_to_job: VectorisedJobPointer for each query
        - job_to_vectors: inference output from each VectorisedJob
        - config: standard Marqo config.

    """
    result: Dict[Qidx, List[float]] = defaultdict(list)
    for qidx, ptrs in qidx_to_job.items():

        # vectors = job_to_vectors[ptrs.job_hash][ptrs.start_idx: ptrs.end_idx]

        # qidx_to_vectors[qidx].append(vectors)
        q = queries[qidx]
        index_info = get_index_info(config=config, index_name=q.index)

        ordered_queries = list(q.q.items()) if isinstance(q.q, dict) else None
        if ordered_queries:
            # multiple queries. We have to weight and combine them:
            vectorised_ordered_queries = [
                (get_content_vector(
                    possible_jobs=qidx_to_job[qidx],
                    jobs=jobs,
                    job_to_vectors=job_to_vectors,
                    treat_urls_as_images=index_info.index_settings[NsField.index_defaults][NsField.treat_urls_and_pointers_as_images],
                    content=content),
                 weight,
                 content
                ) for content, weight in ordered_queries
            ]
            # TODO how doe we ensure order?
            weighted_vectors = [np.asarray(vec) * weight for vec, weight, content in vectorised_ordered_queries]

            context_tensors = q.get_context_tensor()
            if context_tensors is not None:
                weighted_vectors += [np.asarray(v.vector) * v.weight for v in context_tensors]

            try:
                merged_vector = np.mean(weighted_vectors, axis=0)
            except ValueError as e:
                raise errors.InvalidArgError(f"The provided vectors are not in the same dimension of the index."
                                             f"This causes the error when we do `numpy.mean()` over all the vectors.\n"
                                             f"The original error is `{e}`.\n"
                                             f"Please check `https://docs.marqo.ai/0.0.16/API-Reference/search/#context`.")

            if index_info.index_settings['index_defaults']['normalize_embeddings']:
                norm = np.linalg.norm(merged_vector, axis=-1, keepdims=True)
                if norm > 0:
                    merged_vector /= np.linalg.norm(merged_vector, axis=-1, keepdims=True)
            result[qidx] = list(merged_vector)
        else:
            # result[qidx] = vectors[0]
            result[qidx] = get_content_vector(
                possible_jobs=qidx_to_job.get(qidx, []),
                jobs=jobs,
                job_to_vectors= job_to_vectors,
                treat_urls_as_images=index_info.index_settings[NsField.index_defaults][NsField.treat_urls_and_pointers_as_images],
                content=q.q
            )
    return result


def get_content_vector(possible_jobs: List[VectorisedJobPointer], job_to_vectors: Dict[JHash, Dict[str, List[float]]],
                       jobs: Dict[JHash, VectorisedJobs],
                       treat_urls_as_images: bool, content: str) -> List[float]:
    """finds the vector associated with a piece of content

    Args:
        possible_jobs: The jobs where the target vector may reside
        treat_urls_as_images: an index_parameter that indicates whether content should be treated as image,
            if it has a URL structure
        content: The content to search

    Returns:
        Associated vector, if it is found.

    Raises runtime error if is not found
    """
    content_type = 'image' if treat_urls_as_images and _is_image(content) else 'text'
    not_found_error = RuntimeError(f"get_content_vector(): could not find corresponding vector for content `{content}`")
    for vec_job_pointer in possible_jobs:
        if jobs[vec_job_pointer.job_hash].content_type == content_type:
            try:
                return job_to_vectors[vec_job_pointer.job_hash][content]
            except KeyError:
                raise not_found_error
    raise not_found_error


def create_empty_query_response(queries: List[BulkSearchQueryEntity]) -> List[Dict]:
    return list(
        map(
            lambda x: {"hits": []}, queries
        )
    )

def run_vectorise_pipeline(config: Config, queries: List[BulkSearchQueryEntity], device: Union[Device, str]) -> Dict[Qidx, List[float]]:
    """Run the query vectorisation process"""
    # 1. Pre-process inputs ready for s2_inference.vectorise
    # we can still use qidx_to_job. But the jobs structure may need to be different
    vector_jobs_tuple: Tuple[Dict[Qidx, List[VectorisedJobPointer]], Dict[JHash, VectorisedJobs]] = create_vector_jobs(queries, config, device)

    qidx_to_jobs, jobs = vector_jobs_tuple

    # 2. Vectorise in batches against all queries
    ## TODO: To ensure that we are vectorising in batches, we can mock vectorise (), and see if the number of calls is as expected (if batch_size = 16, and number of docs = 32, and all args are the same, then number of calls = 2)
    # TODO: we need to enable str/PIL image structure:
    job_ptr_to_vectors: Dict[JHash, Dict[str, List[float]]] = vectorise_jobs(list(jobs.values()))

    # 3. For each query, get associated vectors
    qidx_to_vectors: Dict[Qidx, List[float]] = get_query_vectors_from_jobs(
        queries, qidx_to_jobs, job_ptr_to_vectors, config, jobs
    )
    return qidx_to_vectors

def _bulk_vector_text_search(config: Config, queries: List[BulkSearchQueryEntity], device: str = None) -> List[Dict]:
    """Resolve a batch of search queries in parallel.

    Args:
        - config:
        - queries: A list of independent search queries. Can be across multiple indexes, but are all expected to have `searchMethod = "TENSOR"`
    Returns:
        A list of search query responses (see `_format_ordered_docs_simple` for structure of individual entities).
    Note:
        - Search results are in the same order as `queries`.
        - device should ALWAYS be set, because it is only called by _bulk_search with the parameter specified
    """

    if len(queries) == 0:
        return []

    if not device:
        raise errors.InternalError("_bulk_vector_text_search cannot be called without `device`!")
    
    with RequestMetricsStore.for_request().time("bulk_search.vector.processing_before_opensearch",
        lambda t : logger.debug(f"bulk search (tensor) pre-processing: took {t:.3f}ms")
    ):

        with RequestMetricsStore.for_request().time(f"bulk_search.vector_inference_full_pipeline"):
            qidx_to_vectors: Dict[Qidx, List[float]] = run_vectorise_pipeline(config, queries, device)

        ## 4. Create msearch request bodies and combine to aggregate.
        query_to_body_parts: Dict[Qidx, List[Dict]] = dict()
        query_to_body_count: Dict[Qidx, int] = dict() # Keep track of count, so we can separate after msearch call.
        for qidx, q in enumerate(queries):
            index_info = get_index_info(config=config, index_name=q.index)
            body = construct_msearch_body_elements(q.searchableAttributes, q.offset, q.filter, index_info, q.limit, qidx_to_vectors[qidx], q.attributesToRetrieve, q.index, q.scoreModifiers)

            query_to_body_parts[qidx] = body
            query_to_body_count[qidx] = len(body)

        # Combine all msearch request bodies into one request body.
        aggregate_body = functools.reduce(lambda x, y: x + y, query_to_body_parts.values())
        if not aggregate_body:
            # Must return empty response, per search query
            return create_empty_query_response(queries)
    
    ## 5. POST aggregate  to /_msearch
    responses = bulk_msearch(config, aggregate_body)

    with RequestMetricsStore.for_request().time("bulk_search.vector.postprocess",
        lambda t : logger.debug(f"bulk search (tensor) post-processing: took {t:.3f}ms")
    ):
        # 6. Get documents back to each query, perform "gather" operation
        return create_bulk_search_response(queries, query_to_body_count, responses)


def create_bulk_search_response(queries: List[BulkSearchQueryEntity], query_to_body_count: Dict[Qidx, int], responses) -> List[Dict]:
    """
        Create Marqo search responses by extracting the appropriate elements from the batched /_msearch response. Also handles:
            - Boosting score (optional)
            - Sorting chunks
            - Formatting style
            - (no) highlights
        Does not mutate `responses` param.

    """
    results = []
    msearch_resp = copy.deepcopy(responses)
    for qidx, count in query_to_body_count.items():
        num_of_docs = count // 2
        result = msearch_resp[:num_of_docs]
        msearch_resp = msearch_resp[num_of_docs:]  # remove docs from response for next query

        query = queries[qidx]
        gathered_docs = gather_documents_from_response(result)
        if query.boost is not None:
            gathered_docs = boost_score(gathered_docs, query.boost, query.searchableAttributes)
        docs_chunks_sorted = sort_chunks(gathered_docs)
        results.append(
            _format_ordered_docs_simple(ordered_docs_w_chunks=docs_chunks_sorted, result_count=query.limit)
        )

    return results

def _vector_text_search(
        config: Config, index_name: str, query: Union[str, dict], result_count: int = 5, offset: int = 0,
        searchable_attributes: Iterable[str] = None, verbose=0, filter_string: str = None, device: str = None,
        attributes_to_retrieve: Optional[List[str]] = None, boost: Optional[Dict] = None, 
        image_download_headers: Optional[Dict] = None, context: Optional[Dict] = None,
        score_modifiers: Optional[ScoreModifier] = None, model_auth: Optional[ModelAuth] = None):
    """
    
    Args:
        config:
        index_name:
        query: either a string query (which can be a URL or natural language text), or a dict of
            <query string>:<weight float> pairs.
        result_count:
        offset:
        searchable_attributes: Iterable of field names to search. If left as None, then all will
            be searched
        verbose: if 0 - nothing is printed. if 1 - data is printed without vectors, if 2 - full
            objects are printed out
        attributes_to_retrieve: if set, only returns these fields
        image_download_headers: headers for downloading images
        context: a dictionary to allow custom vectors in search
        score_modifiers: a dictionary to modify the score based on field values, for tensor search only
        model_auth: Authorisation details for downloading a model (if required)
    Returns:

    Note:
        - uses multisearch, which returns k results in each attribute. Not that much of a concern unless you have a
        ridiculous number of attributes
        - Should not be directly called by client - the search() method should
        be called. The search() method adds syncing
        - device should ALWAYS be set

    Output format:
        [
            {
                _id: doc_id
                doc: {# original document},
                highlights:[{}],
            },
        ]
    Future work:
        - max result count should be in a config somewhere
        - searching a non existent index should return a HTTP-type error
    """
    # # SEARCH TIMER-LOGGER (pre-processing)
    if not device:
        raise errors.InternalError("_vector_text_search cannot be called without `device`!")

    RequestMetricsStore.for_request().start("search.vector.processing_before_opensearch")

    try:
        index_info = get_index_info(config=config, index_name=index_name)
    except KeyError as e:
        raise errors.IndexNotFoundError(message="Tried to search a non-existent index: {}".format(index_name))

    queries = [BulkSearchQueryEntity(
        q=query, searchableAttributes=searchable_attributes,searchMethod=SearchMethod.TENSOR, limit=result_count, offset=offset, showHighlights=False, filter=filter_string, attributesToRetrieve=attributes_to_retrieve, boost=boost, image_download_headers=image_download_headers, context=context, scoreModifiers=score_modifiers, index=index_name, modelAuth=model_auth
    )]
    with RequestMetricsStore.for_request().time(f"search.vector_inference_full_pipeline"):
        qidx_to_vectors: Dict[Qidx, List[float]] = run_vectorise_pipeline(config, queries, device)
    vectorised_text = list(qidx_to_vectors.values())[0]

    body = construct_msearch_body_elements(
        searchable_attributes, offset, filter_string, index_info, result_count, vectorised_text, attributes_to_retrieve, index_name, score_modifiers
    )

    if verbose:
        print("vector search body:")
        if verbose == 1:
            readable_body = copy.deepcopy(body)
            for i, q in enumerate(readable_body):
                if "index" in q:
                    continue
                for vec in list(q["query"]["nested"]["query"]["knn"].keys()):
                    readable_body[i]["query"]["nested"]["query"]["knn"][vec]["vector"] = \
                        readable_body[i]["query"]["nested"]["query"]["knn"][vec]["vector"][:5]
            pprint.pprint(readable_body)
        if verbose == 2:
            pprint.pprint(body, compact=True)

    if not body:
        # empty body means that there are no vector fields associated with the index.
        # This probably means the index is emtpy
        return {"hits": []}

    total_preprocess_time = RequestMetricsStore.for_request().stop("search.vector.processing_before_opensearch")
    logger.debug(f"search (tensor) pre-processing: took {(total_preprocess_time):.3f}ms to vectorize and process query.")

    # SEARCH TIMER-LOGGER (roundtrip)
    responses = bulk_msearch(config, body)

    # SEARCH TIMER-LOGGER (post-processing)
    RequestMetricsStore.for_request().start("search.vector.postprocess")
    gathered_docs = gather_documents_from_response(responses)

    if boost is not None:
        gathered_docs = boost_score(gathered_docs, boost, searchable_attributes)

    completely_sorted = sort_chunks(gathered_docs)

    if verbose:
        print("Chunk vector search, sorted result:")
        if verbose == 1:
            pprint.pprint(utils.truncate_dict_vectors(completely_sorted))
        elif verbose == 2:
            pprint.pprint(completely_sorted)

    res = _format_ordered_docs_simple(ordered_docs_w_chunks=completely_sorted, result_count=result_count)

    total_postprocess_time = RequestMetricsStore.for_request().stop("search.vector.postprocess")
    logger.debug(
        f"search (tensor) post-processing: took {(total_postprocess_time):.3f}ms to sort and format {len(completely_sorted)} results from Marqo-os.")
    return res

def _format_ordered_docs_simple(ordered_docs_w_chunks: List[dict], result_count: int) -> dict:
    """Only one highlight is returned
    Args:
        ordered_docs_w_chunks:
    Returns:
    """
    simple_results = []

    for d in ordered_docs_w_chunks:
        if "_source" in d['doc']:
            cleaned = _clean_doc(d['doc']["_source"], doc_id=d['_id'])
        else:
            cleaned = _clean_doc(dict(), doc_id=d['_id'])

        cleaned["_highlights"] = {
            d["chunks"][0]["_source"][TensorField.field_name]: d["chunks"][0]["_source"][
                TensorField.field_content]
        }
        cleaned["_score"] = d["chunks"][0]["_score"]
        simple_results.append(cleaned)
    return {"hits": simple_results[:result_count]}

def boost_score(docs: dict, boosters: dict, searchable_attributes) -> dict:
    """ re-weighs the scores of individual fields
        Args:
            docs:
            boosters: {'field_to_be_boosted': (int, int)}
        """
    to_be_boosted = docs.copy()
    boosted_fields = set()
    if searchable_attributes and boosters:
        if not set(boosters).issubset(set(searchable_attributes)):
            raise errors.InvalidArgError(
        "Boost fieldnames must be a subset of searchable attributes. "
        f"\nSearchable attributes: {searchable_attributes}"
        f"\nBoost: {boosters}"
        )

    for doc_id in list(to_be_boosted.keys()):
        for chunk in to_be_boosted[doc_id]["chunks"]:
            field_name = chunk['_source']['__field_name']
            if field_name in boosters.keys():
                booster = boosters[field_name]
                if len(booster) == 2:
                    # weight and bias are given
                    chunk['_score'] = chunk['_score'] * booster[0] + booster[1]
                else:
                    # only weight is given
                    chunk['_score'] = chunk['_score'] * booster[0]
                boosted_fields.add(field_name)
    return to_be_boosted


def sort_chunks(docs: dict) -> List:
    to_be_sorted = docs.copy()
    for doc_id in list(to_be_sorted.keys()):
        to_be_sorted[doc_id]["chunks"] = sorted(
            to_be_sorted[doc_id]["chunks"], key=lambda x: x["_score"], reverse=True)

    as_list = list(docs.values())
    return sorted(as_list, key=lambda x: x["chunks"][0]["_score"], reverse=True)


def check_health(config: Config):
    TIMEOUT = 3
    statuses = {
        "green": 0,
        "yellow": 1,
        "red": 2
    }

    marqo_status = "green"
    marqo_os_health_check = None
    try:
        timeout_config = copy.deepcopy(config)
        timeout_config.timeout = TIMEOUT
        marqo_os_health_check = HttpRequests(timeout_config).get(
            path="_cluster/health"
        )
    except errors.BackendCommunicationError:
        marqo_os_status = "red"

    if marqo_os_health_check is not None:
        if "status" in marqo_os_health_check:
            marqo_os_status = marqo_os_health_check['status']
        else:
            marqo_os_status = "red"
    else:
        marqo_os_status = "red"

    marqo_status = marqo_status if statuses[marqo_status] >= statuses[marqo_os_status] else marqo_os_status

    return {
        "status": marqo_status,
        "backend": {
            "status": marqo_os_status
        }
    }

def delete_index(config: Config, index_name):
    res = HttpRequests(config).delete(path=index_name)
    if index_name in get_cache():
        del get_cache()[index_name]
    return res


def get_indexes(config: Config):
    res = backend.get_cluster_indices(config=config)

    body = {
        'results': [
            {'index_name': ix} for ix in res
        ]
    }
    return body


def _select_model_from_media_type(media_type: Union[MediaType, str]) -> Union[MlModel, str]:
    if media_type == MediaType.text:
        return MlModel.bert
    elif media_type == MediaType.image:
        return MlModel.clip
    else:
        raise ValueError("_select_model_from_media_type(): "
                         "Received unknown media type: {}".format(media_type))

def get_loaded_models() -> dict:
    available_models = s2_inference.get_available_models()
    message = {"models": []}

    for ix in available_models:
        if isinstance(ix, str):
            message["models"].append({"model_name": ix.split("||")[0], "model_device": ix.split("||")[-1]})
    return message


def eject_model(model_name: str, device: str) -> dict:
    try:
        result = s2_inference.eject_model(model_name, device)
    except s2_inference_errors.ModelNotInCacheError as e:
        raise errors.ModelNotInCacheError(message=str(e))
    return result


def get_cpu_info() -> dict:
    return {
        "cpu_usage_percent": f"{psutil.cpu_percent(1)} %",  # The number 1 is a time interval for CPU usage calculation.
        "memory_used_percent": f"{psutil.virtual_memory()[2]} %",
        # The number 2 is just a index number to get the expected results
        "memory_used_gb": f"{round(psutil.virtual_memory()[3] / 1000000000, 1)}",
        # The number 3 is just a index number to get the expected results
    }


def get_cuda_info() -> dict:
    if torch.cuda.is_available():
        return {"cuda_devices": [{"device_id": _device_id, "device_name": torch.cuda.get_device_name(_device_id),
                                  "memory_used": f"{round(torch.cuda.memory_allocated(_device_id) / 1024 ** 3, 1)} GiB",
                                  "total_memory": f"{round(torch.cuda.get_device_properties(_device_id).total_memory / 1024 ** 3, 1)} GiB"}
                                 for _device_id in range(torch.cuda.device_count())]}

    else:
        raise errors.HardwareCompatabilityError(message=str(
            "ERROR: cuda is not supported in your machine!!"
        ))


def vectorise_multimodal_combination_field(
        field: str, multimodal_object: Dict[str, dict], doc: dict, doc_index: int,
        doc_id:str, device:str, index_info, image_repo, field_map:dict,
        model_auth: Optional[ModelAuth] = None
):
    '''
    This function is used to vectorise multimodal combination field. The field content should
    have the following structure:
    field_conent = {"tensor_field_one" : {"weight":0.5, "parameter": "test-paramater-1"},
                    "tensor_field_two" : {"weight": 0.5, parameter": "test-parameter-2"}},
    Over all this is a simplified version of the vectorise pipeline in add_documents. Specifically,
    1. we don't do any chunking here.
    2. we don't use image repo for concurrent downloading.
    Args:
        field_content: the field content that is a dictionary
        copied: the copied document
        unsuccessful_docs: a list to store all the unsuccessful documents
        total_vectorise_time: total vectorise time in the main body
        doc_index: the index of the document. This is an interator variable `i` in the main body to iterator throught the docs
        doc_id: the document id
        device: device from main body
        index_info: index_info from main body,
        model_auth: Model download authorisation information (if required)
    Returns:
        combo_chunk: the combo_chunk to be appended to the main body
        combo_document_is_valid:  if the document is a valid
        unsuccessful_docs: appended unsucessful_docs
        combo_total_vectorise_time: the vectorise time spent in combo field
        new_fields_from_multimodal_combination: the new fields from multimodal combination field that will be added to
            index properties

    '''
    # field_content = {"tensor_field_one" : {"weight":0.5, "parameter": "test-paramater-1"},
    #                 "tensor_field_two" : {"weight": 0.5, parameter": "test-parameter-2"}},
    combo_document_is_valid = True
    combo_vectorise_time_to_add = 0
    combo_chunk = {}
    unsuccessful_doc_to_append = tuple()
    new_fields_from_multimodal_combination = set()

    # Copy the important mutable objects from main body for safety purpose
    multimodal_object_copy = copy.deepcopy(multimodal_object)

    # 4 lists to store the field name and field content to vectorise.
    text_field_names = []
    text_content_to_vectorise = []

    image_field_names = []
    image_content_to_vectorise = []

    normalize_embeddings = index_info.index_settings[NsField.index_defaults][
        NsField.normalize_embeddings]
    infer_if_image = index_info.index_settings[NsField.index_defaults][
        NsField.treat_urls_and_pointers_as_images]

    if infer_if_image is False:
        text_field_names = list(multimodal_object.keys())
        text_content_to_vectorise = list(multimodal_object.values())
        new_fields_from_multimodal_combination =set([(sub_field_name, _infer_opensearch_data_type(sub_content)) for sub_field_name
        , sub_content in multimodal_object.items()])
    else:
        for sub_field_name, sub_content in multimodal_object.items():
            if isinstance(sub_content, str) and not _is_image(sub_content):
                text_field_names.append(sub_field_name)
                text_content_to_vectorise.append(sub_content)
            else:
                try:
                    if isinstance(sub_content, str) and index_info.index_settings[NsField.index_defaults][
                            NsField.treat_urls_and_pointers_as_images]:
                        if not isinstance(image_repo[sub_content], Exception):
                            image_data = image_repo[sub_content]
                        else:
                            raise s2_inference_errors.S2InferenceError(
                                f"Could not find image found at `{sub_content}`. \n"
                                f"Reason: {str(image_repo[sub_content])}"
                            )
                    else:
                        image_data = sub_content

                    image_content_to_vectorise.append(image_data)
                    image_field_names.append(sub_field_name)

                except s2_inference_errors.S2InferenceError as e:
                    combo_document_is_valid = False
                    unsuccessful_doc_to_append = \
                        (doc_index, {'_id': doc_id, 'error': e.message,
                                     'status': int(errors.InvalidArgError.status_code),
                                     'code': errors.InvalidArgError.code})

                    return combo_chunk, combo_document_is_valid, unsuccessful_doc_to_append, combo_vectorise_time_to_add, new_fields_from_multimodal_combination
            new_fields_from_multimodal_combination.add((sub_field_name, _infer_opensearch_data_type(sub_content)))

    try:
        start_time = timer()
        text_vectors = []
        if len(text_content_to_vectorise) > 0:
            with RequestMetricsStore.for_request().time(f"create_vectors"):
                text_vectors = s2_inference.vectorise(
                    model_name=index_info.model_name,
                    model_properties=index_info.get_model_properties(), content=text_content_to_vectorise,
                    device=device, normalize_embeddings=normalize_embeddings,
                    infer=infer_if_image, model_auth=model_auth
                )
        image_vectors = []
        if len(image_content_to_vectorise) > 0:
            with RequestMetricsStore.for_request().time(f"create_vectors"):
                image_vectors = s2_inference.vectorise(
                    model_name=index_info.model_name,
                    model_properties=index_info.get_model_properties(), content=image_content_to_vectorise,
                    device=device, normalize_embeddings=normalize_embeddings,
                    infer=infer_if_image, model_auth=model_auth
                )
        end_time = timer()
        combo_vectorise_time_to_add += (end_time - start_time)
    except (s2_inference_errors.UnknownModelError,
            s2_inference_errors.InvalidModelPropertiesError,
            s2_inference_errors.ModelLoadError) as model_error:
        raise errors.BadRequestError(
            message=f'Problem vectorising query. Reason: {str(model_error)}',
            link="https://marqo.pages.dev/latest/Models-Reference/dense_retrieval/"
        )
    except s2_inference_errors.S2InferenceError:
        combo_document_is_valid = False
        image_err = errors.InvalidArgError(message=f'Could not process given image: {multimodal_object_copy}')
        unsuccessful_doc_to_append = \
            (doc_index, {'_id': doc_id, 'error': image_err.message, 'status': int(image_err.status_code),
                 'code': image_err.code})

        return combo_chunk, combo_document_is_valid, unsuccessful_doc_to_append, combo_vectorise_time_to_add, new_fields_from_multimodal_combination

    sub_field_name_list = text_field_names + image_field_names
    vectors_list = text_vectors + image_vectors

    if not len(sub_field_name_list) == len(vectors_list):
        raise errors.BatchInferenceSizeError(message=f"Batch inference size does not match content for multimodal field {field}")

    vector_chunk = np.squeeze(np.mean([np.array(vector) * field_map["weights"][sub_field_name] for sub_field_name, vector in zip(sub_field_name_list, vectors_list)], axis=0))

    if normalize_embeddings is True:
        vector_chunk = vector_chunk / np.linalg.norm(vector_chunk)

    vector_chunk = vector_chunk.tolist()

    combo_chunk = dict({
        TensorField.marqo_knn_field: vector_chunk,
        TensorField.field_content: json.dumps(multimodal_object),
        TensorField.field_name: field,
    })
    return combo_chunk, combo_document_is_valid, unsuccessful_doc_to_append, combo_vectorise_time_to_add, new_fields_from_multimodal_combination


def _create_normal_tensor_search_query(result_count, offset, vector_field, vectorised_text) -> dict:
    search_query = {
        "size": result_count,
        "from": offset,
        "query": {
            "nested": {
                "path": TensorField.chunks,
                "inner_hits": {
                    "_source": {
                        "include": ["__chunks.__field_content", "__chunks.__field_name"]
                    }
                },
                "query": {
                    "knn": {
                        f"{TensorField.chunks}.{vector_field}": {
                            "vector": vectorised_text,
                            "k": result_count + offset
                        }
                    }
                },
                "score_mode": "max"
            }
        },
        "_source": {
            "exclude": ["__chunks.__vector_*"]
        }
    }
    return search_query


def _create_score_modifiers_tensor_search_query(score_modifiers, result_count, offset, vector_field, vectorised_text) -> dict:
    script_score = score_modifiers.to_painless_script()
    search_query = {
        "size": result_count,
        "from": offset,
        "query": {
            "function_score": {
                "query": {
                    "nested": {
                        "path": TensorField.chunks,
                        "inner_hits": {
                            "_source": {
                                "include": ["__chunks.__field_content", "__chunks.__field_name",
                                            "__chunks.reputation"]
                            }
                        },
                        "query": {
                            "function_score": {
                                "query": {
                                    "knn": {
                                        f"{TensorField.chunks}.{vector_field}": {
                                            "vector": vectorised_text,
                                            "k": result_count + offset
                                        }
                                    }
                                },
                                "functions": [
                                    {
                                        "script_score": {
                                            "script": {
                                                "source": script_score
                                            }
                                        }
                                    }
                                ],
                                "boost_mode": "replace"
                            }
                        },
                        "score_mode": "max"
                    }
                },
            }
        },
        "_source": {
            "exclude": ["__chunks.__vector_*"]
        }
    }
    return search_query


def delete_documents(config: Config, index_name: str, doc_ids: List[str], auto_refresh):
    """Delete documents from the Marqo index with the given doc_ids """
    return delete_docs.delete_documents(
        config=config,
        del_request=MqDeleteDocsRequest(
            index_name=index_name,
            document_ids=doc_ids,
            auto_refresh=auto_refresh)
    )<|MERGE_RESOLUTION|>--- conflicted
+++ resolved
@@ -94,11 +94,7 @@
         )
 
 
-<<<<<<< HEAD
-def add_knn_field(ix_settings: dict):
-=======
 def _add_knn_field(ix_settings: dict):
->>>>>>> 2c7785a0
     """
     This adds the OpenSearch knn field to the index's mappings
 
@@ -195,11 +191,7 @@
     vector_index_settings["mappings"]["_meta"][NsField.index_settings] = the_index_settings
     vector_index_settings["mappings"]["_meta"]["model"] = model_name
 
-<<<<<<< HEAD
-    vector_index_settings_with_knn = add_knn_field(ix_settings=vector_index_settings)
-=======
     vector_index_settings_with_knn = _add_knn_field(ix_settings=vector_index_settings)
->>>>>>> 2c7785a0
 
     logger.debug(f"Creating index {index_name} with settings: {vector_index_settings_with_knn}")
     response = HttpRequests(config).put(path=index_name, body=vector_index_settings_with_knn)
@@ -608,11 +600,7 @@
         # the HttpRequest wrapper handles error logic
         update_mapping_response = backend.add_customer_field_properties(
             config=config, index_name=add_docs_params.index_name, customer_field_names=new_fields,
-<<<<<<< HEAD
-            model_properties=index_info.get_model_properties(), multimodal_combination_fields=new_obj_fields)
-=======
             multimodal_combination_fields=new_obj_fields)
->>>>>>> 2c7785a0
 
         # ADD DOCS TIMER-LOGGER (5)
         start_time_5 = timer()
