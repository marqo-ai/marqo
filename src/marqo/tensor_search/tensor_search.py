"""tensor search logic. In the future this will be accessible to the client via an API

API Notes:
    - Fields beginning with a double underscore "__" are protected and used for our internal purposes.
    - Examples include:
        __embedding_vector
        __field_name
        __field_content
        __doc_chunk_relation
        __chunk_ids
    - The "_id" field isn't a real field. It's a way to declare an ID. Internally we use it as the ID
        for the doc. The doc is stored without this field in its body

Notes on search behaviour with caching and searchable attributes:
    The behaviour of lexical search and vector search differs when it comes to
    interactions between the cache and searchable attributes.

    This issue should just occur on the first search when another user adds a
    new field, as the index cache updates in the background during the search.

    Lexical search:
        - Searching an existing but uncached field will return the best result
            (the uncached field will be searched)
        - Searching all fields will return a poor result
            (the uncached field won’t be searched)
    Vector search:
        - Searching an existing but uncached field will return no results (the
            uncached field won’t be searched)
        - Searching all fields will return a poor result (the uncached field
            won’t be searched)

"""
import copy
import datetime
import functools
import pprint
import typing
import uuid
from typing import List, Optional, Union, Iterable, Sequence, Dict, Any
from PIL import Image
from marqo.tensor_search.enums import (
    MediaType, MlModel, TensorField, SearchMethod, OpenSearchDataType,
    EnvVars
)
from marqo.tensor_search.enums import IndexSettingsField as NsField
from marqo.tensor_search import utils, backend, validation, configs, parallel
from marqo.tensor_search.formatting import _clean_doc
from marqo.tensor_search.index_meta_cache import get_cache, get_index_info
from marqo.tensor_search import index_meta_cache
from marqo.tensor_search.models.index_info import IndexInfo
from marqo.tensor_search import constants
from marqo.s2_inference.processing import text as text_processor
from marqo.s2_inference.processing import image as image_processor
from marqo.s2_inference.clip_utils import _is_image
from marqo.s2_inference.reranking import rerank
from marqo.s2_inference import s2_inference

# We depend on _httprequests.py for now, but this may be replaced in the future, as
# _httprequests.py is designed for the client
from marqo._httprequests import HttpRequests
from marqo.config import Config
from marqo import errors
from marqo.s2_inference import errors as s2_inference_errors
import threading

from marqo.tensor_search.tensor_search_logging import get_logger

logger = get_logger(__name__)


def create_vector_index(
    config: Config, index_name: str, media_type: Union[str, MediaType] = MediaType.default,
    refresh_interval: str = "1s", index_settings=None):
    """
    Args:
        media_type: 'text'|'image'
    """
    validation.validate_index_name(index_name)

    if index_settings is not None:
        _check_model_name(index_settings)
        the_index_settings = _autofill_index_settings(index_settings=index_settings)
    else:
        the_index_settings = configs.get_default_index_settings()

    vector_index_settings = {
        "settings": {
            "index": {
                "knn": True,
                "knn.algo_param.ef_search": 100,
                "refresh_interval": refresh_interval
            },
            "number_of_shards": the_index_settings[NsField.number_of_shards],

        },
        "mappings": {
            "_meta": {
                "media_type": media_type,
            },
            "dynamic_templates": [
                {
                    "strings": {
                        "match_mapping_type": "string",
                        "mapping": {
                            "type": "text"
                        }
                    }
                }
            ],
            "properties": {
                TensorField.chunks: {
                    "type": "nested",
                    "properties": {
                        TensorField.field_name: {
                            "type": "keyword"
                        },
                        TensorField.field_content: {
                            "type": "text"
                        },
                    }
                }
            }
        }
    }
    max_marqo_fields = utils.read_env_vars_and_defaults(EnvVars.MARQO_MAX_INDEX_FIELDS)

    if max_marqo_fields is not None:
        max_os_fields = _marqo_field_limit_to_os_limit(int(max_marqo_fields))
        vector_index_settings["settings"]["mapping"] = {"total_fields": {"limit": int(max_os_fields)}}
    model_name = the_index_settings[NsField.index_defaults][NsField.model]
    vector_index_settings["mappings"]["_meta"][NsField.index_settings] = the_index_settings
    vector_index_settings["mappings"]["_meta"]["model"] = model_name

    response = HttpRequests(config).put(path=index_name, body=vector_index_settings)

    get_cache()[index_name] = IndexInfo(
        model_name=model_name, properties=vector_index_settings["mappings"]["properties"].copy(),
        index_settings=the_index_settings
    )
    return response


def _check_model_name(index_settings):
    """Checks if model_properties is given then model_name is given as well
    """
    model_name = index_settings[NsField.index_defaults].get(NsField.model)
    model_properties = index_settings[NsField.index_defaults].get(NsField.model_properties)
    if model_properties is not None and model_name is None:
        raise s2_inference_errors.UnknownModelError(f"No model name found for model_properties={model_properties}")


def _marqo_field_limit_to_os_limit(marqo_index_field_limit: int) -> int:
    """Translates a Marqo Index Field limit (that a Marqo user will set)
    into the equivalent limit for Marqo-OS

    Each Marqo field generates 3 Marqo-OS fields:
        - One for its content
        - One for its vector
        - One for filtering

    There are also 3 fields that will be generated on a Marqo index, in most
    cases:
        - one for the chunks field
        - one for chunk's __field_content
        - one for chunk's __field_name

    Returns:
        The corresponding Marqo-OS limit
    """
    return (marqo_index_field_limit * 3) + 3


def _autofill_index_settings(index_settings: dict):
    """A half-complete index settings will be auto filled"""

    # TODO: validated conflicting settings
    # treat_urls_and_pointers_as_images

    copied_settings = index_settings.copy()
    default_settings = configs.get_default_index_settings()

    copied_settings = utils.merge_dicts(default_settings, copied_settings)

    # if NsField.index_defaults not in copied_settings:
    #     copied_settings[NsField.index_defaults] = default_settings[NsField.index_defaults]

    if NsField.treat_urls_and_pointers_as_images in copied_settings[NsField.index_defaults] and \
        copied_settings[NsField.index_defaults][NsField.treat_urls_and_pointers_as_images] is True \
        and copied_settings[NsField.index_defaults][NsField.model] is None:
        copied_settings[NsField.index_defaults][NsField.model] = MlModel.clip

    # make sure the first level of keys are present, if not add all of those defaults
    # for key in list(default_settings):
    #     if key not in copied_settings or copied_settings[key] is None:
    #         copied_settings[key] = default_settings[key]

    # # make sure the first level of keys in index defaults is present, if not add all of those defaults
    # for key in list(default_settings[NsField.index_defaults]):
    #     if key not in copied_settings[NsField.index_defaults] or \
    #             copied_settings[NsField.index_defaults][key] is None:
    #         copied_settings[NsField.index_defaults][key] = default_settings[NsField.index_defaults][key]

    # text preprocessing sub fields - fills any missing sub-dict fields if some of the first level are present
    for key in list(default_settings[NsField.index_defaults][NsField.text_preprocessing]):
        if key not in copied_settings[NsField.index_defaults][NsField.text_preprocessing] or \
            copied_settings[NsField.index_defaults][NsField.text_preprocessing][key] is None:
            copied_settings[NsField.index_defaults][NsField.text_preprocessing][key] \
                = default_settings[NsField.index_defaults][NsField.text_preprocessing][key]

    # image preprocessing sub fields - fills any missing sub-dict fields
    for key in list(default_settings[NsField.index_defaults][NsField.image_preprocessing]):
        if key not in copied_settings[NsField.index_defaults][NsField.image_preprocessing] or \
            copied_settings[NsField.index_defaults][NsField.image_preprocessing][key] is None:
            copied_settings[NsField.index_defaults][NsField.image_preprocessing][key] \
                = default_settings[NsField.index_defaults][NsField.image_preprocessing][key]

    return copied_settings


def get_stats(config: Config, index_name: str):
    doc_count = HttpRequests(config).post(path=F"{index_name}/_count")["count"]
    return {
        "numberOfDocuments": doc_count
    }


def _check_and_create_index_if_not_exist(config: Config, index_name: str):
    try:
        index_info = backend.get_index_info(config=config, index_name=index_name)
    except errors.IndexNotFoundError as s:
        create_vector_index(config=config, index_name=index_name)
        index_info = backend.get_index_info(config=config, index_name=index_name)


def add_documents_orchestrator(
    config: Config, index_name: str, docs: List[dict],
    auto_refresh: bool, batch_size: int = 0, processes: int = 1,
    non_tensor_fields=None,
    device=None, update_mode: str = 'replace'):
    if non_tensor_fields is None:
        non_tensor_fields = []

    if batch_size is None or batch_size == 0:
        logger.info(f"batch_size={batch_size} and processes={processes} - not doing any marqo side batching")
        return add_documents(
            config=config, index_name=index_name, docs=docs, auto_refresh=auto_refresh,
            device=device, update_mode=update_mode, non_tensor_fields=non_tensor_fields
        )
    elif processes is not None and processes > 1:

        # create beforehand or pull from the cache so it is upto date for the multi-processing
        _check_and_create_index_if_not_exist(config=config, index_name=index_name)

        logger.info(f"batch_size={batch_size} and processes={processes} - using multi-processing")
        results = parallel.add_documents_mp(
            config=config, index_name=index_name, docs=docs,
            auto_refresh=auto_refresh, batch_size=batch_size, processes=processes,
            device=device, update_mode=update_mode, non_tensor_fields=non_tensor_fields
        )

        # we need to force the cache to update as it does not propagate using mp
        # we just clear this index's entry and it will re-populate when needed next
        if index_name in get_cache():
            logger.info(f'deleting cache entry for {index_name} after parallel add documents')
            del get_cache()[index_name]

        return results
    else:
        if batch_size < 0:
            raise errors.InvalidArgError("Batch size can't be less than 1!")
        logger.info(f"batch_size={batch_size} and processes={processes} - batching using a single process")
        return _batch_request(config=config, index_name=index_name, dataset=docs, device=device,
            batch_size=batch_size, verbose=False, non_tensor_fields=non_tensor_fields)


def _batch_request(config: Config, index_name: str, dataset: List[dict],
                   batch_size: int = 100, verbose: bool = True, device=None,
                   update_mode: str = 'replace', non_tensor_fields=None) -> List[Dict[str, Any]]:
    """Batch by the number of documents"""
    if non_tensor_fields is None:
        non_tensor_fields = []

    logger.info(f"starting batch ingestion in sizes of {batch_size}")

    deeper = ((doc, i, batch_size) for i, doc in enumerate(dataset))

    def batch_requests(gathered, doc_tuple):
        doc, i, the_batch_size = doc_tuple
        if i % the_batch_size == 0:
            gathered.append([doc, ])
        else:
            gathered[-1].append(doc)
        return gathered

    batched = functools.reduce(lambda x, y: batch_requests(x, y), deeper, [])

    def verbosely_add_docs(i, docs):
        t0 = datetime.datetime.now()
        res = add_documents(
            config=config, index_name=index_name,
            docs=docs, auto_refresh=False, device=device,
            update_mode=update_mode, non_tensor_fields=non_tensor_fields
        )
        total_batch_time = datetime.datetime.now() - t0
        num_docs = len(docs)

        logger.info(f"    batch {i}: ingested {num_docs} docs. Time taken: {total_batch_time}. "
                    f"Average timer per doc {total_batch_time / num_docs}")
        if verbose:
            logger.info(f"        results from indexing batch {i}: {res}")
        return res

    results = [verbosely_add_docs(i, docs) for i, docs in enumerate(batched)]
    logger.info('completed batch ingestion.')
    return results


def _infer_opensearch_data_type(
    sample_field_content: typing.Any) -> Union[OpenSearchDataType, None]:
    """
    Raises:
        Exception if sample_field_content list or dict
    """
    if isinstance(sample_field_content, dict):
        raise errors.InvalidArgError("Field content can't be objects or lists!")
    elif isinstance(sample_field_content, List):
        raise errors.InvalidArgError("Field content can't be objects or lists!")
    elif isinstance(sample_field_content, str):
        return OpenSearchDataType.text
    else:
        return None


def add_documents(config: Config, index_name: str, docs: List[dict], auto_refresh: bool,
                  non_tensor_fields=None, device=None, update_mode: str = "replace"):
    """

    Args:
        config: Config object
        index_name: name of the index
        docs: List of documents
        auto_refresh: Set to False if indexing lots of docs
        non_tensor_fields: List of fields, within documents to not create tensors for. Default to
          make tensors for all fields.
        device: Device used to carry out the document update.
        update_mode: {'replace' | 'update'}. If set to replace (default) just

    Returns:

    """
    if non_tensor_fields is None:
        non_tensor_fields = []

    t0 = datetime.datetime.now()
    bulk_parent_dicts = []

    try:
        index_info = backend.get_index_info(config=config, index_name=index_name)
    except errors.IndexNotFoundError as s:
        create_vector_index(config=config, index_name=index_name)
        index_info = backend.get_index_info(config=config, index_name=index_name)

    if len(docs) == 0:
        raise errors.BadRequestError(message="Received empty add documents request")

    valid_update_modes = ('update', 'replace')
    if update_mode not in valid_update_modes:
        raise errors.InvalidArgError(message=f"Unknown update_mode `{update_mode}` "
                                             f"received! Valid update modes: {valid_update_modes}")

    existing_fields = set(index_info.properties.keys())
    new_fields = set()

    selected_device = config.indexing_device if device is None else device

    unsuccessful_docs = []

    for i, doc in enumerate(docs):

        indexing_instructions = {'index' if update_mode == 'replace' else 'update': {"_index": index_name}}
        copied = copy.deepcopy(doc)

        document_is_valid = True
        new_fields_from_doc = set()

        doc_id = None
        try:
            validation.validate_doc(doc)

            if "_id" in doc:
                doc_id = validation.validate_id(doc["_id"])
                del copied["_id"]
            else:
                doc_id = str(uuid.uuid4())

            [validation.validate_field_name(field) for field in copied]
        except errors.__InvalidRequestError as err:
            unsuccessful_docs.append(
                (i, {'_id': doc_id if doc_id is not None else '',
                     'error': err.message, 'status': int(err.status_code), 'code': err.code})
            )
            continue

        if update_mode == "replace":
            indexing_instructions["index"]["_id"] = doc_id
        else:
            indexing_instructions["update"]["_id"] = doc_id

        chunks = []

        for field in copied:

            try:
                field_content = validation.validate_field_content(copied[field])
            except errors.InvalidArgError as err:
                document_is_valid = False
                unsuccessful_docs.append(
                    (i, {'_id': doc_id, 'error': err.message, 'status': int(err.status_code),
                         'code': err.code})
                )
                break

            if field not in existing_fields:
                new_fields_from_doc.add((field, _infer_opensearch_data_type(copied[field])))

            # Don't process text/image fields when explicitly told not to.
            if field in non_tensor_fields:
                continue

            # TODO put this into a function to determine routing
            if isinstance(field_content, (str, Image.Image)):

                # TODO: better/consistent handling of a no-op for processing (but still vectorize)

                # 1. check if urls should be downloaded -> "treat_pointers_and_urls_as_images":True
                # 2. check if it is a url or pointer
                # 3. If yes in 1 and 2, download blindly (without type)
                # 4. Determine media type of downloaded
                # 5. load correct media type into memory -> PIL (images), videos (), audio (torchaudio)
                # 6. if chunking -> then add the extra chunker

                if isinstance(field_content, str) and not _is_image(field_content):

                    split_by = index_info.index_settings[NsField.index_defaults][NsField.text_preprocessing][
                        NsField.split_method]
                    split_length = index_info.index_settings[NsField.index_defaults][NsField.text_preprocessing][
                        NsField.split_length]
                    split_overlap = index_info.index_settings[NsField.index_defaults][NsField.text_preprocessing][
                        NsField.split_overlap]
                    content_chunks = text_processor.split_text(field_content, split_by=split_by, split_length=split_length, split_overlap=split_overlap)
                    text_chunks = content_chunks
                else:
                    # TODO put the logic for getting field parameters into a function and add per field options
                    image_method = index_info.index_settings[NsField.index_defaults][NsField.image_preprocessing][
                        NsField.patch_method]
                    # the chunk_image contains the no-op logic as of now - method = None will be a no-op
                    try:
                        # in the future, if we have different chunking methods, make sure we catch possible
                        # errors of different types generated here, too.
                        content_chunks, text_chunks = image_processor.chunk_image(
                            field_content, device=selected_device, method=image_method)
                    except s2_inference_errors.S2InferenceError:
                        document_is_valid = False
                        image_err = errors.InvalidArgError(message=f'Could not process given image: {field_content}')
                        unsuccessful_docs.append(
                            (i, {'_id': doc_id, 'error': image_err.message, 'status': int(image_err.status_code),
                                 'code': image_err.code})
                        )
                        break

                normalize_embeddings = index_info.index_settings[NsField.index_defaults][
                    NsField.normalize_embeddings]
                infer_if_image = index_info.index_settings[NsField.index_defaults][
                    NsField.treat_urls_and_pointers_as_images]

                try:
                    # in the future, if we have different underlying vectorising methods, make sure we catch possible
                    # errors of different types generated here, too.
                    vector_chunks = s2_inference.vectorise(model_name=index_info.model_name, model_properties=_get_model_properties(index_info), content=content_chunks,
                        device=selected_device, normalize_embeddings=normalize_embeddings,
                        infer=infer_if_image)
                except (s2_inference_errors.UnknownModelError,
                        s2_inference_errors.InvalidModelPropertiesError,
                        s2_inference_errors.ModelLoadError) as model_error:
                    raise errors.BadRequestError(
                        message=f'Problem vectorising query. Reason: {str(model_error)}',
                        link="https://marqo.pages.dev/latest/Models-Reference/dense_retrieval/"
                    )
                except s2_inference_errors.S2InferenceError:
                    document_is_valid = False
                    image_err = errors.InvalidArgError(message=f'Could not process given image: {field_content}')
                    unsuccessful_docs.append(
                        (i, {'_id': doc_id, 'error': image_err.message, 'status': int(image_err.status_code),
                             'code': image_err.code})
                    )
                    break

                if (len(vector_chunks) != len(text_chunks)):
                    raise RuntimeError(
                        f"the input content after preprocessing and its vectorized counterparts must be the same length."
                        f"recevied text_chunks={len(text_chunks)} and vector_chunks={len(vector_chunks)}. "
                        f"check the preprocessing functions and try again. ")

                for text_chunk, vector_chunk in zip(text_chunks, vector_chunks):
                    # only add chunk values which are string, boolean or numeric
                    chunk_values_for_filtering = {}
                    for key, value in copied.items():
                        if not (isinstance(value, str) or isinstance(value, float)
                                or isinstance(value, bool) or isinstance(value, int)):
                            continue
                        chunk_values_for_filtering[key] = value
                    chunks.append({
                        utils.generate_vector_name(field): vector_chunk,
                        TensorField.field_content: text_chunk,
                        TensorField.field_name: field,
                        **chunk_values_for_filtering
                    })
        if document_is_valid:
            new_fields = new_fields.union(new_fields_from_doc)
            if update_mode == 'replace':
                copied[TensorField.chunks] = chunks
                bulk_parent_dicts.append(indexing_instructions)
                bulk_parent_dicts.append(copied)
            else:
                to_upsert = copied.copy()
                to_upsert[TensorField.chunks] = chunks
                bulk_parent_dicts.append(indexing_instructions)
                bulk_parent_dicts.append({
                    "upsert": to_upsert,
                    "script": {
                        "lang": "painless",
                        "source": f"""
            
            // updates the doc's fields with the new content
            for (key in params.customer_dict.keySet()) {{
                ctx._source[key] = params.customer_dict[key];
            }}            
                        
            // keep track of the merged doc
            def merged_doc = [:];
            merged_doc.putAll(ctx._source);
            merged_doc.remove("{TensorField.chunks}");
            
            // remove chunks if the __field_name matches an updated field
            // All update fields should be recomputed, and it should be safe to delete these chunks             
            for (int i=ctx._source.{TensorField.chunks}.length-1; i>=0; i--) {{
                if (params.doc_fields.contains(ctx._source.{TensorField.chunks}[i].{TensorField.field_name})) {{
                   ctx._source.{TensorField.chunks}.remove(i);
                }}
                // Check if the field should have a tensor, remove if not.
                else if (params.non_tensor_fields.contains(ctx._source.{TensorField.chunks}[i].{TensorField.field_name})) {{
                    ctx._source.{TensorField.chunks}.remove(i);
                }}
            }}
            
            // update the chunks, setting fields to the new data
            for (int i=ctx._source.{TensorField.chunks}.length-1; i>=0; i--) {{
                for (key in params.customer_dict.keySet()) {{
                    ctx._source.{TensorField.chunks}[i][key] = params.customer_dict[key];
                }}
            }}
            
            // update the new chunks, adding the existing data 
            for (int i=params.new_chunks.length-1; i>=0; i--) {{
                for (key in merged_doc.keySet()) {{
                    params.new_chunks[i][key] = merged_doc[key];
                }}
            }}
            
            // appends the new chunks to the existing chunks  
            ctx._source.{TensorField.chunks}.addAll(params.new_chunks);
            
                        """,
                        "params": {
                            "doc_fields": list(copied.keys()),
                            "new_chunks": chunks,
                            "customer_dict": copied,
                            "non_tensor_fields": non_tensor_fields
                        },
                    }
                })

    if bulk_parent_dicts:
        # the HttpRequest wrapper handles error logic
        update_mapping_response = backend.add_customer_field_properties(
            config=config, index_name=index_name, customer_field_names=new_fields,
            model_properties=_get_model_properties(index_info))

        index_parent_response = HttpRequests(config).post(
            path="_bulk", body=utils.dicts_to_jsonl(bulk_parent_dicts))
    else:
        index_parent_response = None

    if auto_refresh:
        refresh_response = HttpRequests(config).post(path=F"{index_name}/_refresh")

    t1 = datetime.datetime.now()

    def translate_add_doc_response(response: Optional[dict], time_diff: datetime.timedelta) -> dict:
        """translates OpenSearch response dict into Marqo dict"""
        item_fields_to_remove = ['_index', '_primary_term', '_seq_no', '_shards', '_version']
        result_dict = {}
        new_items = []

        if response is not None:
            copied_res = copy.deepcopy(response)

            result_dict['errors'] = copied_res['errors']
            actioned = "index" if update_mode == 'replace' else 'update'

            for item in copied_res["items"]:
                for to_remove in item_fields_to_remove:
                    if to_remove in item[actioned]:
                        del item[actioned][to_remove]
                new_items.append(item[actioned])

        if unsuccessful_docs:
            result_dict['errors'] = True

        for loc, error_info in unsuccessful_docs:
            new_items.insert(loc, error_info)

        result_dict["processingTimeMs"] = time_diff.total_seconds() * 1000
        result_dict["index_name"] = index_name
        result_dict["items"] = new_items
        return result_dict

    return translate_add_doc_response(response=index_parent_response, time_diff=t1 - t0)


def get_document_by_id(
    config: Config, index_name: str, document_id: str, show_vectors: bool = False):
    """returns document by its ID"""
    validation.validate_id(document_id)
    res = HttpRequests(config).get(
        f'{index_name}/_doc/{document_id}'
    )
    if "_source" in res:
        return _clean_doc(res["_source"], doc_id=document_id, include_vectors=show_vectors)
    else:
        return res


def get_documents_by_ids(
    config: Config, index_name: str, document_ids: List[str],
    show_vectors: bool = False,
):
    """returns documents by their IDs"""
    if not isinstance(document_ids, typing.Collection):
        raise errors.InvalidArgError("Get documents must be passed a collection of IDs!")
    if len(document_ids) <= 0:
        raise errors.InvalidArgError("Can't get empty collection of IDs!")
    max_docs_limit = utils.read_env_vars_and_defaults(EnvVars.MARQO_MAX_RETRIEVABLE_DOCS)
    if max_docs_limit is not None and len(document_ids) > int(max_docs_limit):
        raise errors.IllegalRequestedDocCount(
            f"{len(document_ids)} documents were requested, which is more than the allowed limit of [{max_docs_limit}], "
            f"set by the environment variable `{EnvVars.MARQO_MAX_RETRIEVABLE_DOCS}`")
    docs = [
        {"_index": index_name, "_id": validation.validate_id(doc_id)}
        for doc_id in document_ids
    ]
    if not show_vectors:
        for d in docs:
            d["_source"] = dict()
            d["_source"]["exclude"] = f"*{TensorField.vector_prefix}*"
    res = HttpRequests(config).get(
        f'_mget/',
        body={
            "docs": docs,
        }
    )
    if "docs" in res:
        to_return = {
            "results": []
        }
        for doc in res['docs']:
            if not doc['found']:
                to_return['results'].append({
                    '_id': doc['_id'],
                    TensorField.found: False})
            else:
                to_return['results'].append(
                    {TensorField.found: True,
                     **_clean_doc(doc["_source"], doc_id=doc["_id"], include_vectors=show_vectors)})
        return to_return
    else:
        return res


def delete_documents(config: Config, index_name: str, doc_ids: List[str], auto_refresh):
    """Deletes documents """
    if not doc_ids:
        raise errors.InvalidDocumentIdError("doc_ids can't be empty!")

    for _id in doc_ids:
        validation.validate_id(_id)

    t0 = datetime.datetime.utcnow()
    delete_res_backend = HttpRequests(config=config).post(
        path=f"{index_name}/_delete_by_query", body={
            "query": {
                "terms": {
                    "_id": doc_ids
                }
            }
        }
    )
    if auto_refresh:
        refresh_response = HttpRequests(config).post(path=F"{index_name}/_refresh")
    t1 = datetime.datetime.utcnow()
    delete_res = {
        "index_name": index_name, "status": "succeeded",
        "type": "documentDeletion", "details": {
            "receivedDocumentIds": len(doc_ids),
            "deletedDocuments": delete_res_backend["deleted"],
        },
        "duration": utils.create_duration_string(t1 - t0),
        "startedAt": utils.format_timestamp(t0),
        "finishedAt": utils.format_timestamp(t1),
    }
    return delete_res


def refresh_index(config: Config, index_name: str):
    return HttpRequests(config).post(path=F"{index_name}/_refresh")


def search(config: Config, index_name: str, text: str, result_count: int = 3, highlights=True, return_doc_ids=True,
           search_method: Union[str, SearchMethod, None] = SearchMethod.TENSOR,
           searchable_attributes: Iterable[str] = None, verbose: int = 0, num_highlights: int = 3,
           reranker: Union[str, Dict] = None, simplified_format: bool = True, filter: str = None,
           attributes_to_retrieve: Optional[List[str]] = None,
           device=None) -> Dict:
    """The root search method. Calls the specific search method

    Validation should go here. Validations include:
        - all args and their types
        - result_count (negatives etc)
        - text

    This deals with index caching

    Args:
        config:
        index_name:
        text:
        result_count:
        return_doc_ids:
        search_method:
        searchable_attributes:
        verbose:
        num_highlights: number of highlights to return for each doc

    Returns:

    """
    max_docs_limit = utils.read_env_vars_and_defaults(EnvVars.MARQO_MAX_RETRIEVABLE_DOCS)
    check_upper = True if max_docs_limit is None else result_count <= int(max_docs_limit)
    if not(check_upper and result_count > 0):
        upper_bound_explanation = ("The search result limit must be greater than 0 and less than or equal to the"
                                  f"MARQO_MAX_RETRIEVABLE_DOCS limit of [{max_docs_limit}]. ")
                                  
        above_zero_explanation = "The search result limit must be greater than 0."
        explanation = upper_bound_explanation if max_docs_limit is not None else above_zero_explanation
        raise errors.IllegalRequestedDocCount(f"{explanation} Marqo received search result limit of `{result_count}`.")

    t0 = datetime.datetime.now()

    if searchable_attributes is not None:
        [validation.validate_field_name(attribute) for attribute in searchable_attributes]
    if attributes_to_retrieve is not None:
        if not isinstance(attributes_to_retrieve, (List, typing.Tuple)):
            raise errors.InvalidArgError("attributes_to_retrieve must be a sequence!")
        [validation.validate_field_name(attribute) for attribute in attributes_to_retrieve]
    if verbose:
        print(f"determined_search_method: {search_method}, text query: {text}")
    # if we can't see the index name in cache, we request it and wait for the info
    if index_name not in index_meta_cache.get_cache():
        backend.get_index_info(config=config, index_name=index_name)

    # update cache in the background
    cache_update_thread = threading.Thread(
        target=index_meta_cache.refresh_index,
        args=(config, index_name))
    cache_update_thread.start()

    if search_method.upper() == SearchMethod.TENSOR:
        search_result = _vector_text_search(
            config=config, index_name=index_name, text=text, result_count=result_count,
            return_doc_ids=return_doc_ids, searchable_attributes=searchable_attributes,
            number_of_highlights=num_highlights, simplified_format=simplified_format,
            filter_string=filter, device=device, attributes_to_retrieve=attributes_to_retrieve
        )
    elif search_method.upper() == SearchMethod.LEXICAL:
        search_result = _lexical_search(
            config=config, index_name=index_name, text=text, result_count=result_count,
            return_doc_ids=return_doc_ids, searchable_attributes=searchable_attributes,
            filter_string=filter, attributes_to_retrieve=attributes_to_retrieve
        )
    else:
        raise errors.InvalidArgError(f"Search called with unknown search method: {search_method}")

<<<<<<< HEAD
    logger.info("reranking using {}".format(reranker))
    
    if reranker is not None:
        logger.info("reranking using {}".format(reranker))
        if searchable_attributes is None:
            raise errors.InvalidArgError(f"searchable_attributes cannot be None when re-ranking. Specify which fields to search and rerank over.")
        try:
            rerank.rerank_search_results(search_result=search_result, query=text, 
                        model_name=reranker, device=config.indexing_device if device is None else device, 
                    searchable_attributes=searchable_attributes, num_highlights=1 if simplified_format else num_highlights)
        except Exception as e:
            raise errors.BadRequestError(f"reranking failure due to {str(e)}")
=======
    if reranker is not None:
        rerank.rerank_search_results(search_result=search_result, query=text,
            model_name=reranker, device=config.indexing_device,
            searchable_attributes=searchable_attributes, num_highlights=1 if simplified_format else num_highlights)
>>>>>>> 849eeb72

    time_taken = datetime.datetime.now() - t0
    search_result["processingTimeMs"] = round(time_taken.total_seconds() * 1000)
    search_result["query"] = text
    search_result["limit"] = result_count

    if not highlights:
        for hit in search_result["hits"]:
            del hit["_highlights"]

    return search_result


def _lexical_search(
    config: Config, index_name: str, text: str, result_count: int = 3, return_doc_ids=True,
    searchable_attributes: Sequence[str] = None, filter_string: str = None,
    attributes_to_retrieve: Optional[List[str]] = None, expose_facets: bool = False):
    """

    Args:
        config:
        index_name:
        text:
        result_count:
        return_doc_ids:
        searchable_attributes:
        number_of_highlights:
        verbose:

    Returns:

    Notes:
        Should not be directly called by client - the search() method should
        be called. The search() method adds syncing
    TODO:
        - Test raise_for_searchable_attribute=False
    """
    if not isinstance(text, str):
        raise errors.InvalidArgError(
            f"Query arg must be of type str! text arg is of type {type(text)}. "
            f"Query arg: {text}")

    if searchable_attributes is not None and searchable_attributes:
        fields_to_search = searchable_attributes
    else:
        fields_to_search = index_meta_cache.get_index_info(
            config=config, index_name=index_name
        ).get_true_text_properties()

    body = {
        "query": {
            "bool": {
                "should": [
                    {"match": {field: text}}
                    for field in fields_to_search
                ],
                "must_not": [
                    {"exists": {"field": TensorField.field_name}}
                ],
            }
        },
        "size": result_count,
    }
    if filter_string is not None:
        body["query"]["bool"]["filter"] = [{
            "query_string": {"query": filter_string}}]
    if attributes_to_retrieve is not None:
        body["_source"] = {"include": attributes_to_retrieve} if len(attributes_to_retrieve) > 0 else False
    if not expose_facets:
        if "_source" not in body:
            body["_source"] = dict()
        if body["_source"] is not False:
            body["_source"]["exclude"] = [f"*{TensorField.vector_prefix}*"]
    search_res = HttpRequests(config).get(path=f"{index_name}/_search", body=body)

    res_list = []
    for doc in search_res['hits']['hits']:
        just_doc = _clean_doc(doc["_source"].copy()) if "_source" in doc else dict()
        if return_doc_ids:
            just_doc["_id"] = doc["_id"]
            just_doc["_score"] = doc["_score"]
        res_list.append({**just_doc, "_highlights": []})
    return {'hits': res_list}


def _vector_text_search(
    config: Config, index_name: str, text: str, result_count: int = 5, return_doc_ids=False,
    searchable_attributes: Iterable[str] = None, number_of_highlights=3,
    verbose=0, raise_on_searchable_attribs=False, k=500,
    simplified_format=True, filter_string: str = None, device=None,
    attributes_to_retrieve: Optional[List[str]] = None):
    """
    Args:
        config:
        index_name:
        text:
        result_count:
        return_doc_ids: if True adds doc _id to the docs. Otherwise just returns the docs as-is
        searchable_attributes: Iterable of field names to search. If left as None, then all will
            be searched
        number_of_highlights: if None, will return all highlights in
            descending order of relevancy. Otherwise will return this number of highlights
        verbose: if 0 - nothing is printed. if 1 - data is printed without vectors, if 2 - full
            objects are printed out
        attributes_to_retrieve: if set, only returns these fields
    Returns:

    Note:
        - looks for k results in each attribute. Not that much of a concern unless you have a
        ridiculous number of attributes
        - Should not be directly called by client - the search() method should
        be called. The search() method adds syncing

    Output format:
        [
            {
                _id: doc_id
                doc: {# original document},
                highlights:[{}],
            },
        ]
    Future work:
        - max result count should be in a config somewhere
        - searching a non existent index should return a HTTP-type error
    """

    if config.cluster_is_s2search and filter_string is not None:
        raise errors.InvalidArgError(
            "filtering not yet implemented for S2Search cloud!"
        )

    try:
        index_info = get_index_info(config=config, index_name=index_name)
    except KeyError as e:
        raise errors.IndexNotFoundError(message="Tried to search a non-existent index: {}".format(index_name))
    selected_device = config.indexing_device if device is None else device

    # TODO average over vectorized inputs with weights
    try:
        vectorised_text = s2_inference.vectorise(
            model_name=index_info.model_name, model_properties=_get_model_properties(index_info), content=text,
            device=selected_device,
            normalize_embeddings=index_info.index_settings['index_defaults']['normalize_embeddings'])[0]
    except (s2_inference_errors.UnknownModelError,
            s2_inference_errors.InvalidModelPropertiesError,
            s2_inference_errors.ModelLoadError) as model_error:
        raise errors.BadRequestError(
            message=f'Problem vectorising query. Reason: {str(model_error)}',
            # link="https://marqo.pages.dev/latest/Models-Reference/dense_retrieval/"
        )
    except s2_inference_errors.S2InferenceError as s2_error:
        raise errors.BadRequestError(
            message=f"Problem vectorising query. Reason: {str(s2_error)}"
        )
    body = []

    if searchable_attributes is None:
        vector_properties_to_search = index_info.get_vector_properties().keys()
    else:
        if raise_on_searchable_attribs:
            vector_properties_to_search = validation.validate_searchable_vector_props(
                existing_vector_properties=index_info.get_vector_properties().keys(),
                subset_vector_properties=searchable_attributes
            )
        else:
            searchable_attributes_as_vectors = {utils.generate_vector_name(field_name=attribute)
                                                for attribute in searchable_attributes}
            # discard searchable attributes that aren't found in the cache:
            vector_properties_to_search = searchable_attributes_as_vectors.intersection(
                index_info.get_vector_properties().keys())

    if filter_string is not None:
        contextualised_filter = utils.contextualise_filter(
            filter_string=filter_string,
            simple_properties=index_info.get_text_properties())
    else:
        contextualised_filter = ''

    for vector_field in vector_properties_to_search:
        search_query = {
            "size": result_count,
            "query": {
                "nested": {
                    "path": TensorField.chunks,
                    "inner_hits": {
                        "_source": {
                            "include": ["__chunks.__field_content", "__chunks.__field_name"]
                        }
                    },
                    "query": {
                        "knn": {
                            f"{TensorField.chunks}.{vector_field}": {
                                "vector": vectorised_text,
                                "k": result_count
                            }
                        }
                    },
                    "score_mode": "max",
                }
            }
        }

        field_names = list(index_info.get_text_properties().keys())
        if attributes_to_retrieve is not None:
            search_query["_source"] = {"include": attributes_to_retrieve} if len(attributes_to_retrieve) > 0 else False

        if filter_string is not None:
            search_query["query"]["nested"]["query"]["knn"][f"{TensorField.chunks}.{vector_field}"][
                "filter"] = {
                "query_string": {"query": f"{contextualised_filter}"}
            }
        body += [{"index": index_name}, search_query]

    if verbose:
        print("vector search body:")
        if verbose == 1:
            readable_body = copy.deepcopy(body)
            for i, q in enumerate(readable_body):
                if "index" in q:
                    continue
                for vec in list(q["query"]["nested"]["query"]["knn"].keys()):
                    readable_body[i]["query"]["nested"]["query"]["knn"][vec]["vector"] = \
                        readable_body[i]["query"]["nested"]["query"]["knn"][vec]["vector"][:5]
            pprint.pprint(readable_body)
        if verbose == 2:
            pprint.pprint(body, compact=True)

    if not body:
        # empty body means that there are no vector fields associated with the index.
        # This probably means the index is emtpy
        return {"hits": []}

    response = HttpRequests(config).get(path=F"{index_name}/_msearch", body=utils.dicts_to_jsonl(body))

    if verbose:
        logger.info(f'Opensearch reported {response["took"]}ms search latency')

    try:
        responses = [r['hits']['hits'] for r in response["responses"]]
    except KeyError as e:
        # KeyError indicates we have received a non-successful result
        try:
            if "index.max_result_window" in response["responses"][0]["error"]["root_cause"][0]["reason"]:
                raise errors.IllegalRequestedDocCount(
                    "Marqo-OS rejected the response due to too many requested results. "
                    "Try reducing the query's limit parameter") from e
            elif 'parse_exception' in response["responses"][0]["error"]["root_cause"][0]["reason"]:
                raise errors.InvalidArgError("Syntax error, could not parse filter string") from e
            elif contextualised_filter in response["responses"][0]["error"]["root_cause"][0]["reason"]:
                raise errors.InvalidArgError("Syntax error, could not parse filter string") from e
            raise e
        except (KeyError, IndexError) as e2:
            raise e

    gathered_docs = dict()

    if verbose:
        print("search responses:")
        pprint.pprint(responses)
    for i, query_res in enumerate(responses):
        for doc in query_res:
            doc_chunks = doc["inner_hits"][TensorField.chunks]["hits"]["hits"]
            if doc["_id"] in gathered_docs:
                gathered_docs[doc["_id"]]["doc"] = doc
                gathered_docs[doc["_id"]]["chunks"].extend(doc_chunks)
            else:
                gathered_docs[doc["_id"]] = {
                    "_id": doc["_id"],
                    "doc": doc,
                    "chunks": doc_chunks
                }

    # Filter out docs with no inner hits:

    for doc_id in list(gathered_docs.keys()):
        if not gathered_docs[doc_id]["chunks"]:
            del gathered_docs[doc_id]

    # SORT THE DOCS HERE

    def sort_chunks(docs: dict) -> dict:
        to_be_sorted = docs.copy()
        for doc_id in list(to_be_sorted.keys()):
            to_be_sorted[doc_id]["chunks"] = sorted(
                to_be_sorted[doc_id]["chunks"], key=lambda x: x["_score"], reverse=True)
        return to_be_sorted

    docs_chunks_sorted = sort_chunks(gathered_docs)

    def sort_docs(docs: dict) -> List[dict]:
        as_list = list(docs.values())
        return sorted(as_list, key=lambda x: x["chunks"][0]["_score"], reverse=True)

    completely_sorted = sort_docs(docs_chunks_sorted)

    if verbose:
        print("Chunk vector search, sorted result:")
        if verbose == 1:
            pprint.pprint(utils.truncate_dict_vectors(completely_sorted))
        elif verbose == 2:
            pprint.pprint(completely_sorted)

    # format output:
    def format_ordered_docs_preserving(ordered_docs_w_chunks: List[dict], num_highlights: Optional[int]) -> dict:
        """Formats docs so that it preserves the original document, unless doc_ids are returned
        Args:
            ordered_docs_w_chunks:
            num_highlights: number of highlights to return.
        Returns:
        """
        return {'hits': [dict([
            ('doc', _clean_doc(doc['doc']["_source"], doc_id=doc['_id'] if return_doc_ids else None)),
            ('highlights', [{
                the_chunk["_source"][TensorField.field_name]: the_chunk["_source"][TensorField.field_content]
            } for the_chunk in doc['chunks']][:num_highlights])
        ]) for doc in ordered_docs_w_chunks][:result_count]}

    # format output:
    def format_ordered_docs_simple(ordered_docs_w_chunks: List[dict]) -> dict:
        """Only one highlight is returned
        Args:
            ordered_docs_w_chunks:
        Returns:
        """
        simple_results = []

        for d in ordered_docs_w_chunks:
            if "_source" in d['doc']:
                cleaned = _clean_doc(d['doc']["_source"], doc_id=d['_id'])
            else:
                cleaned = _clean_doc(dict(), doc_id=d['_id'])

            cleaned["_highlights"] = {
                d["chunks"][0]["_source"][TensorField.field_name]: d["chunks"][0]["_source"][
                    TensorField.field_content]
            }
            cleaned["_score"] = d["chunks"][0]["_score"]
            simple_results.append(cleaned)
        return {"hits": simple_results[:result_count]}

    if simplified_format:
        return format_ordered_docs_simple(ordered_docs_w_chunks=completely_sorted)
    else:
        return format_ordered_docs_preserving(ordered_docs_w_chunks=completely_sorted, num_highlights=number_of_highlights)


def check_health(config: Config):
    TIMEOUT = 3
    statuses = {
        "green": 0,
        "yellow": 1,
        "red": 2
    }

    marqo_status = "green"
    marqo_os_health_check = None
    try:
        timeout_config = copy.deepcopy(config)
        timeout_config.timeout = TIMEOUT
        marqo_os_health_check = HttpRequests(timeout_config).get(
            path="_cluster/health"
        )
    except errors.BackendCommunicationError:
        marqo_os_status = "red"

    if marqo_os_health_check is not None:
        if "status" in marqo_os_health_check:
            marqo_os_status = marqo_os_health_check['status']
        else:
            marqo_os_status = "red"
    else:
        marqo_os_status = "red"

    marqo_status = marqo_status if statuses[marqo_status] >= statuses[marqo_os_status] else marqo_os_status

    return {
        "status": marqo_status,
        "backend": {
            "status": marqo_os_status
        }
    }


def delete_index(config: Config, index_name):
    res = HttpRequests(config).delete(path=index_name)
    if index_name in get_cache():
        del get_cache()[index_name]
    return res


def get_indexes(config: Config):
    res = backend.get_cluster_indices(config=config)

    body = {
        'results': [
            {'index_name': ix} for ix in res
        ]
    }
    return body


def _select_model_from_media_type(media_type: Union[MediaType, str]) -> Union[MlModel, str]:
    if media_type == MediaType.text:
        return MlModel.bert
    elif media_type == MediaType.image:
        return MlModel.clip
    else:
        raise ValueError("_select_model_from_media_type(): "
                         "Received unknown media type: {}".format(media_type))


def _get_model_properties(index_info):
    index_defaults = index_info.get_index_settings()["index_defaults"]
    try:
        model_properties = index_defaults[NsField.model_properties]
    except KeyError:
        try:
            model_properties = s2_inference.get_model_properties_from_registry(index_info.model_name)
        except s2_inference_errors.UnknownModelError:
            raise s2_inference_errors.UnknownModelError(
                f"Could not find model properties for model={index_info.model_name}. "
                f"Please check that the model name is correct. "
                f"Please provide model_properties if the model is a custom model and is not supported by default")

    return model_properties<|MERGE_RESOLUTION|>--- conflicted
+++ resolved
@@ -185,8 +185,8 @@
     #     copied_settings[NsField.index_defaults] = default_settings[NsField.index_defaults]
 
     if NsField.treat_urls_and_pointers_as_images in copied_settings[NsField.index_defaults] and \
-        copied_settings[NsField.index_defaults][NsField.treat_urls_and_pointers_as_images] is True \
-        and copied_settings[NsField.index_defaults][NsField.model] is None:
+            copied_settings[NsField.index_defaults][NsField.treat_urls_and_pointers_as_images] is True\
+            and copied_settings[NsField.index_defaults][NsField.model] is None:
         copied_settings[NsField.index_defaults][NsField.model] = MlModel.clip
 
     # make sure the first level of keys are present, if not add all of those defaults
@@ -203,14 +203,14 @@
     # text preprocessing sub fields - fills any missing sub-dict fields if some of the first level are present
     for key in list(default_settings[NsField.index_defaults][NsField.text_preprocessing]):
         if key not in copied_settings[NsField.index_defaults][NsField.text_preprocessing] or \
-            copied_settings[NsField.index_defaults][NsField.text_preprocessing][key] is None:
+                copied_settings[NsField.index_defaults][NsField.text_preprocessing][key] is None:
             copied_settings[NsField.index_defaults][NsField.text_preprocessing][key] \
                 = default_settings[NsField.index_defaults][NsField.text_preprocessing][key]
 
     # image preprocessing sub fields - fills any missing sub-dict fields
     for key in list(default_settings[NsField.index_defaults][NsField.image_preprocessing]):
         if key not in copied_settings[NsField.index_defaults][NsField.image_preprocessing] or \
-            copied_settings[NsField.index_defaults][NsField.image_preprocessing][key] is None:
+                copied_settings[NsField.index_defaults][NsField.image_preprocessing][key] is None:
             copied_settings[NsField.index_defaults][NsField.image_preprocessing][key] \
                 = default_settings[NsField.index_defaults][NsField.image_preprocessing][key]
 
@@ -233,10 +233,11 @@
 
 
 def add_documents_orchestrator(
-    config: Config, index_name: str, docs: List[dict],
-    auto_refresh: bool, batch_size: int = 0, processes: int = 1,
-    non_tensor_fields=None,
-    device=None, update_mode: str = 'replace'):
+        config: Config, index_name: str, docs: List[dict],
+        auto_refresh: bool, batch_size: int = 0, processes: int = 1,
+        non_tensor_fields=None,
+        device=None, update_mode: str = 'replace'):
+
     if non_tensor_fields is None:
         non_tensor_fields = []
 
@@ -270,7 +271,7 @@
             raise errors.InvalidArgError("Batch size can't be less than 1!")
         logger.info(f"batch_size={batch_size} and processes={processes} - batching using a single process")
         return _batch_request(config=config, index_name=index_name, dataset=docs, device=device,
-            batch_size=batch_size, verbose=False, non_tensor_fields=non_tensor_fields)
+                              batch_size=batch_size, verbose=False, non_tensor_fields=non_tensor_fields)
 
 
 def _batch_request(config: Config, index_name: str, dataset: List[dict],
@@ -316,7 +317,7 @@
 
 
 def _infer_opensearch_data_type(
-    sample_field_content: typing.Any) -> Union[OpenSearchDataType, None]:
+        sample_field_content: typing.Any) -> Union[OpenSearchDataType, None]:
     """
     Raises:
         Exception if sample_field_content list or dict
@@ -629,7 +630,7 @@
 
 
 def get_document_by_id(
-    config: Config, index_name: str, document_id: str, show_vectors: bool = False):
+        config: Config, index_name: str, document_id: str, show_vectors: bool = False):
     """returns document by its ID"""
     validation.validate_id(document_id)
     res = HttpRequests(config).get(
@@ -642,9 +643,9 @@
 
 
 def get_documents_by_ids(
-    config: Config, index_name: str, document_ids: List[str],
-    show_vectors: bool = False,
-):
+        config: Config, index_name: str, document_ids: List[str],
+        show_vectors: bool = False,
+    ):
     """returns documents by their IDs"""
     if not isinstance(document_ids, typing.Collection):
         raise errors.InvalidArgError("Get documents must be passed a collection of IDs!")
@@ -759,7 +760,7 @@
     if not(check_upper and result_count > 0):
         upper_bound_explanation = ("The search result limit must be greater than 0 and less than or equal to the"
                                   f"MARQO_MAX_RETRIEVABLE_DOCS limit of [{max_docs_limit}]. ")
-                                  
+
         above_zero_explanation = "The search result limit must be greater than 0."
         explanation = upper_bound_explanation if max_docs_limit is not None else above_zero_explanation
         raise errors.IllegalRequestedDocCount(f"{explanation} Marqo received search result limit of `{result_count}`.")
@@ -800,25 +801,18 @@
     else:
         raise errors.InvalidArgError(f"Search called with unknown search method: {search_method}")
 
-<<<<<<< HEAD
     logger.info("reranking using {}".format(reranker))
-    
+
     if reranker is not None:
         logger.info("reranking using {}".format(reranker))
         if searchable_attributes is None:
             raise errors.InvalidArgError(f"searchable_attributes cannot be None when re-ranking. Specify which fields to search and rerank over.")
         try:
-            rerank.rerank_search_results(search_result=search_result, query=text, 
-                        model_name=reranker, device=config.indexing_device if device is None else device, 
-                    searchable_attributes=searchable_attributes, num_highlights=1 if simplified_format else num_highlights)
+            rerank.rerank_search_results(search_result=search_result, query=text,
+                model_name=reranker, device=config.indexing_device if device is None else device,
+                searchable_attributes=searchable_attributes, num_highlights=1 if simplified_format else num_highlights)
         except Exception as e:
             raise errors.BadRequestError(f"reranking failure due to {str(e)}")
-=======
-    if reranker is not None:
-        rerank.rerank_search_results(search_result=search_result, query=text,
-            model_name=reranker, device=config.indexing_device,
-            searchable_attributes=searchable_attributes, num_highlights=1 if simplified_format else num_highlights)
->>>>>>> 849eeb72
 
     time_taken = datetime.datetime.now() - t0
     search_result["processingTimeMs"] = round(time_taken.total_seconds() * 1000)
@@ -833,9 +827,9 @@
 
 
 def _lexical_search(
-    config: Config, index_name: str, text: str, result_count: int = 3, return_doc_ids=True,
-    searchable_attributes: Sequence[str] = None, filter_string: str = None,
-    attributes_to_retrieve: Optional[List[str]] = None, expose_facets: bool = False):
+        config: Config, index_name: str, text: str, result_count: int = 3, return_doc_ids=True,
+        searchable_attributes: Sequence[str] = None, filter_string: str = None,
+        attributes_to_retrieve: Optional[List[str]] = None, expose_facets: bool = False):
     """
 
     Args:
@@ -905,11 +899,11 @@
 
 
 def _vector_text_search(
-    config: Config, index_name: str, text: str, result_count: int = 5, return_doc_ids=False,
-    searchable_attributes: Iterable[str] = None, number_of_highlights=3,
-    verbose=0, raise_on_searchable_attribs=False, k=500,
-    simplified_format=True, filter_string: str = None, device=None,
-    attributes_to_retrieve: Optional[List[str]] = None):
+        config: Config, index_name: str, text: str, result_count: int = 5, return_doc_ids=False,
+        searchable_attributes: Iterable[str] = None, number_of_highlights=3,
+        verbose=0, raise_on_searchable_attribs=False, hide_vectors=True, k=500,
+        simplified_format=True, filter_string: str = None, device=None,
+        attributes_to_retrieve: Optional[List[str]] = None):
     """
     Args:
         config:
