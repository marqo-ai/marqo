"""tensor search logic

API Notes:
    - Some fields beginning with a double underscore "__" are protected and used for our internal purposes.
    - Examples include:
        __field_name
        __field_content
        __doc_chunk_relation
        __chunk_ids
        fields beginning with "__vector_"
    - The "_id" field isn't a real field. It's a way to declare an ID. Internally we use it as the ID
        for the doc. The doc is stored without this field in its body

Notes on search behaviour with caching and searchable attributes:
    The behaviour of lexical search and vector search differs when it comes to
    interactions between the cache and searchable attributes.

    This issue should just occur on the first search when another user adds a
    new field, as the index cache updates in the background during the search.

    Lexical search:
        - Searching an existing but uncached field will return the best result
            (the uncached field will be searched)
        - Searching all fields will return a poor result
            (the uncached field won’t be searched)
    Vector search:
        - Searching an existing but uncached field will return no results (the
            uncached field won’t be searched)
        - Searching all fields will return a poor result (the uncached field
            won’t be searched)

"""
import copy
import json
from collections import defaultdict
from timeit import default_timer as timer
import functools
import pprint
import typing
from marqo.tensor_search.models.private_models import ModelAuth
import uuid
from typing import List, Optional, Union, Iterable, Sequence, Dict, Any, Tuple
from marqo.tensor_search.models.add_docs_objects import AddDocsParams
import numpy as np
from PIL import Image
import marqo.config as config
from marqo.tensor_search.models.delete_docs_objects import MqDeleteDocsRequest
from marqo.tensor_search.enums import (
    Device, MediaType, MlModel, TensorField, SearchMethod, OpenSearchDataType,
    EnvVars
)
from marqo.tensor_search.enums import IndexSettingsField as NsField
from marqo.tensor_search import utils, backend, validation, configs, add_docs
from marqo.tensor_search.formatting import _clean_doc
from marqo.tensor_search.index_meta_cache import get_cache, get_index_info
from marqo.tensor_search import index_meta_cache
from marqo.tensor_search.models.api_models import BulkSearchQuery, BulkSearchQueryEntity, ScoreModifier
from marqo.tensor_search.models.search import Qidx, JHash, SearchContext, VectorisedJobs, VectorisedJobPointer
from marqo.tensor_search.models.index_info import IndexInfo
from marqo.tensor_search.models.external_apis.abstract_classes import ExternalAuth
from marqo.tensor_search.telemetry import RequestMetricsStore
from marqo.tensor_search.utils import add_timing
from marqo.tensor_search import delete_docs
from marqo.s2_inference.processing import text as text_processor
from marqo.s2_inference.processing import image as image_processor
from marqo.s2_inference.clip_utils import _is_image
from marqo.s2_inference.reranking import rerank
from marqo.s2_inference import s2_inference
import torch.cuda
import psutil
# We depend on _httprequests.py for now, but this may be replaced in the future, as
# _httprequests.py is designed for the client
from marqo._httprequests import HttpRequests
from marqo.config import Config
from marqo import errors
from marqo.s2_inference import errors as s2_inference_errors
import threading
from dataclasses import replace
from marqo.tensor_search.tensor_search_logging import get_logger

logger = get_logger(__name__)


def create_vector_index(
        config: Config, index_name: str, media_type: Union[str, MediaType] = MediaType.default,
        refresh_interval: str = "1s", index_settings=None):
    """
    Args:
        media_type: 'text'|'image'
    """
    validation.validate_index_name(index_name)

    if index_settings is not None:
        if NsField.index_defaults in index_settings:
            _check_model_name(index_settings)
        the_index_settings = _autofill_index_settings(index_settings=index_settings)
    else:
        the_index_settings = configs.get_default_index_settings()

    validation.validate_settings_object(settings_object=the_index_settings)

    vector_index_settings = {
        "settings": {
            "index": {
                "knn": True,
                "knn.algo_param.ef_search": 100,
                "refresh_interval": refresh_interval,
                "store.hybrid.mmap.extensions": ["nvd", "dvd", "tim", "tip", "dim", "kdd", "kdi", "cfs", "doc", "vec",
                                                 "vex"]
            },
            "number_of_shards": the_index_settings[NsField.number_of_shards],
            "number_of_replicas": the_index_settings[NsField.number_of_replicas],
        },
        "mappings": {
            "_meta": {
                "media_type": media_type,
            },
            "dynamic_templates": [
                {
                    "strings": {
                        "match_mapping_type": "string",
                        "mapping": {
                            "type": "text"
                        }
                    }
                }
            ],
            "properties": {
                TensorField.chunks: {
                    "type": "nested",
                    "properties": {
                        TensorField.field_name: {
                            "type": "keyword"
                        },
                        TensorField.field_content: {
                            "type": "text"
                        },
                    }
                }
            }
        }
    }
    max_marqo_fields = utils.read_env_vars_and_defaults(EnvVars.MARQO_MAX_INDEX_FIELDS)

    if max_marqo_fields is not None:
        max_os_fields = _marqo_field_limit_to_os_limit(int(max_marqo_fields))
        vector_index_settings["settings"]["mapping"] = {"total_fields": {"limit": int(max_os_fields)}}
    model_name = the_index_settings[NsField.index_defaults][NsField.model]
    vector_index_settings["mappings"]["_meta"][NsField.index_settings] = the_index_settings
    vector_index_settings["mappings"]["_meta"]["model"] = model_name

    response = HttpRequests(config).put(path=index_name, body=vector_index_settings)

    get_cache()[index_name] = IndexInfo(
        model_name=model_name, properties=vector_index_settings["mappings"]["properties"].copy(),
        index_settings=the_index_settings
    )
    return response


def _check_model_name(index_settings):
    """Ensures that if model_properties is given, then model_name is given as well
    """
    model_name = index_settings[NsField.index_defaults].get(NsField.model)
    model_properties = index_settings[NsField.index_defaults].get(NsField.model_properties)
    if model_properties is not None and model_name is None:
        raise s2_inference_errors.UnknownModelError(f"No model name found for model_properties={model_properties}")


def _marqo_field_limit_to_os_limit(marqo_index_field_limit: int) -> int:
    """Translates a Marqo Index Field limit (that a Marqo user will set)
    into the equivalent limit for Marqo-OS

    Each Marqo field generates 3 Marqo-OS fields:
        - One for its content
        - One for its vector
        - One for filtering

    There are also 3 fields that will be generated on a Marqo index, in most
    cases:
        - one for the chunks field
        - one for chunk's __field_content
        - one for chunk's __field_name

    Returns:
        The corresponding Marqo-OS limit
    """
    return (marqo_index_field_limit * 3) + 3


def _autofill_index_settings(index_settings: dict):
    """A half-complete index settings will be auto filled"""

    # TODO: validated conflicting settings
    # treat_urls_and_pointers_as_images

    copied_settings = index_settings.copy()
    default_settings = configs.get_default_index_settings()

    copied_settings = utils.merge_dicts(default_settings, copied_settings)

    if NsField.treat_urls_and_pointers_as_images in copied_settings[NsField.index_defaults] and \
            copied_settings[NsField.index_defaults][NsField.treat_urls_and_pointers_as_images] is True \
            and copied_settings[NsField.index_defaults][NsField.model] is None:
        copied_settings[NsField.index_defaults][NsField.model] = MlModel.clip

    # text preprocessing subfields - fills any missing sub-dict fields if some of the first level are present
    for key in list(default_settings[NsField.index_defaults][NsField.text_preprocessing]):
        if key not in copied_settings[NsField.index_defaults][NsField.text_preprocessing] or \
                copied_settings[NsField.index_defaults][NsField.text_preprocessing][key] is None:
            copied_settings[NsField.index_defaults][NsField.text_preprocessing][key] \
                = default_settings[NsField.index_defaults][NsField.text_preprocessing][key]

    # image preprocessing sub fields - fills any missing sub-dict fields
    for key in list(default_settings[NsField.index_defaults][NsField.image_preprocessing]):
        if key not in copied_settings[NsField.index_defaults][NsField.image_preprocessing] or \
                copied_settings[NsField.index_defaults][NsField.image_preprocessing][key] is None:
            copied_settings[NsField.index_defaults][NsField.image_preprocessing][key] \
                = default_settings[NsField.index_defaults][NsField.image_preprocessing][key]

    return copied_settings


def get_stats(config: Config, index_name: str):
    doc_count = HttpRequests(config).post(path=F"{index_name}/_count")["count"]
    return {
        "numberOfDocuments": doc_count
    }


def add_documents_orchestrator(
        config: Config, add_docs_params: AddDocsParams,
        batch_size: int = 0):
    # Default device calculated here and not in add_documents call
    if add_docs_params.device is None:
        selected_device = utils.read_env_vars_and_defaults("MARQO_BEST_AVAILABLE_DEVICE")
        if selected_device is None:
            raise errors.InternalError("Best available device was not properly determined on Marqo startup.")
        add_docs_params_with_device = replace(add_docs_params, device=selected_device)
        logger.debug(f"No device given for add_documents_orchestrator. Defaulting to best available device: {selected_device}")
    else:
        add_docs_params_with_device = add_docs_params

    if batch_size is None or batch_size == 0:
        logger.debug(f"batch_size={batch_size} - not doing any marqo side batching")
        return add_documents(config=config, add_docs_params=add_docs_params_with_device)
<<<<<<< HEAD
=======
    elif processes is not None and processes > 1:

        # verify index exists and update cache
        try:
            backend.get_index_info(config=config, index_name=add_docs_params.index_name)
        except errors.IndexNotFoundError:
            raise errors.IndexNotFoundError(f"Cannot add documents to non-existent index {add_docs_params.index_name}")

        try:
            # Empty text search:
            # 1. loads model into memory, 2. updates cache for multiprocessing
            _vector_text_search(
                config=config, index_name=add_docs_params.index_name, query='',
                model_auth=add_docs_params.model_auth, device=add_docs_params_with_device.device,
                image_download_headers=add_docs_params.image_download_headers)
        except Exception as e:
            logger.warning(
                f"add_documents orchestrator's call to vector text search, prior to parallel add_docs, raised an error. "
                f"Continuing to parallel add_docs. "
                f"Message: {e}"
            )

        logger.debug(f"batch_size={batch_size} and processes={processes} - using multi-processing")
        results = parallel.add_documents_mp(
            config=config, batch_size=batch_size, processes=processes, add_docs_params=add_docs_params_with_device
        )
        # we need to force the cache to update as it does not propagate using mp
        # we just clear this index's entry and it will re-populate when needed next
        if add_docs_params.index_name in get_cache():
            logger.info(f'deleting cache entry for {add_docs_params.index_name} after parallel add documents')
            del get_cache()[add_docs_params.index_name]

        return results
>>>>>>> 5bcf3ae8
    else:
        if batch_size < 0:
            raise errors.InvalidArgError("Batch size can't be less than 1!")
        logger.debug(f"batch_size={batch_size} - batching inside marqo")
        return _batch_request(config=config, verbose=False, add_docs_params=add_docs_params_with_device, batch_size=batch_size)


def _batch_request(
        config: Config, add_docs_params: AddDocsParams,
        verbose: bool = True, batch_size: int = 100
        ) -> List[Dict[str, Any]]:
    """Batch by the number of documents"""

    if not add_docs_params.device:
        raise errors.InternalError("_batch_request (internal function) cannot be called without setting device!")

    logger.info(f"starting batch ingestion in sizes of {batch_size}")

    deeper = ((doc, i, batch_size) for i, doc in enumerate(add_docs_params.docs))

    def batch_requests(gathered, doc_tuple):
        doc, i, the_batch_size = doc_tuple
        if i % the_batch_size == 0:
            gathered.append([doc, ])
        else:
            gathered[-1].append(doc)
        return gathered

    batched = functools.reduce(lambda x, y: batch_requests(x, y), deeper, [])

    def verbosely_add_docs(i, docs):
        t0 = timer()

        logger.debug(f"    batch {i}: beginning ingestion. ")
        # we need to just use docs in the batch
        batch_add_docs_params = replace(add_docs_params, docs=docs)
        res = add_documents(config=config, add_docs_params=batch_add_docs_params)
        total_batch_time = timer() - t0
        num_docs = len(docs)

        logger.debug(f"    batch {i}: ingested {num_docs} docs. Time taken: {(total_batch_time):.3f}. "
                     f"Average time per doc {(total_batch_time / num_docs):.3f}")
        if verbose:
            logger.debug(f"        results from indexing batch {i}: {res}")
        return res

    results = [verbosely_add_docs(i, docs) for i, docs in enumerate(batched)]
    logger.info('completed batch ingestion.')
    return results


def _infer_opensearch_data_type(
        sample_field_content: typing.Any) -> Union[OpenSearchDataType, None]:
    """
    Raises:
        Exception if sample_field_content is a dict
    """
    if isinstance(sample_field_content, Sequence) and len(sample_field_content) > 0:
        # OpenSearch requires that all content of an array be the same type.
        # This function doesn't validate.
        to_check = sample_field_content[0]
    else:
        to_check = sample_field_content

    if isinstance(to_check, dict):
        raise errors.MarqoError("Field content can't be an object. An object should not be passed into _infer_opensearch_data_type"
                                     "to check.")
    elif isinstance(to_check, str):
        return OpenSearchDataType.text
    else:
        return None


def _get_chunks_for_field(field_name: str, doc_id: str, doc):
    # Find the chunks with a specific __field_name in a doc
    # Note: for a chunkless doc (nothing was tensorised) --> doc["_source"]["__chunks"] == []
    return [chunk for chunk in doc["_source"]["__chunks"] if chunk["__field_name"] == field_name]


def add_documents(config: Config, add_docs_params: AddDocsParams):
    """

    Args:
        config: Config object
        add_docs_params: add_documents()'s parameters
    Returns:

    Note:
    - add_docs_params.device default should always be set by the orchestrator beforehand

    """
    # ADD DOCS TIMER-LOGGER (3)

    RequestMetricsStore.for_request().start("add_documents.processing_before_opensearch")
    start_time_3 = timer()

    if add_docs_params.mappings is not None:
        validation.validate_mappings_object(mappings_object=add_docs_params.mappings)

    t0 = timer()
    bulk_parent_dicts = []

    if not add_docs_params.device:
        raise errors.InternalError("add_documents (internal function) cannot be called without setting device!")
    try:
        index_info = backend.get_index_info(config=config, index_name=add_docs_params.index_name)
    except errors.IndexNotFoundError:
        raise errors.IndexNotFoundError(f"Cannot add documents to non-existent index {add_docs_params.index_name}")

    if len(add_docs_params.docs) == 0:
        raise errors.BadRequestError(message="Received empty add documents request")

    if add_docs_params.mappings is not None:
        validate_mappings = validation.validate_mappings(add_docs_params.mappings)

    existing_fields = set(index_info.properties.keys())
    new_fields = set()

    # A dict to store the multimodal_fields and their (child_fields, opensearch_type)
    # dict = {parent_field_1 : set((child_field_1, type), ),
    #      =  parent_field_2 : set((child_field_1, type), )}
    # Check backend to see the differences between multimodal_fields and new_fields
    new_obj_fields = dict()

    unsuccessful_docs = []
    total_vectorise_time = 0
    batch_size = len(add_docs_params.docs)
    image_repo = {}

    if index_info.index_settings[NsField.index_defaults][NsField.treat_urls_and_pointers_as_images]:
        with RequestMetricsStore.for_request().time(
            "image_download.full_time",
            lambda t: logger.debug(
                f"add_documents image download: took {t:.3f}ms to concurrently download "
                f"images for {batch_size} docs using {add_docs_params.image_download_thread_count} threads"
            )
        ):
            image_repo = add_docs.download_images(docs=add_docs_params.docs, thread_count=20,
                                                non_tensor_fields=tuple(add_docs_params.non_tensor_fields),
                                                image_download_headers=add_docs_params.image_download_headers)

    if add_docs_params.use_existing_tensors:
        doc_ids = []

        # Iterate through the list in reverse, only latest doc with dupe id gets added.
        for i in range(len(add_docs_params.docs)-1, -1, -1):
            if ("_id" in add_docs_params.docs[i]) and (add_docs_params.docs[i]["_id"] not in doc_ids):
                doc_ids.append(add_docs_params.docs[i]["_id"])
        existing_docs = _get_documents_for_upsert(
            config=config, index_name=add_docs_params.index_name, document_ids=doc_ids)

    for i, doc in enumerate(add_docs_params.docs):

        indexing_instructions = {'index': {"_index": add_docs_params.index_name}}
        copied = copy.deepcopy(doc)

        document_is_valid = True
        new_fields_from_doc = set()

        doc_id = None
        try:
            validation.validate_doc(doc)

            if "_id" in doc:
                doc_id = validation.validate_id(doc["_id"])
                del copied["_id"]
            else:
                doc_id = str(uuid.uuid4())

            [validation.validate_field_name(field) for field in copied]
        except errors.__InvalidRequestError as err:
            unsuccessful_docs.append(
                (i, {'_id': doc_id if doc_id is not None else '',
                     'error': err.message, 'status': int(err.status_code), 'code': err.code})
            )
            continue

        indexing_instructions["index"]["_id"] = doc_id
        if add_docs_params.use_existing_tensors:
            matching_doc = [doc for doc in existing_docs["docs"] if doc["_id"] == doc_id]
            # Should only have 1 result, as only 1 id matches
            if len(matching_doc) == 1:
                existing_doc = matching_doc[0]
            # When a request isn't sent to get matching docs, because the added docs don't
            # have IDs:
            elif len(matching_doc) == 0:
                existing_doc = {"found": False}
            else:
                raise errors.InternalError(message= f"Upsert: found {len(matching_doc)} matching docs for {doc_id} when only 1 or 0 should have been found.")

        # Metadata can be calculated here at the doc level.
        # Only add chunk values which are string, boolean, numeric or dictionary.
        # Dictionary keys will be store in a list.
        chunk_values_for_filtering = {}
        for key, value in copied.items():
            if not (isinstance(value, str) or isinstance(value, float)
                    or isinstance(value, bool) or isinstance(value, int)
                    or isinstance(value, list) or isinstance(value, dict)):
                continue
            chunk_values_for_filtering[key] = value

        chunks = []

        for field in copied:

            try:
                field_content = validation.validate_field_content(
                    field_content=copied[field], is_non_tensor_field=field in add_docs_params.non_tensor_fields)
                if isinstance(field_content, dict):
                    field_content = validation.validate_dict(
                        field=field, field_content=field_content,
                        is_non_tensor_field=field in add_docs_params.non_tensor_fields,
                        mappings=add_docs_params.mappings)
            except errors.InvalidArgError as err:
                document_is_valid = False
                unsuccessful_docs.append(
                    (i, {'_id': doc_id, 'error': err.message, 'status': int(err.status_code),
                         'code': err.code})
                )
                break

            if (field not in existing_fields) and (not isinstance(field_content, dict)):
                new_fields_from_doc.add((field, _infer_opensearch_data_type(copied[field])))

            # Don't process text/image fields when explicitly told not to.
            if field in add_docs_params.non_tensor_fields:
                continue

            # chunks generated by processing this field for this doc:
            chunks_to_append = []
            # Check if content of this field changed. If no, skip all chunking and vectorisation
            if (add_docs_params.use_existing_tensors
                    and existing_doc["found"]
                    and (field in existing_doc["_source"]) and (existing_doc["_source"][field] == field_content)):
                chunks_to_append = _get_chunks_for_field(field_name=field, doc_id=doc_id, doc=existing_doc)

            # Chunk and vectorise, since content changed.
            elif isinstance(field_content, (str, Image.Image)):

                # TODO: better/consistent handling of a no-op for processing (but still vectorize)

                # 1. check if urls should be downloaded -> "treat_pointers_and_urls_as_images":True
                # 2. check if it is a url or pointer
                # 3. If yes in 1 and 2, download blindly (without type)
                # 4. Determine media type of downloaded
                # 5. load correct media type into memory -> PIL (images), videos (), audio (torchaudio)
                # 6. if chunking -> then add the extra chunker

                if isinstance(field_content, str) and not _is_image(field_content):
                    # text processing pipeline:
                    split_by = index_info.index_settings[NsField.index_defaults][NsField.text_preprocessing][
                        NsField.split_method]
                    split_length = index_info.index_settings[NsField.index_defaults][NsField.text_preprocessing][
                        NsField.split_length]
                    split_overlap = index_info.index_settings[NsField.index_defaults][NsField.text_preprocessing][
                        NsField.split_overlap]
                    content_chunks = text_processor.split_text(field_content, split_by=split_by,
                                                               split_length=split_length, split_overlap=split_overlap)
                    text_chunks = content_chunks
                else:
                    # TODO put the logic for getting field parameters into a function and add per field options
                    image_method = index_info.index_settings[NsField.index_defaults][NsField.image_preprocessing][
                        NsField.patch_method]
                    # the chunk_image contains the no-op logic as of now - method = None will be a no-op
                    try:
                        # in the future, if we have different chunking methods, make sure we catch possible
                        # errors of different types generated here, too.
                        if isinstance(field_content, str) and index_info.index_settings[NsField.index_defaults][
                            NsField.treat_urls_and_pointers_as_images]:
                            if not isinstance(image_repo[field_content], Exception):
                                image_data = image_repo[field_content]
                            else:
                                raise s2_inference_errors.S2InferenceError(
                                    f"Could not find image found at `{field_content}`. \n"
                                    f"Reason: {str(image_repo[field_content])}"
                                )
                        else:
                            image_data = field_content
                        if image_method not in [None, 'none', '', "None", ' ']:
                            content_chunks, text_chunks = image_processor.chunk_image(
                                image_data, device=add_docs_params.device, method=image_method)
                        else:
                            # if we are not chunking, then we set the chunks as 1-len lists
                            # content_chunk is the PIL image
                            # text_chunk refers to URL
                            content_chunks, text_chunks = [image_data], [field_content]
                    except s2_inference_errors.S2InferenceError as e:
                        document_is_valid = False
                        unsuccessful_docs.append(
                            (i, {'_id': doc_id, 'error': e.message,
                                 'status': int(errors.InvalidArgError.status_code),
                                 'code': errors.InvalidArgError.code})
                        )
                        break

                normalize_embeddings = index_info.index_settings[NsField.index_defaults][
                    NsField.normalize_embeddings]
                infer_if_image = index_info.index_settings[NsField.index_defaults][
                    NsField.treat_urls_and_pointers_as_images]

                try:
                    # in the future, if we have different underlying vectorising methods, make sure we catch possible
                    # errors of different types generated here, too.

                    # ADD DOCS TIMER-LOGGER (4)
                    start_time = timer()
                    with RequestMetricsStore.for_request().time(f"add_documents.create_vectors"):
                        vector_chunks = s2_inference.vectorise(
                            model_name=index_info.model_name,
                            model_properties=_get_model_properties(index_info), content=content_chunks,
                            device=add_docs_params.device, normalize_embeddings=normalize_embeddings,
                            infer=infer_if_image, model_auth=add_docs_params.model_auth
                        )

                    end_time = timer()
                    total_vectorise_time += (end_time - start_time)
                except (s2_inference_errors.UnknownModelError,
                        s2_inference_errors.InvalidModelPropertiesError,
                        s2_inference_errors.ModelLoadError,
                        s2_inference.ModelDownloadError) as model_error:
                    raise errors.BadRequestError(
                        message=f'Problem vectorising query. Reason: {str(model_error)}',
                        link="https://marqo.pages.dev/latest/Models-Reference/dense_retrieval/"
                    )
                except s2_inference_errors.S2InferenceError:
                    document_is_valid = False
                    image_err = errors.InvalidArgError(message=f'Could not process given image: {field_content}')
                    unsuccessful_docs.append(
                        (i, {'_id': doc_id, 'error': image_err.message, 'status': int(image_err.status_code),
                             'code': image_err.code})
                    )
                    break

                if (len(vector_chunks) != len(text_chunks)):
                    raise RuntimeError(
                        f"the input content after preprocessing and its vectorized counterparts must be the same length."
                        f"recevied text_chunks={len(text_chunks)} and vector_chunks={len(vector_chunks)}. "
                        f"check the preprocessing functions and try again. ")

                for text_chunk, vector_chunk in zip(text_chunks, vector_chunks):
                    # We do not put in metadata yet at this stage.
                    chunks_to_append.append({
                        utils.generate_vector_name(field): vector_chunk,
                        TensorField.field_content: text_chunk,
                        TensorField.field_name: field
                    })

            elif isinstance(field_content, dict):
                if add_docs_params.mappings[field]["type"] == "multimodal_combination":
                    (combo_chunk, combo_document_is_valid,
                     unsuccessful_doc_to_append, combo_vectorise_time_to_add,
                     new_fields_from_multimodal_combination) = vectorise_multimodal_combination_field(
                            field, field_content, copied, i, doc_id, add_docs_params.device, index_info,
                            image_repo, add_docs_params.mappings[field], model_auth=add_docs_params.model_auth)
                    total_vectorise_time = total_vectorise_time + combo_vectorise_time_to_add
                    if combo_document_is_valid is False:
                        unsuccessful_docs.append(unsuccessful_doc_to_append)
                        break
                    else:
                        if field not in new_obj_fields:
                            new_obj_fields[field] = set()
                        new_obj_fields[field] = new_obj_fields[field].union(new_fields_from_multimodal_combination)
                        # TODO: we may want to use chunks_to_append here to make it uniform with use_existing_tensors and normal vectorisation
                        chunks.append({**combo_chunk, **chunk_values_for_filtering})
                        continue

            # Add chunks_to_append along with doc metadata to total chunks
            for chunk in chunks_to_append:
                chunks.append({**chunk, **chunk_values_for_filtering})

        if document_is_valid:
            new_fields = new_fields.union(new_fields_from_doc)
            copied[TensorField.chunks] = chunks
            bulk_parent_dicts.append(indexing_instructions)
            bulk_parent_dicts.append(copied)

    total_preproc_time = 0.001 * RequestMetricsStore.for_request().stop("add_documents.processing_before_opensearch")
    logger.debug(f"      add_documents pre-processing: took {(total_preproc_time):.3f}s total for {batch_size} docs, "
                f"for an average of {(total_preproc_time / batch_size):.3f}s per doc.")

    logger.debug(f"          add_documents vectorise: took {(total_vectorise_time):.3f}s for {batch_size} docs, "
                f"for an average of {(total_vectorise_time / batch_size):.3f}s per doc.")

    if bulk_parent_dicts:
        # the HttpRequest wrapper handles error logic
        update_mapping_response = backend.add_customer_field_properties(
            config=config, index_name=add_docs_params.index_name, customer_field_names=new_fields,
            model_properties=_get_model_properties(index_info), multimodal_combination_fields=new_obj_fields)

        # ADD DOCS TIMER-LOGGER (5)
        start_time_5 = timer()
        with RequestMetricsStore.for_request().time("add_documents.opensearch._bulk"):
            index_parent_response = HttpRequests(config).post(
                path="_bulk", body=utils.dicts_to_jsonl(bulk_parent_dicts)
            )
        RequestMetricsStore.for_request().add_time("add_documents.opensearch._bulk.internal", float(index_parent_response["took"]))

        end_time_5 = timer()
        total_http_time = end_time_5 - start_time_5
        total_index_time = index_parent_response["took"] * 0.001
        logger.debug(
            f"      add_documents roundtrip: took {(total_http_time):.3f}s to send {batch_size} docs (roundtrip) to Marqo-os, "
            f"for an average of {(total_http_time / batch_size):.3f}s per doc.")

        logger.debug(
            f"          add_documents Marqo-os index: took {(total_index_time):.3f}s for Marqo-os to index {batch_size} docs, "
            f"for an average of {(total_index_time / batch_size):.3f}s per doc.")
    else:
        index_parent_response = None

    with RequestMetricsStore.for_request().time("add_documents.postprocess"):
        if add_docs_params.auto_refresh:
            HttpRequests(config).post(path=F"{add_docs_params.index_name}/_refresh")

        t1 = timer()

        def translate_add_doc_response(response: Optional[dict], time_diff: float) -> dict:
            """translates OpenSearch response dict into Marqo dict"""
            item_fields_to_remove = ['_index', '_primary_term', '_seq_no', '_shards', '_version']
            result_dict = {}
            new_items = []

            if response is not None:
                copied_res = copy.deepcopy(response)

                result_dict['errors'] = copied_res['errors']
                actioned = "index"

                for item in copied_res["items"]:
                    for to_remove in item_fields_to_remove:
                        if to_remove in item[actioned]:
                            del item[actioned][to_remove]
                    new_items.append(item[actioned])

            if unsuccessful_docs:
                result_dict['errors'] = True

            for loc, error_info in unsuccessful_docs:
                new_items.insert(loc, error_info)

            result_dict["processingTimeMs"] = time_diff * 1000
            result_dict["index_name"] = add_docs_params.index_name
            result_dict["items"] = new_items
            return result_dict

        return translate_add_doc_response(response=index_parent_response, time_diff=t1 - t0)


def get_document_by_id(
        config: Config, index_name: str, document_id: str, show_vectors: bool = False):
    """returns document by its ID"""
    validation.validate_id(document_id)
    res = HttpRequests(config).get(
        f'{index_name}/_doc/{document_id}'
    )
    if "_source" in res:
        return _clean_doc(res["_source"], doc_id=document_id, include_vectors=show_vectors)
    else:
        return res


def get_documents_by_ids(
        config: Config, index_name: str, document_ids: List[str],
        show_vectors: bool = False,
):
    """returns documents by their IDs"""
    if not isinstance(document_ids, typing.Collection):
        raise errors.InvalidArgError("Get documents must be passed a collection of IDs!")
    if len(document_ids) <= 0:
        raise errors.InvalidArgError("Can't get empty collection of IDs!")
    max_docs_limit = utils.read_env_vars_and_defaults(EnvVars.MARQO_MAX_RETRIEVABLE_DOCS)
    if max_docs_limit is not None and len(document_ids) > int(max_docs_limit):
        raise errors.IllegalRequestedDocCount(
            f"{len(document_ids)} documents were requested, which is more than the allowed limit of [{max_docs_limit}], "
            f"set by the environment variable `{EnvVars.MARQO_MAX_RETRIEVABLE_DOCS}`")
    docs = [
        {"_index": index_name, "_id": validation.validate_id(doc_id)}
        for doc_id in document_ids
    ]
    if not show_vectors:
        for d in docs:
            d["_source"] = dict()
            d["_source"]["exclude"] = f"*{TensorField.vector_prefix}*"
    res = HttpRequests(config).get(
        f'_mget/',
        body={
            "docs": docs,
        }
    )
    if "docs" in res:
        to_return = {
            "results": []
        }
        for doc in res['docs']:
            if not doc['found']:
                to_return['results'].append({
                    '_id': doc['_id'],
                    TensorField.found: False})
            else:
                to_return['results'].append(
                    {TensorField.found: True,
                     **_clean_doc(doc["_source"], doc_id=doc["_id"], include_vectors=show_vectors)})
        return to_return
    else:
        return res


def _get_documents_for_upsert(
        config: Config, index_name: str, document_ids: List[str],
        show_vectors: bool = False,
):
    """returns document chunks and content"""
    if not isinstance(document_ids, typing.Collection):
        raise errors.InvalidArgError("Get documents must be passed a collection of IDs!")

    # If we receive an invalid ID, we skip it
    valid_doc_ids = []
    for d_id in document_ids:
        try:
            validation.validate_id(d_id)
            valid_doc_ids.append(d_id)
        except errors.InvalidDocumentIdError:
            pass

    if len(valid_doc_ids) <= 0:
        return {"docs": []}
    max_docs_limit = utils.read_env_vars_and_defaults(EnvVars.MARQO_MAX_RETRIEVABLE_DOCS)
    if max_docs_limit is not None and len(document_ids) > int(max_docs_limit):
        raise errors.IllegalRequestedDocCount(
            f"{len(document_ids)} documents were requested, which is more than the allowed limit of [{max_docs_limit}], "
            f"set by the environment variable `{EnvVars.MARQO_MAX_RETRIEVABLE_DOCS}`")

    # Chunk Docs (get field name, field content, vectors)

    chunk_docs = [
        {"_index": index_name, "_id": doc_id,
         "_source": {"include": [f"__chunks.__field_content", f"__chunks.__field_name", f"__chunks.__vector_*"]}}
        for doc_id in valid_doc_ids
    ]

    data_docs = [
        {"_index": index_name, "_id": doc_id, "_source": {"exclude": "__chunks.*"}}
        for doc_id in valid_doc_ids
    ]

    res = HttpRequests(config).get(
        f'_mget/',
        body={
            "docs": chunk_docs + data_docs,
        }
    )

    # Combine the 2 query results (loop through each doc id)
    combined_result = []

    for doc_id in valid_doc_ids:
        # There should always be 2 results per doc.
        result_list = [doc for doc in res["docs"] if doc["_id"] == doc_id]

        if len(result_list) == 0:
            continue
        if len(result_list) not in (2, 0):
            raise errors.InternalError(f"Internal error fetching old documents. "
                                       f"There are {len(result_list)} results for doc id {doc_id}.")

        for result in result_list:
            if result["found"]:
                doc_in_results = True
                if ("__chunks" in result["_source"]) and (result["_source"]["__chunks"] == []):
                    res_data = result
                else:
                    res_chunks = result
            else:
                doc_in_results = False
                dummy_res = result
                break

        # Put the chunks list in res_data, so it contains all doc data
        if doc_in_results:
            # Only add chunks if not a chunkless doc
            if res_chunks["_source"]:
                res_data["_source"]["__chunks"] = res_chunks["_source"]["__chunks"]
            combined_result.append(res_data)
        else:
            # This result just says that the doc was not found ("found": False)
            combined_result.append(dummy_res)

    res["docs"] = combined_result

    # Returns a list of combined docs
    return res


def refresh_index(config: Config, index_name: str):
    return HttpRequests(config).post(path=F"{index_name}/_refresh")


@add_timing
def bulk_search(query: BulkSearchQuery, marqo_config: config.Config, verbose: bool = True, device: str = None):
    """Performs a set of search operations in parallel.

    Args:
        query: Set of search queries
        marqo_config:
        verbose:
        device:

    Notes:
        Current limitations:
          - Lexical and tensor search done in serial.
          - A single error (e.g. validation errors) on any one of the search queries returns an error and does not
            process non-erroring queries.
    """
    refresh_indexes_in_background(marqo_config, [q.index for q in query.queries])

    # TODO: Let non-errored docs to propagate.
    errs = [validation.validate_bulk_query_input(q) for q in query.queries]
    if any(errs):
        err = next(e for e in errs if e is not None)
        raise err

    if len(query.queries) == 0:
        return {"result": []}

    if device is None:
        selected_device = utils.read_env_vars_and_defaults("MARQO_BEST_AVAILABLE_DEVICE")
        if selected_device is None:
            raise errors.InternalError("Best available device was not properly determined on Marqo startup.")
        logger.debug(f"No device given for bulk_search. Defaulting to best available device: {selected_device}")
    else:
        selected_device = device

    tensor_queries: Dict[int, BulkSearchQueryEntity] = dict(filter(lambda e: e[1].searchMethod == SearchMethod.TENSOR, enumerate(query.queries)))
    lexical_queries: Dict[int, BulkSearchQueryEntity] = dict(filter(lambda e: e[1].searchMethod == SearchMethod.LEXICAL, enumerate(query.queries)))

    tensor_search_results = dict(zip(tensor_queries.keys(), _bulk_vector_text_search(
            marqo_config, list(tensor_queries.values()), device=selected_device,
        )))

    # TODO: combine lexical + tensor queries into /_msearch
    lexical_search_results = dict(zip(lexical_queries.keys(), [_lexical_search(
        config=marqo_config, index_name=q.index, text=q.q, result_count=q.limit, offset=q.offset,
        searchable_attributes=q.searchableAttributes, verbose=verbose,
        filter_string=q.filter, attributes_to_retrieve=q.attributesToRetrieve
    ) for q in lexical_queries.values()]))

    # Recombine lexical and tensor in order
    combined_results = list({**tensor_search_results, **lexical_search_results}.items())
    combined_results.sort()
    search_results = [r[1] for r in combined_results]

    with RequestMetricsStore.for_request().time(f"bulk_search.rerank"):
        for i, s in enumerate(search_results):
            q = query.queries[i]
            s["query"] = q.q
            s["limit"] = q.limit
            s["offset"] = q.offset

            ## TODO: filter out highlights within `_lexical_search`
            if not q.showHighlights:
                for hit in s["hits"]:
                    del hit["_highlights"]

            if q.reRanker is not None:
                logger.debug(f"reranking {i}th query using {q.reRanker}")
                with RequestMetricsStore.for_request().time(f"bulk_search.{i}.rerank"):
                    rerank_query(q, s, q.reRanker, selected_device, 1)

    return {
        "result": search_results
    }


def rerank_query(query: BulkSearchQueryEntity, result: Dict[str, Any], reranker: Union[str, Dict], device: str, num_highlights: int):
    if query.searchableAttributes is None:
        raise errors.InvalidArgError(f"searchable_attributes cannot be None when re-ranking. Specify which fields to search and rerank over.")
    try:
        start_rerank_time = timer()
        rerank.rerank_search_results(search_result=result, query=query.q,
                                     model_name=reranker, device=device,
                                     searchable_attributes=query.searchableAttributes, num_highlights=num_highlights)
        logger.debug(f"search ({query.searchMethod.lower()}) reranking using {reranker}: took {(timer() - start_rerank_time):.3f}s to rerank results.")
    except Exception as e:
        raise errors.BadRequestError(f"reranking failure due to {str(e)}")


def refresh_indexes_in_background(config: Config, index_names: List[str]) -> None:
    """Refresh indices to index meta cache.
    """
    for idx in index_names:
        if idx not in index_meta_cache.get_cache():
            backend.get_index_info(config=config, index_name=idx)

        REFRESH_INTERVAL_SECONDS = 2
        # update cache in the background
        cache_update_thread = threading.Thread(
            target=index_meta_cache.refresh_index_info_on_interval,
            args=(config, idx, REFRESH_INTERVAL_SECONDS))
        cache_update_thread.start()


def search(config: Config, index_name: str, text: Union[str, dict],
           result_count: int = 3, offset: int = 0, highlights=True,
           search_method: Union[str, SearchMethod, None] = SearchMethod.TENSOR,
           searchable_attributes: Iterable[str] = None, verbose: int = 0,
           reranker: Union[str, Dict] = None, filter: str = None,
           attributes_to_retrieve: Optional[List[str]] = None,
           device: str = None, boost: Optional[Dict] = None,
           image_download_headers: Optional[Dict] = None,
           context: Optional[SearchContext] = None,
           score_modifiers: Optional[ScoreModifier] = None,
           model_auth: Optional[ModelAuth] = None) -> Dict:
    """The root search method. Calls the specific search method

    Validation should go here. Validations include:
        - all args and their types
        - result_count (negatives etc)
        - text

    This deals with index caching

    Args:
        config:
        index_name:
        text:
        result_count:
        offset:
        search_method:
        searchable_attributes:
        verbose:
        device: May be none, we calculate default device here
        num_highlights: number of highlights to return for each doc
        boost: boosters to re-weight the scores of individual fields
        image_download_headers: headers for downloading images
        context: a dictionary to allow custom vectors in search, for tensor search only
        score_modifiers: a dictionary to modify the score based on field values, for tensor search only
        model_auth: Authorisation details for downloading a model (if required)
    Returns:

    """

    # Validation for: result_count (limit) & offset
    # Validate neither is negative
    if result_count <= 0:
        raise errors.IllegalRequestedDocCount("search result limit must be greater than 0!")
    if offset < 0:
        raise errors.IllegalRequestedDocCount("search result offset cannot be less than 0!")

        # validate query
    validation.validate_query(q=text, search_method=search_method)

    # Validate result_count + offset <= int(max_docs_limit)
    max_docs_limit = utils.read_env_vars_and_defaults(EnvVars.MARQO_MAX_RETRIEVABLE_DOCS)
    check_upper = True if max_docs_limit is None else result_count + offset <= int(max_docs_limit)
    if not check_upper:
        upper_bound_explanation = ("The search result limit + offset must be less than or equal to the "
                                   f"MARQO_MAX_RETRIEVABLE_DOCS limit of [{max_docs_limit}]. ")

        raise errors.IllegalRequestedDocCount(
            f"{upper_bound_explanation} Marqo received search result limit of `{result_count}` "
            f"and offset of `{offset}`.")

    t0 = timer()
    validation.validate_context(context=context, query=text, search_method=search_method)
    validation.validate_boost(boost=boost, search_method=search_method)
    validation.validate_searchable_attributes(searchable_attributes=searchable_attributes, search_method=search_method)
    if searchable_attributes is not None:
        [validation.validate_field_name(attribute) for attribute in searchable_attributes]
    if attributes_to_retrieve is not None:
        if not isinstance(attributes_to_retrieve, (List, typing.Tuple)):
            raise errors.InvalidArgError("attributes_to_retrieve must be a sequence!")
        [validation.validate_field_name(attribute) for attribute in attributes_to_retrieve]
    if verbose:
        print(f"determined_search_method: {search_method}, text query: {text}")
    # if we can't see the index name in cache, we request it and wait for the info
    if index_name not in index_meta_cache.get_cache():
        backend.get_index_info(config=config, index_name=index_name)

    REFRESH_INTERVAL_SECONDS = 2
    # update cache in the background
    cache_update_thread = threading.Thread(
        target=index_meta_cache.refresh_index_info_on_interval,
        args=(config, index_name, REFRESH_INTERVAL_SECONDS))
    cache_update_thread.start()

    if device is None:
        selected_device = utils.read_env_vars_and_defaults("MARQO_BEST_AVAILABLE_DEVICE")
        if selected_device is None:
            raise errors.InternalError("Best available device was not properly determined on Marqo startup.")
        logger.debug(f"No device given for search. Defaulting to best available device: {selected_device}")
    else:
        selected_device = device

    if search_method.upper() == SearchMethod.TENSOR:
        search_result = _vector_text_search(
            config=config, index_name=index_name, query=text, result_count=result_count, offset=offset,
            searchable_attributes=searchable_attributes, verbose=verbose,
            filter_string=filter, device=selected_device, attributes_to_retrieve=attributes_to_retrieve, boost=boost,
            image_download_headers=image_download_headers, context=context, score_modifiers=score_modifiers,
            model_auth=model_auth
        )
    elif search_method.upper() == SearchMethod.LEXICAL:
        search_result = _lexical_search(
            config=config, index_name=index_name, text=text, result_count=result_count, offset=offset,
            searchable_attributes=searchable_attributes, verbose=verbose,
            filter_string=filter, attributes_to_retrieve=attributes_to_retrieve
        )
    else:
        raise errors.InvalidArgError(f"Search called with unknown search method: {search_method}")

    if reranker is not None:
        logger.info("reranking using {}".format(reranker))
        if searchable_attributes is None:
            raise errors.InvalidArgError(
                f"searchable_attributes cannot be None when re-ranking. Specify which fields to search and rerank over.")
        try:
            # SEARCH TIMER-LOGGER (reranking)
            RequestMetricsStore.for_request().start(f"search.rerank")
            rerank.rerank_search_results(search_result=search_result, query=text,
                                         model_name=reranker,
                                         device=selected_device,
                                         searchable_attributes=searchable_attributes,
                                         num_highlights=1)
            total_rerank_time = RequestMetricsStore.for_request().stop(f"search.rerank")
            logger.debug(
                f"search ({search_method.lower()}) reranking using {reranker}: took {(total_rerank_time):.3f}ms to rerank results."
            )
        except Exception as e:
            raise errors.BadRequestError(f"reranking failure due to {str(e)}")

    search_result["query"] = text
    search_result["limit"] = result_count
    search_result["offset"] = offset

    if not highlights:
        for hit in search_result["hits"]:
            del hit["_highlights"]

    time_taken = timer() - t0
    search_result["processingTimeMs"] = round(time_taken * 1000)
    logger.debug(f"search ({search_method.lower()}) completed with total processing time: {(time_taken):.3f}s.")

    return search_result


def _lexical_search(
        config: Config, index_name: str, text: str, result_count: int = 3, offset: int = 0,
        searchable_attributes: Sequence[str] = None, verbose: int = 0, filter_string: str = None,
        attributes_to_retrieve: Optional[List[str]] = None, expose_facets: bool = False):
    """

    Args:
        config:
        index_name:
        text:
        result_count:
        offset:
        searchable_attributes:
        verbose:

    Returns:

    Notes:
        Should not be directly called by client - the search() method should
        be called. The search() method adds syncing
        Uses normal search (not multiple search).
    TODO:
        - Test raise_for_searchable_attribute=False
    """
    if not isinstance(text, str):
        raise errors.InvalidArgError(
            f"Query arg must be of type str! text arg is of type {type(text)}. "
            f"Query arg: {text}")

    # SEARCH TIMER-LOGGER (pre-processing)
    RequestMetricsStore.for_request().start("search.lexical.processing_before_opensearch")
    if searchable_attributes is not None and searchable_attributes:
        fields_to_search = searchable_attributes
    else:
        fields_to_search = index_meta_cache.get_index_info(
            config=config, index_name=index_name
        ).get_true_text_properties()

    # Validation for offset (pagination is single field)
    if len(fields_to_search) != 1 and offset > 0:
        raise errors.InvalidArgError(
            f"Pagination (offset > 0) is only supported for single field searches! Your search currently has {len(fields_to_search)} fields: {fields_to_search}")

    # Parse text into required and optional terms.
    (required_terms, optional_blob) = utils.parse_lexical_query(text)

    body = {
        "query": {
            "bool": {
                # Optional blob terms SHOULD be in results.
                "should": [
                    {"match": {field: optional_blob}}
                    for field in fields_to_search
                ],
                # Required terms MUST be in results.
                "must": [
                    {
                        # Nested bool, since required term can be in ANY field.
                        "bool": {
                            "should": [
                                {"match_phrase": {field: term}}
                                for field in fields_to_search
                            ]
                        }
                    }
                    for term in required_terms
                ],
                "must_not": [
                    {"exists": {"field": TensorField.field_name}}
                ],
            }
        },
        "size": result_count,
        "from": offset
    }
    if filter_string is not None:
        body["query"]["bool"]["filter"] = [{
            "query_string": {"query": filter_string}}]
    if attributes_to_retrieve is not None:
        body["_source"] = {"include": attributes_to_retrieve} if len(attributes_to_retrieve) > 0 else False
    if not expose_facets:
        if "_source" not in body:
            body["_source"] = dict()
        if body["_source"] is not False:
            body["_source"]["exclude"] = [f"*{TensorField.vector_prefix}*"]

    total_preprocess_time = RequestMetricsStore.for_request().stop("search.lexical.processing_before_opensearch")
    logger.debug(f"search (lexical) pre-processing: took {(total_preprocess_time):.3f}ms to process query.")

    start_search_http_time = timer()
    with RequestMetricsStore.for_request().time("search.opensearch._search"):
        search_res = HttpRequests(config).get(path=f"{index_name}/_search", body=body)
    RequestMetricsStore.for_request().add_time("search.opensearch._search.internal", search_res["took"] * 0.001) # internal, not round trip time

    end_search_http_time = timer()
    total_search_http_time = end_search_http_time - start_search_http_time
    total_os_process_time = search_res["took"] * 0.001
    num_results = len(search_res['hits']['hits'])
    logger.debug(
        f"search (lexical) roundtrip: took {(total_search_http_time):.3f}s to send search query (roundtrip) to Marqo-os and received {num_results} results.")
    logger.debug(
        f"  search (lexical) Marqo-os processing time: took {(total_os_process_time):.3f}s for Marqo-os to execute the search.")

    # SEARCH TIMER-LOGGER (post-processing)
    RequestMetricsStore.for_request().start("search.lexical.postprocess")
    res_list = []
    for doc in search_res['hits']['hits']:
        just_doc = _clean_doc(doc["_source"].copy()) if "_source" in doc else dict()
        just_doc["_id"] = doc["_id"]
        just_doc["_score"] = doc["_score"]
        res_list.append({**just_doc, "_highlights": []})

    total_postprocess_time = RequestMetricsStore.for_request().stop("search.lexical.postprocess")
    logger.debug(
        f"search (lexical) post-processing: took {(total_postprocess_time):.3f}ms to format {len(res_list)} results.")

    return {'hits': res_list}


def construct_vector_input_batches(query: Union[str, Dict], index_info: IndexInfo) -> Tuple[List[str], List[str]]:
    """Splits images from text in a single query (either a query string, or dict of weighted strings).

    Args:
        query: a string query, or a dict of weighted strings.
        index_info: used to determine whether URLs should be treated as images

    Returns:
        A tuple of string batches. The first is text content the second is image content.
    """
    treat_urls_as_images = index_info.index_settings[NsField.index_defaults][NsField.treat_urls_and_pointers_as_images]
    if isinstance(query, str):
        if treat_urls_as_images and _is_image(query):
            return [], [query, ]
        else:
            return [query, ], []
    else:  # is dict:
        ordered_queries = list(query.items())
        if treat_urls_as_images:
            text_queries = [k for k, _ in ordered_queries if not _is_image(k)]
            image_queries = [k for k, _ in ordered_queries if _is_image(k)]
            return text_queries, image_queries
        else:
            return [k for k, _ in ordered_queries], []


def get_vector_properties_to_search(searchable_attributes: Union[None, List[str]], index_info: IndexInfo, offset: int = 0) -> List[str]:
    if searchable_attributes is None:
        properties_to_search = index_info.get_vector_properties().keys()
    else:
        searchable_attributes_as_vectors = {
            utils.generate_vector_name(field_name=attribute) for attribute in searchable_attributes
        }
        # discard searchable attributes that aren't found in the cache:
        properties_to_search = list(searchable_attributes_as_vectors.intersection(
            index_info.get_vector_properties().keys()
        ))

    # Validation for offset (pagination is single field) if offset not provided, validation is not run.
    if len(properties_to_search) != 1 and offset > 0:
        human_readable_vector_properties = [v.replace(TensorField.vector_prefix, '') for v in
                                            list(properties_to_search)]
        raise errors.InvalidArgError(
            f"Pagination (offset > 0) is only supported for single field searches!"
            f" Your search currently has {len(properties_to_search)} vectorisable fields: {human_readable_vector_properties}"
        )
    return properties_to_search


def construct_msearch_body_elements(searchableAttributes: List[str], offset: int, filter_string: str, index_info: IndexInfo, result_count: int, query_vector: List[float], attributes_to_retrieve: List[str], index_name: str, score_modifiers: Optional[ScoreModifier] = None) -> List[Dict[str, Any]]:
    """Constructs the body payload of a `/_msearch` request for a single bulk search query"""
    contextualised_filter = utils.contextualise_filter(filter_string=filter_string, simple_properties=index_info.get_text_properties())
    vector_properties_to_search = get_vector_properties_to_search(searchableAttributes, index_info, offset=offset)
    body = []

    for vector_field in vector_properties_to_search:
        if score_modifiers is not None:
            search_query = _create_score_modifiers_tensor_search_query(score_modifiers, result_count, offset, vector_field, query_vector)
            if filter_string is not None:
                search_query["query"]["function_score"]["query"]["nested"]["query"]["function_score"]["query"]\
                    ["knn"][f"{TensorField.chunks}.{vector_field}"][
                    "filter"] = {
                    "query_string": {"query": f"{contextualised_filter}"}
                }
        else:
            search_query = _create_normal_tensor_search_query(result_count, offset, vector_field, query_vector)
            if filter_string is not None:
                search_query["query"]["nested"]["query"]["knn"][f"{TensorField.chunks}.{vector_field}"][
                    "filter"] = {
                    "query_string": {"query": f"{contextualised_filter}"}
                }

        if attributes_to_retrieve is not None:
            search_query["_source"] = {"include": attributes_to_retrieve} if len(attributes_to_retrieve) > 0 else False
        body += [{"index": index_name}, search_query]

    return body


def bulk_msearch(config: Config, body: List[Dict]) -> List[Dict]:
    """Send an `/_msearch` request to MarqoOS and translate errors into a user-friendly format."""
    start_search_http_time = timer()
    try:
        with RequestMetricsStore.for_request().time("search.opensearch._msearch"):
            response = HttpRequests(config).get(path=F"_msearch", body=utils.dicts_to_jsonl(body))
        RequestMetricsStore.for_request().add_time("search.opensearch._msearch.internal", float(response["took"])) # internal, not round trip time

        end_search_http_time = timer()
        total_search_http_time = end_search_http_time - start_search_http_time
        total_os_process_time = response["took"] * 0.001
        num_responses = len(response["responses"])
        logger.debug(f"search (tensor) roundtrip: took {total_search_http_time:.3f}s to send {num_responses} search queries (roundtrip) to Marqo-os.")

        responses = [r['hits']['hits'] for r in response["responses"]]

    except KeyError as e:
        # KeyError indicates we have received a non-successful result
        try:
            root_cause_reason = response["responses"][0]["error"]["root_cause"][0]["reason"]
            root_cause_type: Optional[str] = response["responses"][0]["error"]["root_cause"][0].get("type")

            if "index.max_result_window" in root_cause_reason:
                raise errors.IllegalRequestedDocCount("Marqo-OS rejected the response due to too many requested results. Try reducing the query's limit parameter") from e
            elif 'parse_exception' in root_cause_reason:
                raise errors.InvalidArgError("Syntax error, could not parse filter string") from e
            elif  root_cause_type == 'query_shard_exception' and root_cause_reason.startswith("Failed to parse query"):
                raise errors.InvalidArgError("Syntax error, could not parse filter string") from e
            raise errors.BackendCommunicationError(f"Error communicating with Marqo-OS backend:\n{response}")
        except (KeyError, IndexError):
            raise e

    logger.debug(f"  search (tensor) Marqo-os processing time: took {total_os_process_time:.3f}s for Marqo-os to execute the search.")
    return responses

def gather_documents_from_response(resp: List[List[Dict[str, Any]]]) -> Dict[str, Any]:
    """
        For the specific responses to a query, gather correct responses. This is used to aggregate documents, for cases
        where the same document is retrieved for multiple field-queries.
    """
    gathered_docs = dict()

    for i, query_res in enumerate(resp):
        for doc in query_res:
            doc_chunks = doc["inner_hits"][TensorField.chunks]["hits"]["hits"]
            if doc["_id"] in gathered_docs:
                gathered_docs[doc["_id"]]["doc"] = doc
                gathered_docs[doc["_id"]]["chunks"].extend(doc_chunks)
            else:
                gathered_docs[doc["_id"]] = {
                    "_id": doc["_id"],
                    "doc": doc,
                    "chunks": doc_chunks
                }

        # Filter out docs with no inner hits:
        for doc_id in list(gathered_docs.keys()):
            if not gathered_docs[doc_id]["chunks"]:
                del gathered_docs[doc_id]

    return gathered_docs


def assign_query_to_vector_job(
        q: BulkSearchQueryEntity, jobs: Dict[JHash, VectorisedJobs], grouped_content: Tuple[List[str], List[str]],
        index_info: IndexInfo, device: str) -> List[VectorisedJobPointer]:
    """
    For a individual query, assign its content (to be vectorised) to a vector job. If none exist with the correct
    specifications, create a new job.

    Mutates entries in, and adds values to, the `jobs` param.

    Args:
        q:
        jobs:
        grouped_content: a 2-tuple of content, belonging to a single query, the first element is a list of text content.
            The second is a list of image URLs. Either element can be an empty list
        index_info:
        device:

    Returns:
        A list of pointers to the location in a vector job that will have its vectorised content.
    """
    if len(grouped_content) != 2:
        raise RuntimeError(
            "assign_query_to_vector_job() expects param `grouped_content` with 2 elems. Instead received"
            f" `grouped_content` with {len(grouped_content)} elems")
    ptrs = []
    for i, grouped_content in enumerate(grouped_content):
        content_type = 'text' if i == 0 else 'image'
        vector_job = VectorisedJobs(
            model_name=index_info.model_name,
            model_properties=_get_model_properties(index_info),
            content=grouped_content,
            device=device,
            normalize_embeddings=index_info.index_settings['index_defaults']['normalize_embeddings'],
            image_download_headers=q.image_download_headers,
            content_type=content_type,
            model_auth=q.modelAuth
        )
        # If exists, add content to vector job. Otherwise create new
        if jobs.get(vector_job.groupby_key()) is not None:
            j = jobs.get(vector_job.groupby_key())
            ptrs.append(j.add_content(grouped_content))
        else:
            jobs[vector_job.groupby_key()] = vector_job
            ptrs.append(VectorisedJobPointer(
                job_hash=vector_job.groupby_key(),
                start_idx=0,
                end_idx=len(vector_job.content)
            ))
    return ptrs


def create_vector_jobs(queries: List[BulkSearchQueryEntity], config: Config, device: str) -> Tuple[Dict[Qidx, List[VectorisedJobPointer]], Dict[JHash, VectorisedJobs]]:
    """
        For each query:
            - Find what needs to be vectorised
            - Group content (across search requests), that could be vectorised together
            - Keep track of the Job related to a search query

        Returns:
            - A mapping of the query index to the VectorisedJobPointer that points to the VectorisedJobs that will process its content.
            - A mapping of job key to job (for fast access).
    """
    qidx_to_job: Dict[Qidx, List[VectorisedJobPointer]] = dict()
    jobs: Dict[JHash, VectorisedJobs] = {}
    for i, q in enumerate(queries):
        q = queries[i]
        index_info = get_index_info(config=config, index_name=q.index)
        # split images from text:
        to_be_vectorised: Tuple[List[str], List[str]] = construct_vector_input_batches(q.q, index_info)
        qidx_to_job[i] = assign_query_to_vector_job(q, jobs, to_be_vectorised, index_info, device)
    
    return qidx_to_job, jobs


def vectorise_jobs(jobs: List[VectorisedJobs]) -> Dict[JHash, Dict[str, List[float]]]:
    """ Run s2_+inference.vectorise() on against each vector jobs.
    TODO: return a mapping of mapping: <JHash: <content: vector> >
    """
    result: Dict[JHash, Dict[str, List[float]]] = dict()
    for v in jobs:
        # TODO: Handle exception for single job, and allow others to run.
        try:
            if v.content:
                vectors = s2_inference.vectorise(
                    model_name=v.model_name, model_properties=v.model_properties,
                    content=v.content, device=v.device,
                    normalize_embeddings=v.normalize_embeddings,
                    image_download_headers=v.image_download_headers,
                    model_auth=v.model_auth
                )
                result[v.groupby_key()] = dict(zip(v.content, vectors))

        # TODO: This is a temporary addition.
        except (s2_inference_errors.UnknownModelError,
                s2_inference_errors.InvalidModelPropertiesError,
                s2_inference_errors.ModelLoadError,
                s2_inference.ModelDownloadError) as model_error:
            raise errors.BadRequestError(
                message=f'Problem vectorising query. Reason: {str(model_error)}',
                link="https://marqo.pages.dev/latest/Models-Reference/dense_retrieval/"
            )

        except s2_inference_errors.S2InferenceError as e:
            # TODO: differentiate image processing errors from other types of vectorise errors
            raise errors.InvalidArgError(message=f'Error vectorising content: {v.content}. Message: {e}')
    return result


def get_query_vectors_from_jobs(
        queries: List[BulkSearchQueryEntity], qidx_to_job: Dict[Qidx, List[VectorisedJobPointer]],
        job_to_vectors: Dict[JHash, Dict[str, List[float]]], config: Config,
        jobs: Dict[JHash, VectorisedJobs]
) -> Dict[Qidx, List[float]]:
    """
    Retrieve the vectorised content associated to each query from the set of batch vectorise jobs.
    Handles multi-modal queries, by weighting and combining queries into a single vector

    Args:
        - queries: Original search queries.
        - qidx_to_job: VectorisedJobPointer for each query
        - job_to_vectors: inference output from each VectorisedJob
        - config: standard Marqo config.

    """
    result: Dict[Qidx, List[float]] = defaultdict(list)
    for qidx, ptrs in qidx_to_job.items():

        # vectors = job_to_vectors[ptrs.job_hash][ptrs.start_idx: ptrs.end_idx]

        # qidx_to_vectors[qidx].append(vectors)
        q = queries[qidx]
        index_info = get_index_info(config=config, index_name=q.index)

        ordered_queries = list(q.q.items()) if isinstance(q.q, dict) else None
        if ordered_queries:
            # multiple queries. We have to weight and combine them:
            vectorised_ordered_queries = [
                (get_content_vector(
                    possible_jobs=qidx_to_job[qidx],
                    jobs=jobs,
                    job_to_vectors=job_to_vectors,
                    treat_urls_as_images=index_info.index_settings[NsField.index_defaults][NsField.treat_urls_and_pointers_as_images],
                    content=content),
                 weight,
                 content
                ) for content, weight in ordered_queries
            ]
            # TODO how doe we ensure order?
            weighted_vectors = [np.asarray(vec) * weight for vec, weight, content in vectorised_ordered_queries]

            context_tensors = q.get_context_tensor()
            if context_tensors is not None:
                weighted_vectors += [np.asarray(v.vector) * v.weight for v in context_tensors]

            try:
                merged_vector = np.mean(weighted_vectors, axis=0)
            except ValueError as e:
                raise errors.InvalidArgError(f"The provided vectors are not in the same dimension of the index."
                                             f"This causes the error when we do `numpy.mean()` over all the vectors.\n"
                                             f"The original error is `{e}`.\n"
                                             f"Please check `https://docs.marqo.ai/0.0.16/API-Reference/search/#context`.")

            if index_info.index_settings['index_defaults']['normalize_embeddings']:
                norm = np.linalg.norm(merged_vector, axis=-1, keepdims=True)
                if norm > 0:
                    merged_vector /= np.linalg.norm(merged_vector, axis=-1, keepdims=True)
            result[qidx] = list(merged_vector)
        else:
            # result[qidx] = vectors[0]
            result[qidx] = get_content_vector(
                possible_jobs=qidx_to_job.get(qidx, []),
                jobs=jobs,
                job_to_vectors= job_to_vectors,
                treat_urls_as_images=index_info.index_settings[NsField.index_defaults][NsField.treat_urls_and_pointers_as_images],
                content=q.q
            )
    return result


def get_content_vector(possible_jobs: List[VectorisedJobPointer], job_to_vectors: Dict[JHash, Dict[str, List[float]]],
                       jobs: Dict[JHash, VectorisedJobs],
                       treat_urls_as_images: bool, content: str) -> List[float]:
    """finds the vector associated with a piece of content

    Args:
        possible_jobs: The jobs where the target vector may reside
        treat_urls_as_images: an index_parameter that indicates whether content should be treated as image,
            if it has a URL structure
        content: The content to search

    Returns:
        Associated vector, if it is found.

    Raises runtime error if is not found
    """
    content_type = 'image' if treat_urls_as_images and _is_image(content) else 'text'
    not_found_error = RuntimeError(f"get_content_vector(): could not find corresponding vector for content `{content}`")
    for vec_job_pointer in possible_jobs:
        if jobs[vec_job_pointer.job_hash].content_type == content_type:
            try:
                return job_to_vectors[vec_job_pointer.job_hash][content]
            except KeyError:
                raise not_found_error
    raise not_found_error


def create_empty_query_response(queries: List[BulkSearchQueryEntity]) -> List[Dict]:
    return list(
        map(
            lambda x: {"hits": []}, queries
        )
    )

def run_vectorise_pipeline(config: Config, queries: List[BulkSearchQueryEntity], device: Union[Device, str]) -> Dict[Qidx, List[float]]:
    """Run the query vectorisation process"""
    # 1. Pre-process inputs ready for s2_inference.vectorise
    # we can still use qidx_to_job. But the jobs structure may need to be different
    vector_jobs_tuple: Tuple[Dict[Qidx, List[VectorisedJobPointer]], Dict[JHash, VectorisedJobs]] = create_vector_jobs(queries, config, device)

    qidx_to_jobs, jobs = vector_jobs_tuple

    # 2. Vectorise in batches against all queries
    ## TODO: To ensure that we are vectorising in batches, we can mock vectorise (), and see if the number of calls is as expected (if batch_size = 16, and number of docs = 32, and all args are the same, then number of calls = 2)
    # TODO: we need to enable str/PIL image structure:
    job_ptr_to_vectors: Dict[JHash, Dict[str, List[float]]] = vectorise_jobs(list(jobs.values()))

    # 3. For each query, get associated vectors
    qidx_to_vectors: Dict[Qidx, List[float]] = get_query_vectors_from_jobs(
        queries, qidx_to_jobs, job_ptr_to_vectors, config, jobs
    )
    return qidx_to_vectors

def _bulk_vector_text_search(config: Config, queries: List[BulkSearchQueryEntity], device: str = None) -> List[Dict]:
    """Resolve a batch of search queries in parallel.

    Args:
        - config:
        - queries: A list of independent search queries. Can be across multiple indexes, but are all expected to have `searchMethod = "TENSOR"`
    Returns:
        A list of search query responses (see `_format_ordered_docs_simple` for structure of individual entities).
    Note:
        - Search results are in the same order as `queries`.
        - device should ALWAYS be set, because it is only called by _bulk_search with the parameter specified
    """

    if len(queries) == 0:
        return []

    if not device:
        raise errors.InternalError("_bulk_vector_text_search cannot be called without `device`!")

    with RequestMetricsStore.for_request().time("bulk_search.vector.processing_before_opensearch",
        lambda t : logger.debug(f"bulk search (tensor) pre-processing: took {t:.3f}ms")
    ):

        with RequestMetricsStore.for_request().time(f"bulk_search.vector_inference_full_pipeline"):
            qidx_to_vectors: Dict[Qidx, List[float]] = run_vectorise_pipeline(config, queries, device)

        ## 4. Create msearch request bodies and combine to aggregate.
        query_to_body_parts: Dict[Qidx, List[Dict]] = dict()
        query_to_body_count: Dict[Qidx, int] = dict() # Keep track of count, so we can separate after msearch call.
        for qidx, q in enumerate(queries):
            index_info = get_index_info(config=config, index_name=q.index)
            body = construct_msearch_body_elements(q.searchableAttributes, q.offset, q.filter, index_info, q.limit, qidx_to_vectors[qidx], q.attributesToRetrieve, q.index, q.scoreModifiers)

            query_to_body_parts[qidx] = body
            query_to_body_count[qidx] = len(body)

        # Combine all msearch request bodies into one request body.
        aggregate_body = functools.reduce(lambda x, y: x + y, query_to_body_parts.values())
        if not aggregate_body:
            # Must return empty response, per search query
            return create_empty_query_response(queries)

    ## 5. POST aggregate  to /_msearch
    responses = bulk_msearch(config, aggregate_body)

    with RequestMetricsStore.for_request().time("bulk_search.vector.postprocess",
        lambda t : logger.debug(f"bulk search (tensor) post-processing: took {t:.3f}ms")
    ):
        # 6. Get documents back to each query, perform "gather" operation
        return create_bulk_search_response(queries, query_to_body_count, responses)


def create_bulk_search_response(queries: List[BulkSearchQueryEntity], query_to_body_count: Dict[Qidx, int], responses) -> List[Dict]:
    """
        Create Marqo search responses by extracting the appropriate elements from the batched /_msearch response. Also handles:
            - Boosting score (optional)
            - Sorting chunks
            - Formatting style
            - (no) highlights
        Does not mutate `responses` param.

    """
    results = []
    msearch_resp = copy.deepcopy(responses)
    for qidx, count in query_to_body_count.items():
        num_of_docs = count // 2
        result = msearch_resp[:num_of_docs]
        msearch_resp = msearch_resp[num_of_docs:]  # remove docs from response for next query

        query = queries[qidx]
        gathered_docs = gather_documents_from_response(result)
        if query.boost is not None:
            gathered_docs = boost_score(gathered_docs, query.boost, query.searchableAttributes)
        docs_chunks_sorted = sort_chunks(gathered_docs)
        results.append(
            _format_ordered_docs_simple(ordered_docs_w_chunks=docs_chunks_sorted, result_count=query.limit)
        )

    return results

def _vector_text_search(
        config: Config, index_name: str, query: Union[str, dict], result_count: int = 5, offset: int = 0,
        searchable_attributes: Iterable[str] = None, verbose=0, filter_string: str = None, device: str = None,
        attributes_to_retrieve: Optional[List[str]] = None, boost: Optional[Dict] = None, 
        image_download_headers: Optional[Dict] = None, context: Optional[Dict] = None,
        score_modifiers: Optional[ScoreModifier] = None, model_auth: Optional[ModelAuth] = None):
    """
    
    Args:
        config:
        index_name:
        query: either a string query (which can be a URL or natural language text), or a dict of
            <query string>:<weight float> pairs.
        result_count:
        offset:
        searchable_attributes: Iterable of field names to search. If left as None, then all will
            be searched
        verbose: if 0 - nothing is printed. if 1 - data is printed without vectors, if 2 - full
            objects are printed out
        attributes_to_retrieve: if set, only returns these fields
        image_download_headers: headers for downloading images
        context: a dictionary to allow custom vectors in search
        score_modifiers: a dictionary to modify the score based on field values, for tensor search only
        model_auth: Authorisation details for downloading a model (if required)
    Returns:

    Note:
        - uses multisearch, which returns k results in each attribute. Not that much of a concern unless you have a
        ridiculous number of attributes
        - Should not be directly called by client - the search() method should
        be called. The search() method adds syncing
        - device should ALWAYS be set

    Output format:
        [
            {
                _id: doc_id
                doc: {# original document},
                highlights:[{}],
            },
        ]
    Future work:
        - max result count should be in a config somewhere
        - searching a non existent index should return a HTTP-type error
    """
    # # SEARCH TIMER-LOGGER (pre-processing)
    if not device:
        raise errors.InternalError("_vector_text_search cannot be called without `device`!")

    RequestMetricsStore.for_request().start("search.vector.processing_before_opensearch")

    try:
        index_info = get_index_info(config=config, index_name=index_name)
    except KeyError as e:
        raise errors.IndexNotFoundError(message="Tried to search a non-existent index: {}".format(index_name))

    queries = [BulkSearchQueryEntity(
        q=query, searchableAttributes=searchable_attributes,searchMethod=SearchMethod.TENSOR, limit=result_count, offset=offset, showHighlights=False, filter=filter_string, attributesToRetrieve=attributes_to_retrieve, boost=boost, image_download_headers=image_download_headers, context=context, scoreModifiers=score_modifiers, index=index_name, modelAuth=model_auth
    )]
    with RequestMetricsStore.for_request().time(f"search.vector_inference_full_pipeline"):
        qidx_to_vectors: Dict[Qidx, List[float]] = run_vectorise_pipeline(config, queries, device)
    vectorised_text = list(qidx_to_vectors.values())[0]

    contextualised_filter = utils.contextualise_filter(filter_string=filter_string, simple_properties=index_info.get_text_properties())
    body = construct_msearch_body_elements(
        searchable_attributes, offset, filter_string, index_info, result_count, vectorised_text, attributes_to_retrieve, index_name, score_modifiers
    )

    if verbose:
        print("vector search body:")
        if verbose == 1:
            readable_body = copy.deepcopy(body)
            for i, q in enumerate(readable_body):
                if "index" in q:
                    continue
                for vec in list(q["query"]["nested"]["query"]["knn"].keys()):
                    readable_body[i]["query"]["nested"]["query"]["knn"][vec]["vector"] = \
                        readable_body[i]["query"]["nested"]["query"]["knn"][vec]["vector"][:5]
            pprint.pprint(readable_body)
        if verbose == 2:
            pprint.pprint(body, compact=True)

    if not body:
        # empty body means that there are no vector fields associated with the index.
        # This probably means the index is emtpy
        return {"hits": []}

    total_preprocess_time = RequestMetricsStore.for_request().stop("search.vector.processing_before_opensearch")
    logger.debug(f"search (tensor) pre-processing: took {(total_preprocess_time):.3f}ms to vectorize and process query.")

    # SEARCH TIMER-LOGGER (roundtrip)
    responses = bulk_msearch(config, body)

    # SEARCH TIMER-LOGGER (post-processing)
    RequestMetricsStore.for_request().start("search.vector.postprocess")
    gathered_docs = gather_documents_from_response(responses)

    if boost is not None:
        gathered_docs = boost_score(gathered_docs, boost, searchable_attributes)

    completely_sorted = sort_chunks(gathered_docs)

    if verbose:
        print("Chunk vector search, sorted result:")
        if verbose == 1:
            pprint.pprint(utils.truncate_dict_vectors(completely_sorted))
        elif verbose == 2:
            pprint.pprint(completely_sorted)

    res = _format_ordered_docs_simple(ordered_docs_w_chunks=completely_sorted, result_count=result_count)

    total_postprocess_time = RequestMetricsStore.for_request().stop("search.vector.postprocess")
    logger.debug(
        f"search (tensor) post-processing: took {(total_postprocess_time):.3f}ms to sort and format {len(completely_sorted)} results from Marqo-os.")
    return res

def _format_ordered_docs_simple(ordered_docs_w_chunks: List[dict], result_count: int) -> dict:
    """Only one highlight is returned
    Args:
        ordered_docs_w_chunks:
    Returns:
    """
    simple_results = []

    for d in ordered_docs_w_chunks:
        if "_source" in d['doc']:
            cleaned = _clean_doc(d['doc']["_source"], doc_id=d['_id'])
        else:
            cleaned = _clean_doc(dict(), doc_id=d['_id'])

        cleaned["_highlights"] = {
            d["chunks"][0]["_source"][TensorField.field_name]: d["chunks"][0]["_source"][
                TensorField.field_content]
        }
        cleaned["_score"] = d["chunks"][0]["_score"]
        simple_results.append(cleaned)
    return {"hits": simple_results[:result_count]}

def boost_score(docs: dict, boosters: dict, searchable_attributes) -> dict:
    """ re-weighs the scores of individual fields
        Args:
            docs:
            boosters: {'field_to_be_boosted': (int, int)}
        """
    to_be_boosted = docs.copy()
    boosted_fields = set()
    if searchable_attributes and boosters:
        if not set(boosters).issubset(set(searchable_attributes)):
            raise errors.InvalidArgError(
        "Boost fieldnames must be a subset of searchable attributes. "
        f"\nSearchable attributes: {searchable_attributes}"
        f"\nBoost: {boosters}"
        )

    for doc_id in list(to_be_boosted.keys()):
        for chunk in to_be_boosted[doc_id]["chunks"]:
            field_name = chunk['_source']['__field_name']
            if field_name in boosters.keys():
                booster = boosters[field_name]
                if len(booster) == 2:
                    chunk['_score'] = chunk['_score'] * booster[0] + booster[1]
                else:
                    chunk['_score'] = chunk['_score'] * booster[0]
                boosted_fields.add(field_name)
    return to_be_boosted


def sort_chunks(docs: dict) -> List:
    to_be_sorted = docs.copy()
    for doc_id in list(to_be_sorted.keys()):
        to_be_sorted[doc_id]["chunks"] = sorted(
            to_be_sorted[doc_id]["chunks"], key=lambda x: x["_score"], reverse=True)

    as_list = list(docs.values())
    return sorted(as_list, key=lambda x: x["chunks"][0]["_score"], reverse=True)


def check_health(config: Config):
    TIMEOUT = 3
    statuses = {
        "green": 0,
        "yellow": 1,
        "red": 2
    }

    marqo_status = "green"
    marqo_os_health_check = None
    try:
        timeout_config = copy.deepcopy(config)
        timeout_config.timeout = TIMEOUT
        marqo_os_health_check = HttpRequests(timeout_config).get(
            path="_cluster/health"
        )
    except errors.BackendCommunicationError:
        marqo_os_status = "red"

    if marqo_os_health_check is not None:
        if "status" in marqo_os_health_check:
            marqo_os_status = marqo_os_health_check['status']
        else:
            marqo_os_status = "red"
    else:
        marqo_os_status = "red"

    marqo_status = marqo_status if statuses[marqo_status] >= statuses[marqo_os_status] else marqo_os_status

    return {
        "status": marqo_status,
        "backend": {
            "status": marqo_os_status
        }
    }

def delete_index(config: Config, index_name):
    res = HttpRequests(config).delete(path=index_name)
    if index_name in get_cache():
        del get_cache()[index_name]
    return res


def get_indexes(config: Config):
    res = backend.get_cluster_indices(config=config)

    body = {
        'results': [
            {'index_name': ix} for ix in res
        ]
    }
    return body


def _select_model_from_media_type(media_type: Union[MediaType, str]) -> Union[MlModel, str]:
    if media_type == MediaType.text:
        return MlModel.bert
    elif media_type == MediaType.image:
        return MlModel.clip
    else:
        raise ValueError("_select_model_from_media_type(): "
                         "Received unknown media type: {}".format(media_type))


def _get_model_properties(index_info):
    index_defaults = index_info.get_index_settings()["index_defaults"]
    try:
        model_properties = index_defaults[NsField.model_properties]
    except KeyError:
        try:
            model_properties = s2_inference.get_model_properties_from_registry(index_info.model_name)
        except s2_inference_errors.UnknownModelError:
            raise s2_inference_errors.UnknownModelError(
                f"Could not find model properties for model={index_info.model_name}. "
                f"Please check that the model name is correct. "
                f"Please provide model_properties if the model is a custom model and is not supported by default")

    return model_properties


def get_loaded_models() -> dict:
    available_models = s2_inference.get_available_models()
    message = {"models": []}

    for ix in available_models:
        if isinstance(ix, str):
            message["models"].append({"model_name": ix.split("||")[0], "model_device": ix.split("||")[-1]})
    return message


def eject_model(model_name: str, device: str) -> dict:
    try:
        result = s2_inference.eject_model(model_name, device)
    except s2_inference_errors.ModelNotInCacheError as e:
        raise errors.ModelNotInCacheError(message=str(e))
    return result


def get_cpu_info() -> dict:
    return {
        "cpu_usage_percent": f"{psutil.cpu_percent(1)} %",  # The number 1 is a time interval for CPU usage calculation.
        "memory_used_percent": f"{psutil.virtual_memory()[2]} %",
        # The number 2 is just a index number to get the expected results
        "memory_used_gb": f"{round(psutil.virtual_memory()[3] / 1000000000, 1)}",
        # The number 3 is just a index number to get the expected results
    }


def get_cuda_info() -> dict:
    if torch.cuda.is_available():
        return {"cuda_devices": [{"device_id": _device_id, "device_name": torch.cuda.get_device_name(_device_id),
                                  "memory_used": f"{round(torch.cuda.memory_allocated(_device_id) / 1024 ** 3, 1)} GiB",
                                  "total_memory": f"{round(torch.cuda.get_device_properties(_device_id).total_memory / 1024 ** 3, 1)} GiB"}
                                 for _device_id in range(torch.cuda.device_count())]}

    else:
        raise errors.HardwareCompatabilityError(message=str(
            "ERROR: cuda is not supported in your machine!!"
        ))


def vectorise_multimodal_combination_field(
        field: str, multimodal_object: Dict[str, dict], doc: dict, doc_index: int,
        doc_id:str, device:str, index_info, image_repo, field_map:dict,
        model_auth: Optional[ModelAuth] = None
):
    '''
    This function is used to vectorise multimodal combination field. The field content should
    have the following structure:
    field_conent = {"tensor_field_one" : {"weight":0.5, "parameter": "test-paramater-1"},
                    "tensor_field_two" : {"weight": 0.5, parameter": "test-parameter-2"}},
    Over all this is a simplified version of the vectorise pipeline in add_documents. Specifically,
    1. we don't do any chunking here.
    2. we don't use image repo for concurrent downloading.
    Args:
        field_content: the field content that is a dictionary
        copied: the copied document
        unsuccessful_docs: a list to store all the unsuccessful documents
        total_vectorise_time: total vectorise time in the main body
        doc_index: the index of the document. This is an interator variable `i` in the main body to iterator throught the docs
        doc_id: the document id
        device: device from main body
        index_info: index_info from main body,
        model_auth: Model download authorisation information (if required)
    Returns:
        combo_chunk: the combo_chunk to be appended to the main body
        combo_document_is_valid:  if the document is a valid
        unsuccessful_docs: appended unsucessful_docs
        combo_total_vectorise_time: the vectorise time spent in combo field
        new_fields_from_multimodal_combination: the new fields from multimodal combination field that will be added to
            index properties

    '''
    # field_content = {"tensor_field_one" : {"weight":0.5, "parameter": "test-paramater-1"},
    #                 "tensor_field_two" : {"weight": 0.5, parameter": "test-parameter-2"}},
    combo_document_is_valid = True
    combo_vectorise_time_to_add = 0
    combo_chunk = {}
    unsuccessful_doc_to_append = tuple()
    new_fields_from_multimodal_combination = set()

    # Copy the important mutable objects from main body for safety purpose
    multimodal_object_copy = copy.deepcopy(multimodal_object)

    # 4 lists to store the field name and field content to vectorise.
    text_field_names = []
    text_content_to_vectorise = []

    image_field_names = []
    image_content_to_vectorise = []

    normalize_embeddings = index_info.index_settings[NsField.index_defaults][
        NsField.normalize_embeddings]
    infer_if_image = index_info.index_settings[NsField.index_defaults][
        NsField.treat_urls_and_pointers_as_images]

    if infer_if_image is False:
        text_field_names = list(multimodal_object.keys())
        text_content_to_vectorise = list(multimodal_object.values())
        new_fields_from_multimodal_combination =set([(sub_field_name, _infer_opensearch_data_type(sub_content)) for sub_field_name
        , sub_content in multimodal_object.items()])
    else:
        for sub_field_name, sub_content in multimodal_object.items():
            if isinstance(sub_content, str) and not _is_image(sub_content):
                text_field_names.append(sub_field_name)
                text_content_to_vectorise.append(sub_content)
            else:
                try:
                    if isinstance(sub_content, str) and index_info.index_settings[NsField.index_defaults][
                            NsField.treat_urls_and_pointers_as_images]:
                        if not isinstance(image_repo[sub_content], Exception):
                            image_data = image_repo[sub_content]
                        else:
                            raise s2_inference_errors.S2InferenceError(
                                f"Could not find image found at `{sub_content}`. \n"
                                f"Reason: {str(image_repo[sub_content])}"
                            )
                    else:
                        image_data = sub_content

                    image_content_to_vectorise.append(image_data)
                    image_field_names.append(sub_field_name)

                except s2_inference_errors.S2InferenceError as e:
                    combo_document_is_valid = False
                    unsuccessful_doc_to_append = \
                        (doc_index, {'_id': doc_id, 'error': e.message,
                                     'status': int(errors.InvalidArgError.status_code),
                                     'code': errors.InvalidArgError.code})

                    return combo_chunk, combo_document_is_valid, unsuccessful_doc_to_append, combo_vectorise_time_to_add, new_fields_from_multimodal_combination
            new_fields_from_multimodal_combination.add((sub_field_name, _infer_opensearch_data_type(sub_content)))

    try:
        start_time = timer()
        text_vectors = []
        if len(text_content_to_vectorise) > 0:
            with RequestMetricsStore.for_request().time(f"create_vectors"):
                text_vectors = s2_inference.vectorise(
                    model_name=index_info.model_name,
                    model_properties=_get_model_properties(index_info), content=text_content_to_vectorise,
                    device=device, normalize_embeddings=normalize_embeddings,
                    infer=infer_if_image, model_auth=model_auth
                )
        image_vectors = []
        if len(image_content_to_vectorise) > 0:
            with RequestMetricsStore.for_request().time(f"create_vectors"):
                image_vectors = s2_inference.vectorise(
                    model_name=index_info.model_name,
                    model_properties=_get_model_properties(index_info), content=image_content_to_vectorise,
                    device=device, normalize_embeddings=normalize_embeddings,
                    infer=infer_if_image, model_auth=model_auth
                )
        end_time = timer()
        combo_vectorise_time_to_add += (end_time - start_time)
    except (s2_inference_errors.UnknownModelError,
            s2_inference_errors.InvalidModelPropertiesError,
            s2_inference_errors.ModelLoadError) as model_error:
        raise errors.BadRequestError(
            message=f'Problem vectorising query. Reason: {str(model_error)}',
            link="https://marqo.pages.dev/latest/Models-Reference/dense_retrieval/"
        )
    except s2_inference_errors.S2InferenceError:
        combo_document_is_valid = False
        image_err = errors.InvalidArgError(message=f'Could not process given image: {multimodal_object_copy}')
        unsuccessful_doc_to_append = \
            (doc_index, {'_id': doc_id, 'error': image_err.message, 'status': int(image_err.status_code),
                 'code': image_err.code})

        return combo_chunk, combo_document_is_valid, unsuccessful_doc_to_append, combo_vectorise_time_to_add, new_fields_from_multimodal_combination

    sub_field_name_list = text_field_names + image_field_names
    vectors_list = text_vectors + image_vectors

    if not len(sub_field_name_list) == len(vectors_list):
        raise errors.BatchInferenceSizeError(message=f"Batch inference size does not match content for multimodal field {field}")

    vector_chunk = np.squeeze(np.mean([np.array(vector) * field_map["weights"][sub_field_name] for sub_field_name, vector in zip(sub_field_name_list, vectors_list)], axis=0))

    if normalize_embeddings is True:
        vector_chunk = vector_chunk / np.linalg.norm(vector_chunk)

    vector_chunk = vector_chunk.tolist()

    combo_chunk = dict({
        utils.generate_vector_name(field): vector_chunk,
        TensorField.field_content: json.dumps(multimodal_object),
        TensorField.field_name: field,
    })
    return combo_chunk, combo_document_is_valid, unsuccessful_doc_to_append, combo_vectorise_time_to_add, new_fields_from_multimodal_combination

def _create_normal_tensor_search_query(result_count, offset, vector_field, vectorised_text) -> dict:
    search_query = {
        "size": result_count,
        "from": offset,
        "query": {
            "nested": {
                "path": TensorField.chunks,
                "inner_hits": {
                    "_source": {
                        "include": ["__chunks.__field_content", "__chunks.__field_name"]
                    }
                },
                "query": {
                    "knn": {
                        f"{TensorField.chunks}.{vector_field}": {
                            "vector": vectorised_text,
                            "k": result_count + offset
                        }
                    }
                },
                "score_mode": "max"
            }
        },
        "_source": {
            "exclude": ["__chunks.__vector_*"]
        }
    }
    return search_query


def _create_score_modifiers_tensor_search_query(score_modifiers, result_count, offset, vector_field, vectorised_text) -> dict:
    script_score = score_modifiers.to_painless_script()
    search_query = {
        "size": result_count,
        "from": offset,
        "query": {
            "function_score": {
                "query": {
                    "nested": {
                        "path": TensorField.chunks,
                        "inner_hits": {
                            "_source": {
                                "include": ["__chunks.__field_content", "__chunks.__field_name",
                                            "__chunks.reputation"]
                            }
                        },
                        "query": {
                            "function_score": {
                                "query": {
                                    "knn": {
                                        f"{TensorField.chunks}.{vector_field}": {
                                            "vector": vectorised_text,
                                            "k": result_count + offset
                                        }
                                    }
                                },
                                "functions": [
                                    {
                                        "script_score": {
                                            "script": {
                                                "source": script_score
                                            }
                                        }
                                    }
                                ],
                                "boost_mode": "replace"
                            }
                        },
                        "score_mode": "max"
                    }
                },
            }
        },
        "_source": {
            "exclude": ["__chunks.__vector_*"]
        }
    }
    return search_query


def delete_documents(config: Config, index_name: str, doc_ids: List[str], auto_refresh):
    """Delete documents from the Marqo index with the given doc_ids """
    return delete_docs.delete_documents(
        config=config,
        del_request=MqDeleteDocsRequest(
            index_name=index_name,
            document_ids=doc_ids,
            auto_refresh=auto_refresh)
    )<|MERGE_RESOLUTION|>--- conflicted
+++ resolved
@@ -240,46 +240,10 @@
         logger.debug(f"No device given for add_documents_orchestrator. Defaulting to best available device: {selected_device}")
     else:
         add_docs_params_with_device = add_docs_params
-
+    
     if batch_size is None or batch_size == 0:
         logger.debug(f"batch_size={batch_size} - not doing any marqo side batching")
         return add_documents(config=config, add_docs_params=add_docs_params_with_device)
-<<<<<<< HEAD
-=======
-    elif processes is not None and processes > 1:
-
-        # verify index exists and update cache
-        try:
-            backend.get_index_info(config=config, index_name=add_docs_params.index_name)
-        except errors.IndexNotFoundError:
-            raise errors.IndexNotFoundError(f"Cannot add documents to non-existent index {add_docs_params.index_name}")
-
-        try:
-            # Empty text search:
-            # 1. loads model into memory, 2. updates cache for multiprocessing
-            _vector_text_search(
-                config=config, index_name=add_docs_params.index_name, query='',
-                model_auth=add_docs_params.model_auth, device=add_docs_params_with_device.device,
-                image_download_headers=add_docs_params.image_download_headers)
-        except Exception as e:
-            logger.warning(
-                f"add_documents orchestrator's call to vector text search, prior to parallel add_docs, raised an error. "
-                f"Continuing to parallel add_docs. "
-                f"Message: {e}"
-            )
-
-        logger.debug(f"batch_size={batch_size} and processes={processes} - using multi-processing")
-        results = parallel.add_documents_mp(
-            config=config, batch_size=batch_size, processes=processes, add_docs_params=add_docs_params_with_device
-        )
-        # we need to force the cache to update as it does not propagate using mp
-        # we just clear this index's entry and it will re-populate when needed next
-        if add_docs_params.index_name in get_cache():
-            logger.info(f'deleting cache entry for {add_docs_params.index_name} after parallel add documents')
-            del get_cache()[add_docs_params.index_name]
-
-        return results
->>>>>>> 5bcf3ae8
     else:
         if batch_size < 0:
             raise errors.InvalidArgError("Batch size can't be less than 1!")
@@ -645,7 +609,7 @@
                         # TODO: we may want to use chunks_to_append here to make it uniform with use_existing_tensors and normal vectorisation
                         chunks.append({**combo_chunk, **chunk_values_for_filtering})
                         continue
-
+            
             # Add chunks_to_append along with doc metadata to total chunks
             for chunk in chunks_to_append:
                 chunks.append({**chunk, **chunk_values_for_filtering})
@@ -1281,7 +1245,7 @@
         properties_to_search = list(searchable_attributes_as_vectors.intersection(
             index_info.get_vector_properties().keys()
         ))
-
+    
     # Validation for offset (pagination is single field) if offset not provided, validation is not run.
     if len(properties_to_search) != 1 and offset > 0:
         human_readable_vector_properties = [v.replace(TensorField.vector_prefix, '') for v in
@@ -1636,7 +1600,7 @@
 
     if not device:
         raise errors.InternalError("_bulk_vector_text_search cannot be called without `device`!")
-
+    
     with RequestMetricsStore.for_request().time("bulk_search.vector.processing_before_opensearch",
         lambda t : logger.debug(f"bulk search (tensor) pre-processing: took {t:.3f}ms")
     ):
@@ -1659,7 +1623,7 @@
         if not aggregate_body:
             # Must return empty response, per search query
             return create_empty_query_response(queries)
-
+    
     ## 5. POST aggregate  to /_msearch
     responses = bulk_msearch(config, aggregate_body)
 
