--- conflicted
+++ resolved
@@ -703,18 +703,7 @@
                             field_name, field_content, copied, i, doc_id, add_docs_params.device, marqo_index,
                             image_repo, mappings, model_auth=add_docs_params.model_auth)
 
-<<<<<<< HEAD
-                    if combo_document_is_valid is False:
-                        document_is_valid = False
-                        unsuccessful_docs.append(unsuccessful_doc_to_append)
-                        break
-                    else:
-                        processed_tensor_fields[tensor_field.name] = {}
-                        processed_tensor_fields[tensor_field.name][constants.MARQO_DOC_CHUNKS] = [
-                            combo_chunk[TensorField.field_content]]
-                        processed_tensor_fields[tensor_field.name][constants.MARQO_DOC_EMBEDDINGS] = [
-                            combo_chunk[TensorField.marqo_knn_field]]
-=======
+
                         total_vectorise_time = total_vectorise_time + combo_vectorise_time_to_add
 
                         if combo_document_is_valid is False:
@@ -728,7 +717,6 @@
                     processed_tensor_fields[tensor_field.name] = {}
                     processed_tensor_fields[tensor_field.name][constants.MARQO_DOC_CHUNKS] = chunks
                     processed_tensor_fields[tensor_field.name][constants.MARQO_DOC_EMBEDDINGS] = embeddings
->>>>>>> 768d23c7
 
             if document_is_valid:
                 if processed_tensor_fields:
