import os
import typing
import functools
import json
from timeit import default_timer as timer
import torch

from marqo import errors
from marqo.tensor_search import enums, configs
from typing import (
    List, Optional, Union, Callable, Iterable, Sequence, Dict, Tuple
)
import copy
import datetime
import pathlib


def dicts_to_jsonl(dicts: List[dict]) -> str:
    """Turns a list of dicts into a JSONL string"""
    return functools.reduce(
        lambda x, y: "{}\n{}".format(x, json.dumps(y)),
        dicts, ""
    ) + "\n"


def generate_vector_name(field_name: str) -> str:
    """Generates the name of the vector based on the field name"""
    return F"{enums.TensorField.vector_prefix}{field_name}"


def truncate_dict_vectors(doc: Union[dict, List], new_length: int = 5) -> Union[List, Dict]:
    """Creates a readable version of a dict by truncating identified vectors
    Looks for field names that contains the keyword "vector"
    """
    copied = copy.deepcopy(doc)

    if isinstance(doc, list):
        return [truncate_dict_vectors(d, new_length=new_length)
                if isinstance(d, list) or isinstance(d, dict)
                else copy.deepcopy(d)
                for d in doc]

    for k, v in list(copied.items()):
        if "vector" in k.lower() and isinstance(v, Sequence):
            copied[k] = v[:new_length]
        elif isinstance(v, dict) or isinstance(v, list):
            copied[k] = truncate_dict_vectors(v, new_length=new_length)

    return copied


def create_duration_string(timedelta):
    """Creates a duration string suitable that can be returned in the AP

    Args:
        timedelta (datetime.timedelta): time delta, or duration.

    Returns:

    """
    return f"PT{timedelta.total_seconds()}S"


def format_timestamp(timestamp: datetime.datetime):
    """Creates a timestring string suitable for return in the API

    Assumes timestamp is UTC offset 0
    """
    return f"{timestamp.isoformat()}Z"


def construct_authorized_url(url_base: str, username: str, password: str) -> str:
    """
    Args:
        url_base:
        username:
        password:

    Returns:

    """
    http_sep = "://"
    if http_sep not in url_base:
        raise errors.MarqoError(f"Could not parse url: {url_base}")
    url_split = url_base.split(http_sep)
    if len(url_split) != 2:
        raise errors.MarqoError(f"Could not parse url: {url_base}")
    http_part, domain_part = url_split
    return f"{http_part}{http_sep}{username}:{password}@{domain_part}"


def contextualise_filter(filter_string: Optional[str], simple_properties: typing.Iterable) -> str:
    """adds the chunk prefix to the start of properties found in simple string

    This allows for filtering within chunks.

    Args:
        filter_string:
        simple_properties: simple properties of an index (such as text or floats
            and bools)

    Returns:
        a string where the properties are referenced as children of a chunk.
    """
    if filter_string is None:
        return ''
    contextualised_filter = filter_string
    for field in simple_properties:
        if ' ' in field:
            field_with_escaped_space = field.replace(' ', r'\ ') # monitor this: fixed the invalid escape sequence (Deprecation warning).
            contextualised_filter = contextualised_filter.replace(f'{field_with_escaped_space}:', f'{enums.TensorField.chunks}.{field_with_escaped_space}:')
        else:
            contextualised_filter = contextualised_filter.replace(f'{field}:', f'{enums.TensorField.chunks}.{field}:')
    return contextualised_filter


def check_device_is_available(device: str) -> bool:
    """Checks if a device is available on the machine

    Args:
        device: assumes device is a valid device strings (e.g: 'cpu' or
            'cuda:1')

    Returns:
        True, IFF it is available

    Raises:
        MarqoError if device is determined to be invalid
    """
    lowered = device.lower()
    if lowered == "cpu":
        return True

    split = lowered.split(":")
    if split[0] != "cuda":
        raise errors.MarqoError(f"Invalid device prefix! {device}. Valid prefixes: 'cpu' and 'cuda'")

    if not torch.cuda.is_available():
        return False

    if len(split) < 2:
        return True

    if int(split[1]) < 0:
        raise errors.MarqoError(f"Invalid cuda device number! {device}. It must not be negative")

    if int(split[1]) < torch.cuda.device_count():
        return True
    else:
        return False


def merge_dicts(base: dict, preferences: dict) -> dict:
    """Merges two dicts together. Fields in the base dict are overwritten by
    the preferences dict
    """
    merged_dicts = copy.deepcopy(base)

    def merge(merged: dict, prefs: dict) -> dict:
        for key in prefs:
            if prefs[key] is None:
                continue
            if not isinstance(prefs[key], dict):
                merged[key] = prefs[key]
            else:
                if key in merged:
                    merged[key] = merge(merged[key], prefs[key])
                else:
                    merged[key] = prefs[key]
        return merged

    return merge(merged=merged_dicts, prefs=preferences)


def read_env_vars_and_defaults(var: str) -> Optional[str]:
    """Attempts to read an environment variable.
    If none is found, it will attempt to retrieve it from
    configs.default_env_vars(). If still unsuccessful, None is returned.
    """
    try:
        var = os.environ[var]
        if var is not None and len(var) == 0:
            return None
        else:
            return var
    except KeyError:
        try:
            return configs.default_env_vars()[var]
        except KeyError:
            return None


def parse_lexical_query(text: str) -> Tuple[List[str], str]:
    """Find required terms enclosed within double quotes.

    All other terms go into optional_blob, separated by whitespace.

    Syntax:
        Required strings must be enclosed by quotes. These quotes must be enclosed by spaces or the start
        or end of the text

    Notes:
        Double quote can be either opening, closing, or escaped.
        Escaped double quotes are interpreted literally.
        If any double quotes exist that are neither opening, closing, nor escaped,
        interpret entire string literally instead.

    Users need to escape the backslash itself. (Single \ get ignored) -> q='dwayne \\"the rock\\" johnson'

    Return:
        2-tuple of <required terms> (for "must" clause) <optional blob> (for "should" clause)
    """
    required_terms = []
    optional_blob = ""
    opening_quote_idx = None

    if not isinstance(text, str):
        raise TypeError("parse_lexical_query must have string as input")

    for i in range(len(text)):
        # Add all characters to blob initially
        optional_blob += text[i]

        if text[i] == '"':
            # Check if ESCAPED
            if i > 0 and text[i-1] == '\\':
                # Read quote literally. Backslash should be ignored (both blob and required)
                pass
            
            # Check if CLOSING QUOTE
            # Closing " must have space on the right (or is last character) while opening exists.
            elif (opening_quote_idx is not None) and (i == len(text) - 1 or text[i+1] == " "):
                    # Add everything in between the quotes as a required term
                    new_required_term = text[opening_quote_idx+1:i]
                    required_terms.append(new_required_term)

                    # Remove this required term from the optional blob
                    optional_blob = optional_blob[:-(len(new_required_term)+2)]
                    opening_quote_idx = None

            # Check if OPENING QUOTE
            # Opening " must have space on the left (or is first character).
            elif i == 0 or text[i-1] == " ":
                opening_quote_idx = i

            # None of the above: Syntax error. Interpret text literally instead.
            else:
                return([], text)

    if opening_quote_idx is not None:
        # string parsing finished with a quote still open: syntax error.
        return ([], text)

    # Remove double/leading white spaces
    optional_blob = " ".join(optional_blob.split())

    # Remove escape character. `\"` becomes just `"`
    required_terms = [term.replace('\\"', '"') for term in required_terms]
    optional_blob = optional_blob.replace('\\"', '"')

    return (required_terms, optional_blob)


<<<<<<< HEAD
def add_timing(f, key: str = "processingTimeMs"):
    """ Function decorator to add function timing to response payload.

    Decorator for functions that adds the processing time to the return Dict (NOTE: must return value of function must
    be a dictionary). `key` param denotes what the processing time will be stored against.
    """
    @functools.wraps(f)
    def wrap(*args, **kw):
        t0 = timer()
        r = f(*args, **kw)
        time_taken = timer() - t0
        r[key] = round(time_taken * 1000)
        return r
    return wrap
=======
def get_marqo_root_from_env() -> str:
    """Returns absolute path to Marqo root, first checking the env var.

    If it isn't found, it creates the env var and returns it.

    Returns:
        str that doesn't end in a forward in forward slash.
        for example: "/Users/CoolUser/marqo/src/marqo"
    """
    try:
        marqo_root_path = os.environ[enums.EnvVars.MARQO_ROOT_PATH]
        if marqo_root_path:
            return marqo_root_path
    except KeyError:
        pass
    mq_root = _get_marqo_root()
    os.environ[enums.EnvVars.MARQO_ROOT_PATH] = mq_root
    return mq_root


def _get_marqo_root() -> str:
    """returns absolute path to Marqo root

    Searches for the Marqo by examining its own file path.

    Returns:
        str that doesn't end in a forwad in forward slash.
        for example: "/Users/CoolUser/marqo/src/marqo"
    """
    # tensor_search/ is the parent dir of this file
    tensor_search_dir = pathlib.Path(__file__).parent
    # marqo is the parent of the tensor_search_dir
    marqo_base_dir = tensor_search_dir.parent.resolve()
    return str(marqo_base_dir)
>>>>>>> d2d53413
<|MERGE_RESOLUTION|>--- conflicted
+++ resolved
@@ -261,7 +261,6 @@
     return (required_terms, optional_blob)
 
 
-<<<<<<< HEAD
 def add_timing(f, key: str = "processingTimeMs"):
     """ Function decorator to add function timing to response payload.
 
@@ -276,7 +275,8 @@
         r[key] = round(time_taken * 1000)
         return r
     return wrap
-=======
+
+
 def get_marqo_root_from_env() -> str:
     """Returns absolute path to Marqo root, first checking the env var.
 
@@ -310,5 +310,4 @@
     tensor_search_dir = pathlib.Path(__file__).parent
     # marqo is the parent of the tensor_search_dir
     marqo_base_dir = tensor_search_dir.parent.resolve()
-    return str(marqo_base_dir)
->>>>>>> d2d53413
+    return str(marqo_base_dir)