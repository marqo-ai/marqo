--- conflicted
+++ resolved
@@ -103,11 +103,7 @@
             }
         }
     }
-<<<<<<< HEAD
-
-=======
     existing_info = get_cached_index_info(config=config, index_name=index_name)
->>>>>>> 2d8597c1
     new_index_properties = existing_info.properties.copy()
 
     # copy fields to the chunk for prefiltering. If it is text, convert it to a keyword type to save space
