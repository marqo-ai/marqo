import time
from typing import Dict, Any, Optional, List

import marqo.core.models.marqo_index as core
import marqo.api.exceptions as api_exceptions
from marqo import version
from marqo.base_model import StrictBaseModel
from marqo.core.models.marqo_index_request import FieldRequest, MarqoIndexRequest, StructuredMarqoIndexRequest, \
    UnstructuredMarqoIndexRequest


class AnnParameters(StrictBaseModel):
    spaceType: core.DistanceMetric
    parameters: core.HnswConfig


class IndexSettings(StrictBaseModel):
    type: core.IndexType = core.IndexType.Unstructured
    allFields: Optional[List[FieldRequest]]
    tensorFields: Optional[List[str]]
    treatUrlsAndPointersAsImages: Optional[bool]
    shortStringLengthThreshold: Optional[int]
    model: str = 'hf/all_datasets_v4_MiniLM-L6'
    modelProperties: Optional[Dict[str, Any]]
    normalizeEmbeddings: bool = True
    textPreprocessing: core.TextPreProcessing = core.TextPreProcessing(
        splitLength=2,
        splitOverlap=0,
        splitMethod=core.TextSplitMethod.Sentence
    )
    imagePreprocessing: core.ImagePreProcessing = core.ImagePreProcessing(
        patchMethod=None
    )
    vectorNumericType: core.VectorNumericType = core.VectorNumericType.Float
    annParameters: AnnParameters = AnnParameters(
        spaceType=core.DistanceMetric.PrenormalizedAnguar,
        parameters=core.HnswConfig(
            efConstruction=128,
            m=16
        )
    )

    def to_marqo_index_request(self, index_name: str) -> MarqoIndexRequest:
        marqo_fields = None
        if self.type == core.IndexType.Structured:
            if self.treatUrlsAndPointersAsImages is not None:
                raise api_exceptions.InvalidArgError(
                    "treat_urls_and_pointers_as_images is not a valid parameter for structured indexes"
                )
            if self.shortStringLengthThreshold is not None:
                raise errors.InvalidArgError(
                    "shortStringLengthThreshold is not a valid parameter for structured indexes"
                )

            if self.allFields is not None:
                marqo_fields = [
                    FieldRequest(
                        name=field.name,
                        type=field.type,
                        features=field.features,
                        dependent_fields=field.dependent_fields
                    ) for field in self.allFields
                ]

            return StructuredMarqoIndexRequest(
                name=index_name,
                model=core.Model(
                    name=self.model,
                    properties=self.modelProperties,
                    custom=self.modelProperties is not None
                ),
                normalize_embeddings=self.normalizeEmbeddings,
                text_preprocessing=self.textPreprocessing,
                image_preprocessing=self.imagePreprocessing,
                distance_metric=self.annParameters.spaceType,
                vector_numeric_type=self.vectorNumericType,
                hnsw_config=self.annParameters.parameters,
                fields=marqo_fields,
                tensor_fields=self.tensorFields,
                marqo_version=version.get_version(),
                created_at=time.time(),
                updated_at=time.time()
            )
        elif self.type == core.IndexType.Unstructured:
            if self.allFields is not None:
                raise api_exceptions.InvalidArgError(
                    "all_fields is not a valid parameter for unstructured indexes"
                )
            if self.tensorFields is not None:
                raise api_exceptions.InvalidArgError(
                    "tensor_fields is not a valid parameter for unstructured indexes"
                )

            if self.treatUrlsAndPointersAsImages is None:
                # Default value for treat_urls_and_pointers_as_images is False, but we can't set it in the model
                # as it is not a valid parameter for structured indexes
                self.treatUrlsAndPointersAsImages = False

            if self.shortStringLengthThreshold is None:
                # Default value for short_string_length_threshold is 20, but we can't set it in the model
                # as it is not a valid parameter for structured indexes
                self.shortStringLengthThreshold = 20

            return UnstructuredMarqoIndexRequest(
                name=index_name,
                model=core.Model(
                    name=self.model,
                    properties=self.modelProperties,
                    custom=self.modelProperties is not None
                ),
                normalize_embeddings=self.normalizeEmbeddings,
                text_preprocessing=self.textPreprocessing,
                image_preprocessing=self.imagePreprocessing,
                distance_metric=self.annParameters.spaceType,
                vector_numeric_type=self.vectorNumericType,
                hnsw_config=self.annParameters.parameters,
                treat_urls_and_pointers_as_images=self.treatUrlsAndPointersAsImages,
                short_string_length_threshold=self.shortStringLengthThreshold,
                marqo_version=version.get_version(),
                created_at=time.time(),
                updated_at=time.time()
            )
        else:
            raise api_exceptions.InternalError(f"Unknown index type: {self.type}")

    @classmethod
    def from_marqo_index(cls, marqo_index: core.MarqoIndex) -> "IndexSettings":
        if isinstance(marqo_index, core.StructuredMarqoIndex):
            return cls(
                type=marqo_index.type,
                allFields=[
                    FieldRequest(
                        name=field.name,
                        type=field.type,
                        features=field.features,
                        dependent_fields=field.dependent_fields
                    ) for field in marqo_index.fields
                ],
                tensorFields=[field.name for field in marqo_index.tensor_fields],
                model=marqo_index.model.name,
                modelProperties=marqo_index.model.properties,
                normalizeEmbeddings=marqo_index.normalize_embeddings,
                textPreprocessing=marqo_index.text_preprocessing,
                imagePreprocessing=marqo_index.image_preprocessing,
                vectorNumericType=marqo_index.vector_numeric_type,
                annParameters=AnnParameters(
                    spaceType=marqo_index.distance_metric,
                    parameters=marqo_index.hnsw_config
                )
            )
        elif isinstance(marqo_index, core.UnstructuredMarqoIndex):
            return cls(
                type=marqo_index.type,
                treatUrlsAndPointersAsImages=marqo_index.treat_urls_and_pointers_as_images,
                shortStringLengthThreshold=marqo_index.short_string_length_threshold,
                model=marqo_index.model.name,
                modelProperties=marqo_index.model.properties,
                normalizeEmbeddings=marqo_index.normalize_embeddings,
                textPreprocessing=marqo_index.text_preprocessing,
                imagePreprocessing=marqo_index.image_preprocessing,
                vectorNumericType=marqo_index.vector_numeric_type,
                annParameters=AnnParameters(
                    spaceType=marqo_index.distance_metric,
                    parameters=marqo_index.hnsw_config
                )
            )
        else:
<<<<<<< HEAD
            raise api_exceptions.InternalError(f"Unknown index type: {type(marqo_index)}")
=======
            raise errors.InternalError(f"Unknown index type: {type(marqo_index)}")


class IndexSettingsWithName(IndexSettings):
    indexName: str
>>>>>>> eae55677
<|MERGE_RESOLUTION|>--- conflicted
+++ resolved
@@ -1,8 +1,8 @@
 import time
 from typing import Dict, Any, Optional, List
 
+import marqo.api.exceptions as api_exceptions
 import marqo.core.models.marqo_index as core
-import marqo.api.exceptions as api_exceptions
 from marqo import version
 from marqo.base_model import StrictBaseModel
 from marqo.core.models.marqo_index_request import FieldRequest, MarqoIndexRequest, StructuredMarqoIndexRequest, \
@@ -165,12 +165,8 @@
                 )
             )
         else:
-<<<<<<< HEAD
             raise api_exceptions.InternalError(f"Unknown index type: {type(marqo_index)}")
-=======
-            raise errors.InternalError(f"Unknown index type: {type(marqo_index)}")
 
 
 class IndexSettingsWithName(IndexSettings):
-    indexName: str
->>>>>>> eae55677
+    indexName: str