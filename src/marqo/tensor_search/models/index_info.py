import pprint
from typing import NamedTuple, Any, Dict
from marqo.tensor_search import enums
from marqo.tensor_search.enums import IndexSettingsField as NsField
from marqo.tensor_search import configs
from marqo.s2_inference import s2_inference
from marqo import errors
from marqo.s2_inference import errors as s2_inference_errors


# For use outside of this module
def get_model_properties_from_index_defaults(index_defaults: Dict, model_name: str):
<<<<<<< HEAD
    """ Gets model_properties from index defaults if available
=======
    """ Gets model_properties from index defaults if available. Otherwise, it attempts to get it from the model registry.
>>>>>>> aca7cd6e
    """
    try:
        model_properties = index_defaults[NsField.model_properties]
    except KeyError:
        try:
            model_properties = s2_inference.get_model_properties_from_registry(model_name)
        except s2_inference_errors.UnknownModelError:
            raise errors.InvalidArgError(
                f"Could not find model properties for model={model_name}. "
                f"Please check that the model name is correct. "
                f"Please provide model_properties if the model is a custom model and is not supported by default")
    return model_properties


class IndexInfo(NamedTuple):
    """
    model_name: name of the ML model used to encode the data
    properties: keys are different index field names, values
        provide info about the properties
    index_settings: settings for the index
    """
    model_name: str
    properties: dict
    index_settings: dict

    def get_index_settings(self) -> dict:
        return self.index_settings.copy()

    def get_vector_properties(self) -> dict:
        """returns a dict containing only names and properties of vector fields
        Perhaps a better approach is to check if the field's props is actually a vector type,
        plus checks over fieldnames
        """
        return {
            vector_name: vector_props
            for vector_name, vector_props in self.properties[enums.TensorField.chunks]["properties"].items()
            if vector_name.startswith(enums.TensorField.vector_prefix)
        }

    def get_text_properties(self) -> dict:
        """returns a dict containing only names and properties of non
        vector fields.

        This returns more than just pure text fields. For example: ints
        bool fields.

        
        NOTE: get_text_properties will flatten the object properties
        Example: left-text_properties   right-true_text_properties
        {'Description': {'type': 'text'},                                                         {'Description': {'type': 'text'},
         'Genre': {'type': 'text'},                                                                'Genre': {'type': 'text'},
         'Title': {'type': 'text'},                                                                'Title': {'type': 'text'},
         'my_combination_field': {'properties': {'lexical_field': {'type': 'text'}, ----->         'my_combination_field.lexical_field': {'type': 'text'},
                                                 'my_image': {'type': 'text'},                     'my_combination_field.my_image': {'type': 'text'},
                                                 'some_text': {'type': 'text'}}}}                   'my_combination_field.some_text': {'type': 'text'}}
        """
<<<<<<< HEAD
        # get_text_properties will flatten the object properties
        # Example: left-text_properties   right-true_text_properties
        # {'Description': {'type': 'text'},                                                         {'Description': {'type': 'text'},
        #  'Genre': {'type': 'text'},                                                                'Genre': {'type': 'text'},
        #  'Title': {'type': 'text'},                                                                'Title': {'type': 'text'},
        #  'my_combination_field': {'properties': {'lexical_field': {'type': 'text'}, ----->         'my_combination_field.lexical_field': {'type': 'text'},
        #                                          'my_image': {'type': 'text'},                     'my_combination_field.my_image': {'type': 'text'},
        #                                          'some_text': {'type': 'text'}}}}                   'my_combination_field.some_text': {'type': 'text'}}
=======
>>>>>>> aca7cd6e

        text_props_dict = {}
        for text_field, text_props in self.properties.items():
            if not text_field.startswith(enums.TensorField.vector_prefix) and not text_field in enums.TensorField.__dict__.values():
                if not "properties" in text_props:
                    text_props_dict[text_field] = text_props
                elif "properties" in text_props:
                    for sub_field, sub_field_props in text_props["properties"].items():
                            text_props_dict[f"{text_field}.{sub_field}"] = sub_field_props
        return text_props_dict

    def get_model_properties(self) -> dict:
        index_defaults = self.index_settings["index_defaults"]
        return get_model_properties_from_index_defaults(
            index_defaults=index_defaults, model_name=self.model_name
        )


    def get_true_text_properties(self) -> dict:
        """returns a dict containing only names and properties of fields that
        are true text fields
        """
        simple_props = self.get_text_properties()
        true_text_props = dict()
        for text_field, text_props in simple_props.items():
            try:
                if text_props["type"] == enums.OpenSearchDataType.text:
                    true_text_props[text_field] = text_props
            except KeyError:
                continue
        return true_text_props
    
    def get_ann_parameters(self) -> Dict[str, Any]:
        """Gets the ANN parameters to use as the default for the index.

        Preferentially use index settings over generic defaults, when index settings exist.

        Returns:
            Dict of ann parameters. Structure can be seen at `configs.get_default_ann_parameters`.
        
        """
        ann_default = configs.get_default_ann_parameters()
        index_ann_defaults = self.index_settings[NsField.index_defaults].get(NsField.ann_parameters, {})

        # index defaults override generic defaults
        ann_params = {
            **ann_default,
            **index_ann_defaults
        }
        ann_params[NsField.ann_method_parameters] = {
            **ann_default[NsField.ann_method_parameters],
            **index_ann_defaults.get(NsField.ann_method_parameters, {})
        }

        return ann_params<|MERGE_RESOLUTION|>--- conflicted
+++ resolved
@@ -10,11 +10,7 @@
 
 # For use outside of this module
 def get_model_properties_from_index_defaults(index_defaults: Dict, model_name: str):
-<<<<<<< HEAD
-    """ Gets model_properties from index defaults if available
-=======
     """ Gets model_properties from index defaults if available. Otherwise, it attempts to get it from the model registry.
->>>>>>> aca7cd6e
     """
     try:
         model_properties = index_defaults[NsField.model_properties]
@@ -61,7 +57,7 @@
         This returns more than just pure text fields. For example: ints
         bool fields.
 
-        
+
         NOTE: get_text_properties will flatten the object properties
         Example: left-text_properties   right-true_text_properties
         {'Description': {'type': 'text'},                                                         {'Description': {'type': 'text'},
@@ -71,17 +67,6 @@
                                                  'my_image': {'type': 'text'},                     'my_combination_field.my_image': {'type': 'text'},
                                                  'some_text': {'type': 'text'}}}}                   'my_combination_field.some_text': {'type': 'text'}}
         """
-<<<<<<< HEAD
-        # get_text_properties will flatten the object properties
-        # Example: left-text_properties   right-true_text_properties
-        # {'Description': {'type': 'text'},                                                         {'Description': {'type': 'text'},
-        #  'Genre': {'type': 'text'},                                                                'Genre': {'type': 'text'},
-        #  'Title': {'type': 'text'},                                                                'Title': {'type': 'text'},
-        #  'my_combination_field': {'properties': {'lexical_field': {'type': 'text'}, ----->         'my_combination_field.lexical_field': {'type': 'text'},
-        #                                          'my_image': {'type': 'text'},                     'my_combination_field.my_image': {'type': 'text'},
-        #                                          'some_text': {'type': 'text'}}}}                   'my_combination_field.some_text': {'type': 'text'}}
-=======
->>>>>>> aca7cd6e
 
         text_props_dict = {}
         for text_field, text_props in self.properties.items():
