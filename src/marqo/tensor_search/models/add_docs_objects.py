from typing import List
from typing import Optional, Union, Any, Sequence

import numpy as np
from pydantic import BaseModel, validator
from pydantic import Field

from marqo.api.exceptions import BadRequestError
from marqo.tensor_search.models.private_models import ModelAuth
from marqo.tensor_search.utils import get_best_available_device, read_env_vars_and_defaults_ints
from marqo.tensor_search.enums import EnvVars


class AddDocsParamsConfig:
    arbitrary_types_allowed = True


class AddDocsBodyParams(BaseModel):
    """The parameters of the body parameters of tensor_search_add_documents() function"""

    class Config:
        arbitrary_types_allowed = True
        allow_mutation = False
        extra = "forbid"  # Raise error on unknown fields

    tensorFields: Optional[List] = None
    useExistingTensors: bool = False
    imageDownloadHeaders: dict = Field(default_factory=dict)
    modelAuth: Optional[ModelAuth] = None
    mappings: Optional[dict] = None
    documents: Union[Sequence[Union[dict, Any]], np.ndarray]
    imageDownloadThreadCount: int = 20
<<<<<<< HEAD
    enablePreprocess: bool = False
=======
    textChunkPrefix: Optional[str] = None
>>>>>>> 2dcd3c5f


class AddDocsParams(BaseModel):
    """Represents the parameters of the tensor_search.add_documents() function

    Params:
        index_name: name of the index
        docs: List of documents
        use_existing_tensors: Whether to use the vectors already in doc (for update docs)
        device: Device used to carry out the document update, if `None` is given, it will be determined by
                EnvVars.MARQO_BEST_AVAILABLE_DEVICE
        image_download_thread_count: number of threads used to concurrently download images
        image_download_headers: headers to authenticate image download
        mappings: a dictionary used to handle all the object field content in the doc,
            e.g., multimodal_combination field
        model_auth: an object used to authorise downloading an object from a datastore
        text_chunk_prefix: an optional prefix to add to each text chunk
    """

    class Config:
        arbitrary_types_allowed = True
        allow_mutation = False

    # this should only accept Sequences of dicts, but currently validation lies elsewhere
    docs: Union[Sequence[Union[dict, Any]], np.ndarray]

    index_name: str
    device: Optional[str]
    tensor_fields: Optional[List] = Field(default_factory=None)
    image_download_thread_count: int = 20
    image_download_headers: dict = Field(default_factory=dict)
    use_existing_tensors: bool = False
    mappings: Optional[dict] = None
    model_auth: Optional[ModelAuth] = None
<<<<<<< HEAD
    enable_preprocess: bool = False
=======
    text_chunk_prefix: Optional[str] = None
>>>>>>> 2dcd3c5f

    def __init__(self, **data: Any):
        # Ensure `None` and passing nothing are treated the same for device
        if "device" not in data or data["device"] is None:
            data["device"] = get_best_available_device()
        super().__init__(**data)

    @validator('docs')
    def validate_docs(cls, docs):
        doc_count = len(docs)

        max_doc = read_env_vars_and_defaults_ints(EnvVars.MARQO_MAX_DOCUMENTS_BATCH_SIZE)

        if doc_count == 0:
            raise BadRequestError(message="Received empty add documents request")
        elif doc_count > max_doc:
            raise BadRequestError(
                message=f"Number of docs in add documents request ({doc_count}) exceeds limit of {max_doc}. "
                        f"If using the Python client, break up your `add_documents` request into smaller batches using "
                        f"its `client_batch_size` parameter. "
                        f"See https://marqo.pages.dev/2.0.0/API-Reference/documents/#body for more details."
            )

        return docs<|MERGE_RESOLUTION|>--- conflicted
+++ resolved
@@ -30,11 +30,6 @@
     mappings: Optional[dict] = None
     documents: Union[Sequence[Union[dict, Any]], np.ndarray]
     imageDownloadThreadCount: int = 20
-<<<<<<< HEAD
-    enablePreprocess: bool = False
-=======
-    textChunkPrefix: Optional[str] = None
->>>>>>> 2dcd3c5f
 
 
 class AddDocsParams(BaseModel):
@@ -69,11 +64,7 @@
     use_existing_tensors: bool = False
     mappings: Optional[dict] = None
     model_auth: Optional[ModelAuth] = None
-<<<<<<< HEAD
-    enable_preprocess: bool = False
-=======
     text_chunk_prefix: Optional[str] = None
->>>>>>> 2dcd3c5f
 
     def __init__(self, **data: Any):
         # Ensure `None` and passing nothing are treated the same for device
