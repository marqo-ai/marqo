import os
import time
import json
from typing import List, Dict
import copy

import torch
import numpy as np
from torch import multiprocessing as mp

from marqo import errors
from marqo.tensor_search import tensor_search
from marqo.marqo_logging import logger

try:
    mp.set_start_method('spawn', force=True)
except:
    pass

def get_gpu_count(device: str):
    """ returns the number of gpus. if cpu is specified defaults to 0
    Args:
        device (_type_): 'cpu' or 'cuda'
    Returns:
        _type_: _description_
    """
    if device == 'cpu':
        return 0
    
    if device.startswith('cuda'):
        return torch.cuda.device_count()

    raise ValueError(f"expected on of 'cpu', 'cuda' or 'cuda:#' but received {device}")


def get_processes(device: str, max_processes: int):
    """returns the processes available for either cpu or cuda
    Args:
        device (str): _description_
    Raises:
        ValueError: _description_
    Returns:
        _type_: _description_
    """
    if device == 'cpu':
        return max(1, min(mp.cpu_count(), max_processes))
    
    elif device.startswith('cuda'):
        assert torch.cuda.device_count() > 0, 'cannot find cuda enabled device'
        return max_processes

    raise ValueError(f"expected on of 'cpu', 'cuda' or 'cuda:#' but received {device}")

def get_device_ids(n_processes: int, device: str):
    """gets a list of device ids based on device
        e.g. get_device_ids(2, 'cpu')
        ['cpu', 'cpu']
        # single gpu machine
        e.g. get_device_ids(2, 'cuda')
        ['cuda:0', 'cuda:0']
        # two gpu machine
        e.g. get_device_ids(2, 'cuda')
        ['cuda:0', 'cuda:1']
        # two gpu machine
        e.g. get_device_ids(4, 'cuda')
        ['cuda:0', 'cuda:1', 'cuda:0', 'cuda:1']
    Args:
        n_processes (int): _description_
        device (str): _description_
    Raises:
        ValueError: _description_
    Returns:
        _type_: _description_
    """
    if device.startswith('cpu'):
        return ['cpu']*n_processes
    elif device.startswith('cuda'):
        n_gpus = get_gpu_count('cuda')
        gpu_ids = list(range(n_gpus))*n_processes
        devices = [f'cuda:{_id}' for _id in gpu_ids]
        return devices[:n_processes]

    raise ValueError(f"expected on of 'cpu', 'cuda' or 'cuda:#' but received {device}")

class IndexChunk:

    """wrapper to pass through documents to be indexed to multiprocessing
    """

    def __init__(self, config=None,
                        index_name: str = None, docs: List[Dict] = [],
                        auto_refresh: bool = False, batch_size: int = 50, 
                        device: str = None, process_id: int = 0, 
                        non_tensor_fields: List[str] = [],
                        threads_per_process: int = None, update_mode: str = 'replace',
<<<<<<< HEAD
                        image_download_headers: str = ""):
=======
                        use_existing_vectors: bool = False):
>>>>>>> c27f6a5a

        self.config = copy.deepcopy(config)
        self.index_name = index_name
        self.docs = docs
        self.auto_refresh = auto_refresh
        self.n_batch = batch_size
        self.n_docs = len(docs)
        self.n_chunks = max(1, self.n_docs // self.n_batch)
        self.device = device
        self.process_id = process_id
        self.update_mode = update_mode
        self.config.indexing_device = device if device is not None else self.config.indexing_device
        self.threads_per_process = threads_per_process
        self.non_tensor_fields = non_tensor_fields
<<<<<<< HEAD
        self.image_download_headers = image_download_headers
=======
        self.use_existing_vectors = use_existing_vectors
>>>>>>> c27f6a5a

    def process(self):  

        # hf tokenizers setting
        os.environ['TOKENIZERS_PARALLELISM'] = 'false'

        logger.info(f'starting add documents using {self.n_chunks} chunks per process...')
        
        if self.device.startswith('cpu') and self.threads_per_process is not None:
            logger.info(f"restricting threads to {self.threads_per_process} for process={self.process_id}")
            torch.set_num_threads(self.threads_per_process)
        
        results = []
        start = time.time()
    
        total_progress_displays = 10
        progress_display_frequency = max(1, self.n_chunks // total_progress_displays)

        for n_processed,_doc in enumerate(np.array_split(self.docs, self.n_chunks)):
            t_chunk_start = time.time()
            percent_done = self._calculate_percent_done(n_processed + 1, self.n_chunks)
            
            if n_processed % progress_display_frequency == 0:
                logger.info(f'process={self.process_id} completed={percent_done}/100% on device={self.device}')

            results.append(tensor_search.add_documents(
                config=self.config, index_name=self.index_name, docs=_doc, auto_refresh=self.auto_refresh,
<<<<<<< HEAD
                update_mode=self.update_mode, non_tensor_fields=self.non_tensor_fields,
                image_download_headers=self.image_download_headers
=======
                update_mode=self.update_mode, non_tensor_fields=self.non_tensor_fields, use_existing_vectors=self.use_existing_vectors
>>>>>>> c27f6a5a
            ))
            t_chunk_end = time.time()

            time_left = round((self.n_chunks - (n_processed + 1))*(t_chunk_end - t_chunk_start), 0)
            if n_processed % progress_display_frequency == 0:
                logger.info(f'estimated time left for process {self.process_id} is {time_left} seconds ')

        end = time.time()
        logger.info(f'took {end - start} sec for {self.n_docs} documents')
        return results

    @staticmethod
    def _calculate_percent_done(current_step, total_steps, rounding=0):
        percent = current_step/max(1e-9,total_steps)
        return round(100*percent, rounding)


def _run_chunker(chunker: IndexChunk):
    """helper function to run the multiprocess by activating the chunker
    Args:
        chunker (IndexChunk): _description_
    Returns:
        _type_: _description_
    """
    res = chunker.process()
    return res

def get_threads_per_process(processes: int):
    total_cpu = max(1, mp.cpu_count() - 2)
    return max(1, total_cpu//processes)

def add_documents_mp(config=None, index_name=None, docs=None,
                     auto_refresh=None, batch_size=50, processes=1, device=None,
                     non_tensor_fields: List[str] = [], update_mode: str = None,
<<<<<<< HEAD
                     image_download_headers: str = "{}"):
=======
                     use_existing_vectors=None):
>>>>>>> c27f6a5a
    """add documents using parallel processing using ray
    Args:
        documents (_type_): _description_
        config (_type_, optional): _description_. Defaults to None.
        index_name (_type_, optional): _description_. Defaults to None.
        auto_refresh (_type_, optional): _description_. Defaults to None.
        non_tensor_fields (_type, List[str]): _description_. Fields within documents not to create 
          tensors for. Defaults to create tensors for all fields.
        update_mode (str, optional):
        use_existing_vectors
    
    Assumes running on the same host right now. Ray or something else should 
    be used if the processing is distributed.

    Returns:
        _type_: _description_
    """

    selected_device = device if device is not None else config.indexing_device

    n_documents = len(docs)

    logger.info(f"found {n_documents} documents")

    n_processes = get_processes(selected_device, processes)
    if n_documents < n_processes:
        n_processes = max(1, n_documents)
    
    # we want to restrict threads for cpu based mp as some torch models cause deadlocking
    threads_per_process = get_threads_per_process(n_processes)
    logger.info(f"using {n_processes} processes")

    # get the device ids for each process based on the process count and available devices
    device_ids = get_device_ids(n_processes, selected_device)

    start = time.time()

    chunkers = [IndexChunk(
            config=config, index_name=index_name, docs=_docs, non_tensor_fields=non_tensor_fields,
<<<<<<< HEAD
            auto_refresh=auto_refresh, batch_size=batch_size, update_mode=update_mode,
            process_id=p_id, device=device_ids[p_id], threads_per_process=threads_per_process,
            image_download_headers=image_download_headers)
=======
            auto_refresh=auto_refresh, batch_size=batch_size, update_mode=update_mode, 
            use_existing_vectors=use_existing_vectors,
            process_id=p_id, device=device_ids[p_id], threads_per_process=threads_per_process)
>>>>>>> c27f6a5a
        for p_id,_docs in enumerate(np.array_split(docs, n_processes))]
    logger.info(f'Performing parallel now across devices {device_ids}...')
    with mp.Pool(n_processes) as pool:
        results = pool.map(_run_chunker, chunkers)
    end = time.time()
    logger.info(f"finished indexing all documents. took {end - start} seconds to index {n_documents} documents")
    return results<|MERGE_RESOLUTION|>--- conflicted
+++ resolved
@@ -87,17 +87,12 @@
     """wrapper to pass through documents to be indexed to multiprocessing
     """
 
-    def __init__(self, config=None,
-                        index_name: str = None, docs: List[Dict] = [],
-                        auto_refresh: bool = False, batch_size: int = 50, 
-                        device: str = None, process_id: int = 0, 
-                        non_tensor_fields: List[str] = [],
-                        threads_per_process: int = None, update_mode: str = 'replace',
-<<<<<<< HEAD
-                        image_download_headers: str = ""):
-=======
-                        use_existing_vectors: bool = False):
->>>>>>> c27f6a5a
+    def __init__(self, config=None, index_name: str = None, docs: List[Dict] = [],
+                auto_refresh: bool = False, batch_size: int = 50,
+                device: str = None, process_id: int = 0,
+                non_tensor_fields: List[str] = [],
+                threads_per_process: int = None, update_mode: str = 'replace',
+                image_download_headers: str = "", use_existing_vectors: bool = False):
 
         self.config = copy.deepcopy(config)
         self.index_name = index_name
@@ -112,11 +107,8 @@
         self.config.indexing_device = device if device is not None else self.config.indexing_device
         self.threads_per_process = threads_per_process
         self.non_tensor_fields = non_tensor_fields
-<<<<<<< HEAD
         self.image_download_headers = image_download_headers
-=======
         self.use_existing_vectors = use_existing_vectors
->>>>>>> c27f6a5a
 
     def process(self):  
 
@@ -144,12 +136,8 @@
 
             results.append(tensor_search.add_documents(
                 config=self.config, index_name=self.index_name, docs=_doc, auto_refresh=self.auto_refresh,
-<<<<<<< HEAD
                 update_mode=self.update_mode, non_tensor_fields=self.non_tensor_fields,
-                image_download_headers=self.image_download_headers
-=======
-                update_mode=self.update_mode, non_tensor_fields=self.non_tensor_fields, use_existing_vectors=self.use_existing_vectors
->>>>>>> c27f6a5a
+                use_existing_vectors=self.use_existing_vectors, image_download_headers=self.image_download_headers
             ))
             t_chunk_end = time.time()
 
@@ -181,14 +169,10 @@
     total_cpu = max(1, mp.cpu_count() - 2)
     return max(1, total_cpu//processes)
 
-def add_documents_mp(config=None, index_name=None, docs=None,
+def add_documents_mp(config=None, index_name=None, docs=None, 
                      auto_refresh=None, batch_size=50, processes=1, device=None,
                      non_tensor_fields: List[str] = [], update_mode: str = None,
-<<<<<<< HEAD
-                     image_download_headers: str = "{}"):
-=======
-                     use_existing_vectors=None):
->>>>>>> c27f6a5a
+                     image_download_headers: str = "{}", use_existing_vectors=None):
     """add documents using parallel processing using ray
     Args:
         documents (_type_): _description_
@@ -199,7 +183,7 @@
           tensors for. Defaults to create tensors for all fields.
         update_mode (str, optional):
         use_existing_vectors
-    
+
     Assumes running on the same host right now. Ray or something else should 
     be used if the processing is distributed.
 
@@ -228,15 +212,9 @@
 
     chunkers = [IndexChunk(
             config=config, index_name=index_name, docs=_docs, non_tensor_fields=non_tensor_fields,
-<<<<<<< HEAD
             auto_refresh=auto_refresh, batch_size=batch_size, update_mode=update_mode,
-            process_id=p_id, device=device_ids[p_id], threads_per_process=threads_per_process,
-            image_download_headers=image_download_headers)
-=======
-            auto_refresh=auto_refresh, batch_size=batch_size, update_mode=update_mode, 
-            use_existing_vectors=use_existing_vectors,
+            use_existing_vectors=use_existing_vectors, image_download_headers=image_download_headers,
             process_id=p_id, device=device_ids[p_id], threads_per_process=threads_per_process)
->>>>>>> c27f6a5a
         for p_id,_docs in enumerate(np.array_split(docs, n_processes))]
     logger.info(f'Performing parallel now across devices {device_ids}...')
     with mp.Pool(n_processes) as pool:
