"""The API entrypoint for Tensor Search"""

import warnings
from marqo.tensor_search.tensor_search_logging import get_logger
import logging


if get_logger(__name__).getEffectiveLevel() > logging.DEBUG:
    # We need to suppress this warning before the dependency is imported
    warnings.filterwarnings(
        "ignore",
        "Importing `GenerationMixin` from `src/transformers/generation_utils.py` "
        "is deprecated and will be removed in Transformers v5. "
        "Import as `from transformers import GenerationMixin` instead."
    )
    warnings.filterwarnings(
        "ignore",
        ".*Unverified HTTPS request is being made to host 'localhost'.*"
    )
    warnings.filterwarnings(
        "ignore",
        ".*Unverified HTTPS request is being made to host 'host.docker.internal'.*"
    )

import json
<<<<<<< HEAD
import os
import typing
from typing import List, Dict, Optional
=======
from typing import List
>>>>>>> 36d692b1

import pydantic
import uvicorn
from fastapi import FastAPI
from fastapi import Request, Depends
from fastapi.responses import JSONResponse

from marqo import config
from marqo import exceptions as base_exceptions
from marqo import version
from marqo.api import exceptions as api_exceptions
from marqo.api.models.health_response import HealthResponse
from marqo.core import exceptions as core_exceptions
from marqo.core.index_management.index_management import IndexManagement
from marqo.logging import get_logger
from marqo.tensor_search import tensor_search, utils
from marqo.tensor_search.enums import RequestType, EnvVars
from marqo.tensor_search.models.add_docs_objects import (AddDocsBodyParams)
from marqo.tensor_search.models.api_models import SearchQuery
from marqo.tensor_search.models.index_settings import IndexSettings, IndexSettingsWithName
from marqo.tensor_search.on_start_script import on_start
from marqo.tensor_search.telemetry import RequestMetricsStore, TelemetryMiddleware
from marqo.tensor_search.throttling.redis_throttle import throttle
from marqo.tensor_search.web import api_validation, api_utils
from marqo.vespa.vespa_client import VespaClient

logger = get_logger(__name__)


def generate_config() -> config.Config:
    vespa_client = VespaClient(
        config_url=utils.read_env_vars_and_defaults(EnvVars.VESPA_CONFIG_URL),
        query_url=utils.read_env_vars_and_defaults(EnvVars.VESPA_QUERY_URL),
        document_url=utils.read_env_vars_and_defaults(EnvVars.VESPA_DOCUMENT_URL),
        pool_size=utils.read_env_vars_and_defaults_ints(EnvVars.VESPA_POOL_SIZE),
        content_cluster_name=utils.read_env_vars_and_defaults(EnvVars.VESPA_CONTENT_CLUSTER_NAME),
    )
    index_management = IndexManagement(vespa_client)
    return config.Config(vespa_client, index_management)


_config = generate_config()

if __name__ in ["__main__", "api"]:
    on_start(_config)

app = FastAPI(
    title="Marqo",
    version=version.get_version()
)
app.add_middleware(TelemetryMiddleware)


def get_config():
    return _config


@app.exception_handler(base_exceptions.MarqoError)
def marqo_base_exception_handler(request: Request, exc: base_exceptions.MarqoError) -> JSONResponse:
    """
    Catch a base/core Marqo Error and convert to its corresponding API Marqo Error.
    The API Error will be passed to the `marqo_api_exception_handler` below.
    This ensures that raw base errors are never returned by the API.
    
    Mappings are in an ordered list to allow for hierarchical resolution of errors.
    Stored as 2-tuples: (Base/Core/Vespa/Inference Error, API Error)
    """
    api_exception_mappings = [
        # More specific errors should take precedence

        # Core exceptions
        (core_exceptions.InvalidFieldNameError, api_exceptions.InvalidFieldNameError),
        (core_exceptions.IndexExistsError, api_exceptions.IndexAlreadyExistsError),
        (core_exceptions.IndexNotFoundError, api_exceptions.IndexNotFoundError),
        (core_exceptions.VespaDocumentParsingError, api_exceptions.BackendDataParsingError),

        # Base exceptions
        (base_exceptions.InternalError, api_exceptions.InternalError),
        (base_exceptions.InvalidArgumentError, api_exceptions.InvalidArgError),

        # If no mapping is found, raise a generic API error (500)
        (base_exceptions.MarqoError, api_exceptions.MarqoWebError),
    ]

    converted_error = None
    for base_exception, api_exception in api_exception_mappings:
        if isinstance(exc, base_exception):
            converted_error = api_exception(exc.message)
            break

    # Completely unhandled exception (500)
    if not converted_error:
        converted_error = api_exceptions.MarqoWebError(exc.message)

    return marqo_api_exception_handler(request, converted_error)


@app.exception_handler(api_exceptions.MarqoWebError)
def marqo_api_exception_handler(request: Request, exc: api_exceptions.MarqoWebError) -> JSONResponse:
    """ Catch a MarqoWebError and return an appropriate HTTP response.

    We can potentially catch any type of Marqo exception. We can do isinstance() calls
    to handle WebErrors vs Regular errors"""
    logger.error(str(exc), exc_info=True)

    headers = getattr(exc, "headers", None)
    body = {
        "message": exc.message,
        "code": exc.code,
        "type": exc.error_type,
        "link": exc.link
    }
    if headers:
        return JSONResponse(
            content=body, status_code=exc.status_code, headers=headers
        )
    else:
        return JSONResponse(content=body, status_code=exc.status_code)


@app.exception_handler(pydantic.ValidationError)
async def validation_exception_handler(request: Request, exc: pydantic.ValidationError) -> JSONResponse:
    """Catch pydantic validation errors and rewrite as an InvalidArgError whilst keeping error messages from the ValidationError."""
    logger.error(str(exc), exc_info=True)

    error_messages = [{
        'loc': error.get('loc', ''),
        'msg': error.get('msg', ''),
        'type': error.get('type', '')
    } for error in exc.errors()]

    body = {
        "message": json.dumps(error_messages),
        "code": api_exceptions.InvalidArgError.code,
        "type": api_exceptions.InvalidArgError.error_type,
        "link": api_exceptions.InvalidArgError.link
    }

    return JSONResponse(content=body, status_code=api_exceptions.InvalidArgError.status_code)


@app.exception_handler(api_exceptions.MarqoError)
def marqo_internal_exception_handler(request, exc: api_exceptions.MarqoError):
    """MarqoErrors are treated as internal errors"""
    logger.error(str(exc), exc_info=True)

    headers = getattr(exc, "headers", None)
    body = {
        "message": exc.message,
        "code": 500,
        "type": "internal_error",
        "link": ""
    }
    if headers:
        return JSONResponse(content=body, status_code=500, headers=headers)
    else:
        return JSONResponse(content=body, status_code=500)


@app.get("/")
def root():
    return {"message": "Welcome to Marqo",
            "version": version.get_version()}


@app.post("/indexes/{index_name}")
def create_index(index_name: str, settings: IndexSettings, marqo_config: config.Config = Depends(get_config)):
    marqo_config.index_management.create_index(settings.to_marqo_index_request(index_name))

    return JSONResponse(
        content={
            "acknowledged": True,
            "index": index_name
        },
        status_code=200
    )


@app.post("/indexes/{index_name}/search")
@throttle(RequestType.SEARCH)
def search(search_query: SearchQuery, index_name: str, device: str = Depends(api_validation.validate_device),
           marqo_config: config.Config = Depends(get_config)):
    with RequestMetricsStore.for_request().time(f"POST /indexes/{index_name}/search"):
        return tensor_search.search(
            config=marqo_config, text=search_query.q,
            index_name=index_name, highlights=search_query.showHighlights,
            searchable_attributes=search_query.searchableAttributes,
            search_method=search_query.searchMethod,
            result_count=search_query.limit, offset=search_query.offset,
            ef_search=search_query.efSearch, approximate=search_query.approximate,
            reranker=search_query.reRanker,
            filter=search_query.filter, device=device,
            attributes_to_retrieve=search_query.attributesToRetrieve, boost=search_query.boost,
            image_download_headers=search_query.image_download_headers,
            context=search_query.context,
            score_modifiers=search_query.scoreModifiers,
            model_auth=search_query.modelAuth,
            text_query_prefix=search_query.textQueryPrefix
        )


@app.post("/indexes/{index_name}/documents")
@throttle(RequestType.INDEX)
def add_or_replace_documents(
        body: AddDocsBodyParams,
        index_name: str,
<<<<<<< HEAD
        refresh: bool = False,
        marqo_config: config.Config = Depends(generate_config),
        non_tensor_fields: Optional[List[str]] = Query(default=None),
        device: str = Depends(api_validation.validate_device),
        use_existing_tensors: Optional[bool] = False,
        image_download_headers: Optional[dict] = Depends(
            api_utils.decode_image_download_headers
        ),
        model_auth: Optional[ModelAuth] = Depends(
            api_utils.decode_query_string_model_auth
        ),
        mappings: Optional[dict] = Depends(api_utils.decode_mappings)):

=======
        refresh: bool = True,
        marqo_config: config.Config = Depends(get_config),
        device: str = Depends(api_validation.validate_device)):
>>>>>>> 36d692b1
    """add_documents endpoint (replace existing docs with the same id)"""
    add_docs_params = api_utils.add_docs_params_orchestrator(index_name=index_name, body=body,
                                                             device=device, auto_refresh=refresh)

    with RequestMetricsStore.for_request().time(f"POST /indexes/{index_name}/documents"):
        return tensor_search.add_documents(
            config=marqo_config, add_docs_params=add_docs_params
        )


@app.get("/indexes/{index_name}/documents/{document_id}")
def get_document_by_id(index_name: str, document_id: str,
                       marqo_config: config.Config = Depends(get_config),
                       expose_facets: bool = False):
    return tensor_search.get_document_by_id(
        config=marqo_config, index_name=index_name, document_id=document_id,
        show_vectors=expose_facets
    )


@app.get("/indexes/{index_name}/documents")
def get_documents_by_ids(
        index_name: str, document_ids: List[str],
        marqo_config: config.Config = Depends(get_config),
        expose_facets: bool = False):
    return tensor_search.get_documents_by_ids(
        config=marqo_config, index_name=index_name, document_ids=document_ids,
        show_vectors=expose_facets
    )


@app.get("/indexes/{index_name}/stats")
def get_index_stats(index_name: str, marqo_config: config.Config = Depends(get_config)):
    stats = marqo_config.monitoring.get_index_stats_by_name(index_name)
    return {
        'numberOfDocuments': stats.number_of_documents,
        'numberOfVectors': stats.number_of_vectors,
        'backend': {
            'memoryUsedPercentage': stats.backend.memory_used_percentage,
            'storageUsedPercentage': stats.backend.storage_used_percentage
        }
    }


@app.delete("/indexes/{index_name}")
def delete_index(index_name: str, marqo_config: config.Config = Depends(get_config)):
    tensor_search.delete_index(index_name=index_name, config=marqo_config)

    return JSONResponse(content={"acknowledged": True}, status_code=200)

@app.post("/indexes/{index_name}/documents/delete-batch")
<<<<<<< HEAD
def delete_docs(index_name: str, documentIds: List[str], refresh: bool = False,
                      marqo_config: config.Config = Depends(generate_config)):

=======
def delete_docs(index_name: str, documentIds: List[str],
                marqo_config: config.Config = Depends(get_config)):
>>>>>>> 36d692b1
    return tensor_search.delete_documents(
        index_name=index_name, config=marqo_config, doc_ids=documentIds
    )


@app.get("/health")
def check_health(marqo_config: config.Config = Depends(get_config)):
    health_status = marqo_config.monitoring.get_health()
    return HealthResponse.from_marqo_health_status(health_status)


@app.get("/indexes/{index_name}/health")
def check_index_health(index_name: str, marqo_config: config.Config = Depends(get_config)):
    health_status = marqo_config.monitoring.get_health(index_name=index_name)
    return HealthResponse.from_marqo_health_status(health_status)


@app.get("/indexes")
def get_indexes(marqo_config: config.Config = Depends(get_config)):
    indexes = marqo_config.index_management.get_all_indexes()
    return {
        'results': [
            {'indexName': index.name} for index in indexes
        ]
    }


@app.get("/indexes/{index_name}/settings")
def get_settings(index_name: str, marqo_config: config.Config = Depends(get_config)):
    marqo_index = marqo_config.index_management.get_index(index_name)
    return IndexSettings.from_marqo_index(marqo_index).dict(exclude_none=True, by_alias=True)


@app.get("/models")
def get_loaded_models():
    return tensor_search.get_loaded_models()


@app.delete("/models")
def eject_model(model_name: str, model_device: str):
    return tensor_search.eject_model(model_name=model_name, device=model_device)


@app.get("/device/cpu")
def get_cpu_info():
    return tensor_search.get_cpu_info()


@app.get("/device/cuda")
def get_cuda_info():
    return tensor_search.get_cuda_info()


@app.post("/batch/indexes/delete")
@utils.enable_batch_apis()
def batch_delete_indexes(index_names: List[str], marqo_config: config.Config = Depends(get_config)):
    """An internal API used for testing processes. Not to be used by users."""
    marqo_config.index_management.batch_delete_indexes_by_name(index_names=index_names)
    return JSONResponse(content={"acknowledged": True,
                                 "index_names": index_names}, status_code=200)


@app.post("/batch/indexes/create")
@utils.enable_batch_apis()
def batch_create_indexes(index_settings_with_name_list: List[IndexSettingsWithName], \
                         marqo_config: config.Config = Depends(get_config)):
    """An internal API used for testing processes. Not to be used by users."""

    marqo_index_requests = [settings.to_marqo_index_request(settings.indexName) for \
                            settings in index_settings_with_name_list]

    marqo_config.index_management.batch_create_indexes(marqo_index_requests)

    return JSONResponse(
        content={
            "acknowledged": True,
            "index_names": [settings.indexName for settings in index_settings_with_name_list]
        },
        status_code=200
    )


@app.delete("/indexes/{index_name}/documents/delete-all")
@utils.enable_batch_apis()
def delete_all_documents(index_name: str, marqo_config: config.Config = Depends(get_config)):
    """An internal API used for testing processes. Not to be used by users.
    This API delete all the documents in the indexes specified in the index_names list."""
    document_count: int = marqo_config.document.delete_all_docs(index_name=index_name)

    return {"documentCount": document_count}


if __name__ == "__main__":
    uvicorn.run(app, host="localhost", port=8882)

# try these curl commands:

# ADD DOCS:
"""
curl -XPOST  'http://localhost:8882/indexes/my-irst-ix/documents?refresh=true&device=cpu' -H 'Content-type:application/json' -d '
[ 
    {
        "Title": "Honey is a delectable food stuff", 
        "Desc" : "some boring description",
        "_id": "honey_facts_119"
    }, {
        "Title": "Space exploration",
        "Desc": "mooooon! Space!!!!",
        "_id": "moon_fact_145"
    }
]'
"""

# SEARCH DOCS
"""
curl -XPOST  'http://localhost:8882/indexes/my-irst-ix/search?device=cuda0' -H 'Content-type:application/json' -d '{
    "q": "what do bears eat?",
    "searchableAttributes": ["Title", "Desc", "other"],
    "limit": 3,    
    "searchMethod": "TENSOR",
    "showHighlights": true,
    "filter": "Desc:(some boring description)",
    "attributesToRetrieve": ["Title"]
}'
"""

# CREATE CUSTOM IMAGE INDEX:
"""
curl -XPOST http://localhost:8882/indexes/my-multimodal-index -H 'Content-type:application/json' -d '{
    "index_defaults": {
      "treat_urls_and_pointers_as_images":true,    
      "model":"ViT-B/32"
    },
    "number_of_shards": 3
}'
"""

# GET DOCUMENT BY ID:
"""
curl -XGET http://localhost:8882/indexes/my-irst-ix/documents/honey_facts_119
"""

# GET index stats
"""
curl -XGET http://localhost:8882/indexes/my-irst-ix/stats
"""

# GET index settings
"""
curl -XGET http://localhost:8882/indexes/my-irst-ix/settings
"""
# POST refresh index
"""
curl -XPOST  http://localhost:8882/indexes/my-irst-ix/refresh
"""

# DELETE docs
"""
curl -XPOST  http://localhost:8882/indexes/my-irst-ix/documents/delete-batch -H 'Content-type:application/json' -d '[
    "honey_facts_119", "moon_fact_145"
]'
"""

# DELETE index
"""
curl -XDELETE http://localhost:8882/indexes/my-irst-ix
"""

# check cpu info
"""
curl -XGET http://localhost:8882/device/cpu
"""

# check cuda info
"""
curl -XGET http://localhost:8882/device/cuda
"""

# check the loaded models
"""
curl -XGET http://localhost:8882/models
"""

# eject a model
"""
curl -X DELETE 'http://localhost:8882/models?model_name=ViT-L/14&model_device=cuda'
curl -X DELETE 'http://localhost:8882/models?model_name=ViT-L/14&model_device=cpu'
curl -X DELETE 'http://localhost:8882/models?model_name=hf/all_datasets_v4_MiniLM-L6&model_device=cuda' 
curl -X DELETE 'http://localhost:8882/models?model_name=hf/all_datasets_v4_MiniLM-L6&model_device=cpu' 
"""<|MERGE_RESOLUTION|>--- conflicted
+++ resolved
@@ -1,35 +1,6 @@
 """The API entrypoint for Tensor Search"""
-
-import warnings
-from marqo.tensor_search.tensor_search_logging import get_logger
-import logging
-
-
-if get_logger(__name__).getEffectiveLevel() > logging.DEBUG:
-    # We need to suppress this warning before the dependency is imported
-    warnings.filterwarnings(
-        "ignore",
-        "Importing `GenerationMixin` from `src/transformers/generation_utils.py` "
-        "is deprecated and will be removed in Transformers v5. "
-        "Import as `from transformers import GenerationMixin` instead."
-    )
-    warnings.filterwarnings(
-        "ignore",
-        ".*Unverified HTTPS request is being made to host 'localhost'.*"
-    )
-    warnings.filterwarnings(
-        "ignore",
-        ".*Unverified HTTPS request is being made to host 'host.docker.internal'.*"
-    )
-
 import json
-<<<<<<< HEAD
-import os
-import typing
-from typing import List, Dict, Optional
-=======
 from typing import List
->>>>>>> 36d692b1
 
 import pydantic
 import uvicorn
@@ -226,8 +197,7 @@
             image_download_headers=search_query.image_download_headers,
             context=search_query.context,
             score_modifiers=search_query.scoreModifiers,
-            model_auth=search_query.modelAuth,
-            text_query_prefix=search_query.textQueryPrefix
+            model_auth=search_query.modelAuth
         )
 
 
@@ -236,25 +206,9 @@
 def add_or_replace_documents(
         body: AddDocsBodyParams,
         index_name: str,
-<<<<<<< HEAD
-        refresh: bool = False,
-        marqo_config: config.Config = Depends(generate_config),
-        non_tensor_fields: Optional[List[str]] = Query(default=None),
-        device: str = Depends(api_validation.validate_device),
-        use_existing_tensors: Optional[bool] = False,
-        image_download_headers: Optional[dict] = Depends(
-            api_utils.decode_image_download_headers
-        ),
-        model_auth: Optional[ModelAuth] = Depends(
-            api_utils.decode_query_string_model_auth
-        ),
-        mappings: Optional[dict] = Depends(api_utils.decode_mappings)):
-
-=======
         refresh: bool = True,
         marqo_config: config.Config = Depends(get_config),
         device: str = Depends(api_validation.validate_device)):
->>>>>>> 36d692b1
     """add_documents endpoint (replace existing docs with the same id)"""
     add_docs_params = api_utils.add_docs_params_orchestrator(index_name=index_name, body=body,
                                                              device=device, auto_refresh=refresh)
@@ -305,15 +259,10 @@
 
     return JSONResponse(content={"acknowledged": True}, status_code=200)
 
+
 @app.post("/indexes/{index_name}/documents/delete-batch")
-<<<<<<< HEAD
-def delete_docs(index_name: str, documentIds: List[str], refresh: bool = False,
-                      marqo_config: config.Config = Depends(generate_config)):
-
-=======
 def delete_docs(index_name: str, documentIds: List[str],
                 marqo_config: config.Config = Depends(get_config)):
->>>>>>> 36d692b1
     return tensor_search.delete_documents(
         index_name=index_name, config=marqo_config, doc_ids=documentIds
     )
