--- conflicted
+++ resolved
@@ -215,12 +215,12 @@
     return tensor_search.get_indexes(config=marqo_config)
 
 
-<<<<<<< HEAD
 @app.get("/indexes/{index_name}/settings")
 def get_settings(index_name: str, marqo_config: config.Config = Depends(generate_config)):
     index_info = get_index_info(config=marqo_config, index_name=index_name)
     return index_info.index_settings
-=======
+
+
 @app.get("/models")
 def get_loaded_models():
     return tensor_search.get_loaded_models()
@@ -240,7 +240,6 @@
 def get_cuda_info():
     return tensor_search.get_cuda_info()
 
->>>>>>> 83c1c98d
 
 
 # try these curl commands:
