from marqo.tensor_search.tensor_search_logging import get_logger
import time
from marqo.tensor_search import index_meta_cache
from marqo import config
from marqo.tensor_search.web import api_utils
from marqo._httprequests import HttpRequests
from marqo import errors


def on_start(marqo_os_url: str):
        
    to_run_on_start = (
                        PopulateCache(marqo_os_url),
                        DownloadStartText(),
                        CUDAAvailable(), 
                        ModelsForCacheing(), 
                        NLTK(), 
                        DownloadFinishText(),
                        MarqoWelcome(),
                        MarqoPhrase()
                        )

    for thing_to_start in to_run_on_start:
        thing_to_start.run()


class PopulateCache:
    """Populates the cache on start"""

    def __init__(self, marqo_os_url: str):
        self.marqo_os_url = marqo_os_url
        pass

    def run(self):
        c = config.Config(api_utils.upconstruct_authorized_url(
            opensearch_url=self.marqo_os_url
        ))
        try:
            index_meta_cache.populate_cache(c)
        except errors.BackendCommunicationError as e:
            raise errors.BackendCommunicationError(
                message="Can't connect to Marqo-os backend. \n"  
                        "    Possible causes: \n"
                        "        - If this is an arm64 machine, ensure you are using an external Marqo-os instance \n"
                        "        - If you are using an external Marqo-os instance, check if it is running: "
                        "`curl <YOUR MARQO-OS URL>` \n"
                        "        - Ensure that the OPENSEARCH_URL environment variable defined "
                        "in the `docker run marqo` command points to Marqo-os\n",
                link="https://github.com/marqo-ai/marqo/tree/mainline/src/marqo"
                     "#c-build-and-run-the-marqo-as-a-docker-container-connecting-"
                     "to-marqo-os-which-is-running-on-the-host"
            ) from e
        # the following lines turns off auto create index
        # connection = HttpRequests(c)
        # connection.put(
        #     path="_cluster/settings",
        #     body={
        #         "persistent": {"action.auto_create_index": "false"}
        #     })


class CUDAAvailable:

    """checks the status of cuda
    """
    logger = get_logger('CUDA device summary')

    def __init__(self):
        
        pass

    def run(self):
        import torch

        def id_to_device(id):
            if id < 0:
                return ['cpu']
            return [torch.cuda.get_device_name(id)]
        
        device_count = 0 if not torch.cuda.is_available() else torch.cuda.device_count()

        # use -1 for cpu
        device_ids = [-1]
        device_ids += list(range(device_count))
        
        device_names = []
        for device_id in device_ids:
            device_names.append( {'id':device_id, 'name':id_to_device(device_id)})
        self.logger.info(f"found devices {device_names}")


class NLTK:
    """Pre-downloads the nltk stuff
    """

    logger = get_logger('NLTK setup')

    def __init__(self):

        pass 

    def run(self):
        self.logger.info("downloading nltk data....")
        import nltk

        try:
            nltk.data.find('tokenizers/punkt')
        except LookupError:
            nltk.download('punkt')        
        self.logger.info("completed loading nltk")


class ModelsForCacheing:
    """warms the in-memory model cache by preloading good defaults
    """
    logger = get_logger('ModelsForStartup')

    def __init__(self):
        import torch
      
<<<<<<< HEAD
        self.models = []
        # (
        #     'hf/all_datasets_v4_MiniLM-L6',
        #     'onnx/all_datasets_v4_MiniLM-L6',
        #     "ViT-B/16",
        # )
=======
        self.models = self.models = ['ViT-L/14']
>>>>>>> ad49c1cc
        # TBD to include cross-encoder/ms-marco-TinyBERT-L-2-v2

        self.default_devices = ['cpu'] if not torch.cuda.is_available() else ['cpu', 'cuda']

        self.logger.info(f"pre-loading {self.models} onto devices={self.default_devices}")

    def run(self):
        from marqo.s2_inference.s2_inference import vectorise
       
        test_string = 'this is a test string'
        N = 10
        messages = []
        for model in self.models:
            for device in self.default_devices:
                
                # warm it up
                _ = vectorise(model, test_string, device=device)
                t = 0
                for n in range(N):
    
                    t0 = time.time()
                    _ = vectorise(model, test_string, device=device)                
                    t1 = time.time()
                    t += (t1 - t0)
                message = f"{(t)/float((N))} for {model} and {device}"
                messages.append(message)
                self.logger.info(f"{model} {device} run succesfully!")

        for message in messages:
            self.logger.info(message)
        self.logger.info("completed loading models")


class DownloadStartText:

    def run(self):

        print('\n')
        print("###########################################################")
        print("###########################################################")
        print("###### STARTING DOWNLOAD OF MARQO ARTEFACTS################")
        print("###########################################################")
        print("###########################################################")
        print('\n')


class DownloadFinishText:

    def run(self):
        print('\n')
        print("###########################################################")
        print("###########################################################")
        print("###### !!COMPLETED SUCCESFULLY!!!          ################")
        print("###########################################################")
        print("###########################################################")
        print('\n')


class MarqoPhrase:

    def run(self):

        message = r"""
     _____                                                   _        __              _                                     
    |_   _|__ _ __  ___  ___  _ __   ___  ___  __ _ _ __ ___| |__    / _| ___  _ __  | |__  _   _ _ __ ___   __ _ _ __  ___ 
      | |/ _ \ '_ \/ __|/ _ \| '__| / __|/ _ \/ _` | '__/ __| '_ \  | |_ / _ \| '__| | '_ \| | | | '_ ` _ \ / _` | '_ \/ __|
      | |  __/ | | \__ \ (_) | |    \__ \  __/ (_| | | | (__| | | | |  _| (_) | |    | | | | |_| | | | | | | (_| | | | \__ \
      |_|\___|_| |_|___/\___/|_|    |___/\___|\__,_|_|  \___|_| |_| |_|  \___/|_|    |_| |_|\__,_|_| |_| |_|\__,_|_| |_|___/
                                                                                                                                                                                                                                                     
        """

        print(message)


class MarqoWelcome:

    def run(self):

        message = r"""   
     __    __    ___  _        __   ___   ___ ___    ___      ______   ___       ___ ___   ____  ____   ___    ___   __ 
    |  |__|  |  /  _]| |      /  ] /   \ |   |   |  /  _]    |      | /   \     |   |   | /    ||    \ /   \  /   \ |  |
    |  |  |  | /  [_ | |     /  / |     || _   _ | /  [_     |      ||     |    | _   _ ||  o  ||  D  )     ||     ||  |
    |  |  |  ||    _]| |___ /  /  |  O  ||  \_/  ||    _]    |_|  |_||  O  |    |  \_/  ||     ||    /|  Q  ||  O  ||__|
    |  `  '  ||   [_ |     /   \_ |     ||   |   ||   [_       |  |  |     |    |   |   ||  _  ||    \|     ||     | __ 
     \      / |     ||     \     ||     ||   |   ||     |      |  |  |     |    |   |   ||  |  ||  .  \     ||     ||  |
      \_/\_/  |_____||_____|\____| \___/ |___|___||_____|      |__|   \___/     |___|___||__|__||__|\_|\__,_| \___/ |__|
                                                                                                                        
        """
        print(message)<|MERGE_RESOLUTION|>--- conflicted
+++ resolved
@@ -118,16 +118,7 @@
     def __init__(self):
         import torch
       
-<<<<<<< HEAD
-        self.models = []
-        # (
-        #     'hf/all_datasets_v4_MiniLM-L6',
-        #     'onnx/all_datasets_v4_MiniLM-L6',
-        #     "ViT-B/16",
-        # )
-=======
         self.models = self.models = ['ViT-L/14']
->>>>>>> ad49c1cc
         # TBD to include cross-encoder/ms-marco-TinyBERT-L-2-v2
 
         self.default_devices = ['cpu'] if not torch.cuda.is_available() else ['cpu', 'cuda']
