--- conflicted
+++ resolved
@@ -1,5 +1,4 @@
 import json
-
 from marqo.tensor_search.tensor_search_logging import get_logger
 import time
 from marqo.tensor_search.enums import EnvVars
@@ -121,7 +120,6 @@
 
     def __init__(self):
         import torch
-<<<<<<< HEAD
         warmed_models = utils.read_env_vars_and_defaults(EnvVars.MARQO_MODELS_TO_PRELOAD)
         if warmed_models is None:
             self.models = []
@@ -135,10 +133,6 @@
                 ) from e
         else:
             self.models = warmed_models
-=======
-      
-        self.models = self.models = ['ViT-L/14']
->>>>>>> 8e0c8db7
         # TBD to include cross-encoder/ms-marco-TinyBERT-L-2-v2
 
         self.default_devices = ['cpu'] if not torch.cuda.is_available() else ['cpu', 'cuda']
