--- conflicted
+++ resolved
@@ -1,25 +1,21 @@
 from typing import Optional, Union
 
 from marqo.core.document.document import Document
+from marqo.core.embed.embed import Embed
 from marqo.core.index_management.index_management import IndexManagement
 from marqo.core.monitoring.monitoring import Monitoring
 from marqo.core.search.recommender import Recommender
 from marqo.tensor_search import enums
 from marqo.vespa.vespa_client import VespaClient
-from marqo.core.embed.embed import Embed
 
 
 class Config:
     def __init__(
             self,
             vespa_client: VespaClient,
-<<<<<<< HEAD
-=======
-            index_management: IndexManagement,
             default_device: str,
->>>>>>> 460ac27e
             timeout: Optional[int] = None,
-            backend: Optional[Union[enums.SearchDb, str]] = None
+            backend: Optional[Union[enums.SearchDb, str]] = None,
     ) -> None:
         """
         Parameters
@@ -27,24 +23,17 @@
         url:
             The url to the S2Search API (ex: http://localhost:9200)
         """
-        self.default_device = default_device
         self.vespa_client = vespa_client
         self.set_is_remote(vespa_client)
         self.timeout = timeout
         self.backend = backend if backend is not None else enums.SearchDb.vespa
 
         # Initialize Core layer dependencies
-<<<<<<< HEAD
         self.index_management = IndexManagement(vespa_client)
         self.monitoring = Monitoring(vespa_client, self.index_management)
         self.document = Document(vespa_client, self.index_management)
         self.recommender = Recommender(vespa_client, self.index_management)
-=======
-        self.index_management = index_management
-        self.monitoring = Monitoring(vespa_client, index_management)
-        self.document = Document(vespa_client, index_management)
-        self.embed = Embed(vespa_client, index_management, default_device)
->>>>>>> 460ac27e
+        self.embed = Embed(vespa_client, self.index_management, default_device)
 
     def set_is_remote(self, vespa_client: VespaClient):
         local_host_markers = ["localhost", "0.0.0.0", "127.0.0.1"]
